--- conflicted
+++ resolved
@@ -103,11 +103,7 @@
         testBatchSize <- testBatchSize * 4
 
     let normImage = torchvision.transforms.Normalize( [|0.1307|], [|0.3081|], device=device)
-<<<<<<< HEAD
-    use testData = new MNISTReader(targetDir, "t10k", device=device, transform=normImage)
-=======
     use testData = new MNISTReader(targetDir, "t10k", transform=normImage)
->>>>>>> 514b360d
 
     let modelFile = dataset + ".model.bin"
 
@@ -117,11 +113,7 @@
 
             let model = new MNIST.Model("model",device)
 
-<<<<<<< HEAD
-            use train = new MNISTReader(targetDir, "train", device=device, transform=normImage)
-=======
             use train = new MNISTReader(targetDir, "train", transform=normImage)
->>>>>>> 514b360d
             MNIST.trainingLoop model epochs dataset train testData |> ignore
 
             printfn "Moving on to the Adversarial model.\n"
