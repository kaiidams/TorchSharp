// Copyright (c) Microsoft Corporation and contributors.  All Rights Reserved.  See License.txt in the project root for license information.
using System;
using System.Data;
using System.Diagnostics;
using System.IO;
using System.Linq;
using System.Runtime.InteropServices;

namespace TorchSharp
{
    using Debug = System.Diagnostics.Debug;

    public static class Torch
    {
        const string libtorchPackageVersion = "1.8.0.7";
        const string cudaVersion = "11.1";

        [DllImport("LibTorchSharp")]
        private static extern void THSTorch_manual_seed(long seed);

        public static void SetSeed(long seed)
        {
            THSTorch_manual_seed(seed);
        }

        [DllImport("kernel32.dll", CharSet = CharSet.Unicode, SetLastError = true)]
        [return: MarshalAs(UnmanagedType.Bool)]
        static extern bool SetDllDirectory(string lpPathName);


        static string nativeRid =>
            (RuntimeInformation.IsOSPlatform(OSPlatform.Windows)) ? "win-x64" :
            (RuntimeInformation.IsOSPlatform(OSPlatform.Linux)) ? "linux-x64" :
            (RuntimeInformation.IsOSPlatform(OSPlatform.OSX)) ? "osx-x64" :
            "any";

        static string nativeGlob=>
            (RuntimeInformation.IsOSPlatform(OSPlatform.Windows)) ? "*.dll" :
            (RuntimeInformation.IsOSPlatform(OSPlatform.Linux)) ? "*.so" :
            (RuntimeInformation.IsOSPlatform(OSPlatform.OSX)) ? "*.dynlib" :
            "*.so";
        static bool nativeBackendLoaded = false;
        static bool nativeBackendCudaLoaded = false;

        internal static bool TryLoadNativeLibraryFromFile(string path) {
            bool ok = false;
            try {
                ok = NativeLibrary.TryLoad(path, out var res);
            }
            catch {
                ok = false;
            }
            return ok;
        }

        internal static bool TryLoadNativeLibraryByName(string name, System.Reflection.Assembly assembly)
        {
            bool ok = false;
            try {
                ok = NativeLibrary.TryLoad(name, assembly, null, out var res);
            } catch {
                ok = false;
            }
            return ok;
        }

        public static void LoadNativeBackend(bool useCudaBackend)
        {
            bool ok = false;
            var isWindows = RuntimeInformation.IsOSPlatform(OSPlatform.Windows);
            var target = isWindows ? "LibTorchSharp.dll" : "libLibTorchSharp.so";
            if (!(useCudaBackend ? nativeBackendCudaLoaded : nativeBackendLoaded)) {
                Console.WriteLine($"TorchSharp: LoadNativeBackend: Initialising native backend");

                // Workarounds for weird LibTorch native stuff
                // See https://github.com/pytorch/pytorch/issues/33415
                if (useCudaBackend) {
                    if (isWindows) {
                        Console.WriteLine($"Try loading Windows cuda native components");
                        // Preloading these DLLs on windows seems to iron out problems where one native DLL
                        // requests a load of another through dynamic linking techniques.  
                        // 
                        TryLoadNativeLibraryByName("cudnn_adv_infer64_8", typeof(Torch).Assembly);
                        TryLoadNativeLibraryByName("cudnn_adv_train64_8", typeof(Torch).Assembly);
                        TryLoadNativeLibraryByName("cudnn_cnn_infer64_8", typeof(Torch).Assembly);
                        TryLoadNativeLibraryByName("cudnn_cnn_train64_8", typeof(Torch).Assembly);
                        TryLoadNativeLibraryByName("cudnn_ops_infer64_8", typeof(Torch).Assembly);
                        TryLoadNativeLibraryByName("cudnn_ops_train64_8", typeof(Torch).Assembly);
                        TryLoadNativeLibraryByName("nvrtc-builtins64_111", typeof(Torch).Assembly);
                        TryLoadNativeLibraryByName("caffe2_nvrtc", typeof(Torch).Assembly);
                        TryLoadNativeLibraryByName("nvrtc64_111_0", typeof(Torch).Assembly);
                    }
                    Console.WriteLine($"TorchSharp: LoadNativeBackend: Try loading torch_cuda native component");
                    TryLoadNativeLibraryByName("torch_cuda", typeof(Torch).Assembly);
                } else {
                    Console.WriteLine($"TorchSharp: LoadNativeBackend: Loading torch_cpu");
                    TryLoadNativeLibraryByName("torch_cpu", typeof(Torch).Assembly);
                }
                Console.WriteLine($"TorchSharp: LoadNativeBackend: Loading LibTorchSharp");
                ok = TryLoadNativeLibraryByName("LibTorchSharp", typeof(Torch).Assembly);

                Console.WriteLine($"TorchSharp: LoadNativeBackend: Loaded LibTorchSharp, ok = {ok}");
                // Try dynamic load from package directories
                var cpuRootPackage = "libtorch-cpu";
                var cudaRootPackage = $"libtorch-cuda-{cudaVersion}-{nativeRid}";
                if (!ok) {
                    Console.WriteLine($"TorchSharp: LoadNativeBackend: Native backend not found in application. Trying dynamic load for .NET/F# Interactive...");

                    // See https://github.com/xamarin/TorchSharp/issues/169
                    //
                    // If we are loading in .NET Interactive or F# Interactive, these are in packages in separate
                    // package directories. For managed DLLs this works OK, but native DLLs do not load transitive dependencies.
                    //
                    // So we shadow copy the DLLs into the TorchSharp package, make a copy of the native DLL and continue
                    // with the dynamic load
                    //
                    // Assumed to be in ...\packages\torchsharp\0.3.0-local-debug-20200918\lib\net5.0\TorchSharp.dll
                    //
                    // TODO: on linux make these copies link not shadow-copy
                    var torchsharpLoc = Path.GetDirectoryName(typeof(Torch).Assembly.Location);
                    var packagesDir = Path.GetFullPath(Path.Combine(torchsharpLoc, "..", "..", "..", ".."));
                    var torchsharpHome = Path.GetFullPath(Path.Combine(torchsharpLoc, "..", ".."));
                    if (torchsharpLoc.Contains("torchsharp") && torchsharpLoc.Contains("lib") && Directory.Exists(packagesDir) && Directory.Exists(torchsharpHome)) {

                        var torchSharpVersion = Path.GetFileName(torchsharpHome); // really GetDirectoryName

                        if (useCudaBackend) {
                            var cudaTarget = Path.Combine(torchsharpLoc, $"cuda-{cudaVersion}");
                            Console.WriteLine($"TorchSharp: LoadNativeBackend: Consolidating native {cudaRootPackage}-* binaries to {cudaTarget}...");
                            var cudaOk = CopyNativeComponentsIntoSingleDirectory(packagesDir, $"{cudaRootPackage}-*", libtorchPackageVersion, cudaTarget);
                            if (cudaOk) {
                                Console.WriteLine($"TorchSharp: LoadNativeBackend: Consolidating native LibTorchSharp binaries to {cudaTarget}...");
                                cudaOk = CopyNativeComponentsIntoSingleDirectory(packagesDir, "torchsharp", torchSharpVersion, cudaTarget);
                                if (cudaOk) {
                                    var consolidated = Path.Combine(cudaTarget, target);
                                    Console.WriteLine($"TorchSharp: LoadNativeBackend: Trying to load {consolidated}...");
                                    ok = TryLoadNativeLibraryFromFile(consolidated);
                                }
                            }
                            if (!cudaOk)
                                throw new NotSupportedException($"The {cudaRootPackage} package version {libtorchPackageVersion} is not restored on this system. If using F# Interactive or .NET Interactive you may need to add a reference to this package, e.g. \n    #r \"nuget: {cudaRootPackage}, {libtorchPackageVersion}\"");
                        }
                        else {
                            var cpuTarget = Path.Combine(torchsharpLoc, $"cpu");
                            Console.WriteLine($"TorchSharp: LoadNativeBackend: Consolidating native {cpuRootPackage} binaries to {cpuTarget}...");
                            var cpuOk = CopyNativeComponentsIntoSingleDirectory(packagesDir, cpuRootPackage, libtorchPackageVersion, cpuTarget);
                            if (cpuOk) {
                                Console.WriteLine($"TorchSharp: LoadNativeBackend: Consolidating native LibTorchSharp binaries to {cpuTarget}...");
                                cpuOk = CopyNativeComponentsIntoSingleDirectory(packagesDir, "torchsharp", torchSharpVersion, cpuTarget);
                                if (cpuOk) {
                                    var consolidated = Path.Combine(cpuTarget, target);
                                    Console.WriteLine($"TorchSharp: LoadNativeBackend: Trying to load {consolidated}...");
                                    ok = TryLoadNativeLibraryFromFile(consolidated);
                                }
                            }
                            if (!cpuOk)
                                throw new NotSupportedException($"The {cpuRootPackage} package version {libtorchPackageVersion} is not restored on this system. If using F# Interactive or .NET Interactive you may need to add a reference to this package, e.g. \n    #r \"nuget: {cpuRootPackage}, {libtorchPackageVersion}\"");
                        }
                    }
                }
                if (!ok)
                    throw new NotSupportedException($"This application uses TorchSharp but doesn't contain reference to either {cudaRootPackage} or {cpuRootPackage}, {libtorchPackageVersion}. Consider either referncing one of these packages or call System.Runtime.InteropServices.NativeLibrary.Load explicitly for a Python install or a download of libtorch.so/torch.dll. See https://github.com/xamarin/TorchSharp/issues/169.\"");

                // Record the successful load
                if (useCudaBackend)
                    nativeBackendCudaLoaded = true;
                else
                    nativeBackendLoaded = true;
            }
        }

        public static bool TryInitializeDeviceType(DeviceType deviceType)
        {
            LoadNativeBackend(deviceType == DeviceType.CUDA);
            if (deviceType == DeviceType.CUDA) {
                return CallTorchCudaIsAvailable();
            } else {
                return true;
            }
        }

        /// Copy all native runtime DLLs into single directory if it hasn't been done already
        private static bool CopyNativeComponentsIntoSingleDirectory(string packagesDir, string packagePattern, string packageVersion, string target)
        {
            // Some loads will fail due to missing dependencies but then
            // these will be resolved in subsequent iterations.
            Console.WriteLine($"CopyNativeComponentsIntoSingleDirectory, packagesDir = {packagesDir}");
            if (Directory.Exists(packagesDir)) {
                var packages =
                    Directory.GetDirectories(packagesDir, packagePattern)
                       .Where(d => Directory.Exists(Path.Combine(d, packageVersion)))
                       .ToArray();

                if (packages.Length > 0) {
                    foreach (var package in packages) {
                        Console.WriteLine($"CopyNativeComponentsIntoSingleDirectory, package {package}");
                        var natives = Path.Combine(package, packageVersion, "runtimes", nativeRid, "native");
                        Console.WriteLine($"CopyNativeComponentsIntoSingleDirectory, natives {natives}");
                        if (Directory.Exists(natives)) {
                            foreach (var file in Directory.GetFiles(natives, nativeGlob)) {
                                var targetFile = Path.Combine(target, Path.GetFileName(file));
                                if (!File.Exists(targetFile))
                                    File.Copy(file, targetFile);
                            }
                        }
                    }
                    return true;
                }
            }
            return false;
        }

        public static void InitializeDeviceType(DeviceType deviceType)
        {
            if (!TryInitializeDeviceType(deviceType)) {
                throw new InvalidOperationException($"Torch device type {deviceType} did not initialise on the current machine.");
            }
        }

        public static Device InitializeDevice(Device device)
        {
            if (device == null)
                device = TorchSharp.Device.CPU;
            InitializeDeviceType(device.Type);
            return device;
        }

        public static Device Device(string description)
        {
            return new Device(description);
        }

        public static Device Device(DeviceType type, int index = -1)
        {
            return new Device(type, index);
        }

        [DllImport("LibTorchSharp")]
        private static extern bool THSTorchCuda_is_available();

<<<<<<< HEAD
=======
        /// This must be a separate method to the failure to bind DllImport THSTorchCuda_is_available
        /// is not raised as early as a DllImportException
        [System.Runtime.CompilerServices.MethodImpl(System.Runtime.CompilerServices.MethodImplOptions.NoInlining)]
        private static bool CallTorchCudaIsAvailable()
        {
            return THSTorchCuda_is_available();
        }

>>>>>>> 4c0cfad0
        public static bool IsCudaAvailable()
        {
            TryInitializeDeviceType(DeviceType.CUDA);
            return CallTorchCudaIsAvailable();
        }

        [DllImport("LibTorchSharp")]
        private static extern bool THSTorchCuda_cudnn_is_available();

        public static bool IsCudnnAvailable()
        {
            TryInitializeDeviceType(DeviceType.CUDA);
            return THSTorchCuda_cudnn_is_available();
        }

        [DllImport("LibTorchSharp")]
        private static extern int THSTorchCuda_device_count();

        public static int CudaDeviceCount()
        {
            TryInitializeDeviceType(DeviceType.CUDA);
            return THSTorchCuda_device_count();
        }

        [DllImport("LibTorchSharp")]
        private static extern IntPtr THSTorch_get_and_reset_last_err();

        //[Conditional("DEBUG")]
        internal static void CheckForErrors()
        {
            var error = THSTorch_get_and_reset_last_err();

            if (error != IntPtr.Zero)
            {
                throw new ExternalException(Marshal.PtrToStringAnsi(error));
            }
        }
    }

    public enum DeviceType
    {
        CPU = 0,
        CUDA = 1, // CUDA.
        MKLDNN = 2, // Reserved for explicit MKLDNN
        OPENGL = 3, // OpenGL
        OPENCL = 4, // OpenCL
        IDEEP = 5, // IDEEP.
        HIP = 6, // AMD HIP
        FPGA = 7, // FPGA
        MSNPU = 8, // MSNPU
        XLA = 9 // XLA / TPU
    }
}<|MERGE_RESOLUTION|>--- conflicted
+++ resolved
@@ -238,8 +238,6 @@
         [DllImport("LibTorchSharp")]
         private static extern bool THSTorchCuda_is_available();
 
-<<<<<<< HEAD
-=======
         /// This must be a separate method to the failure to bind DllImport THSTorchCuda_is_available
         /// is not raised as early as a DllImportException
         [System.Runtime.CompilerServices.MethodImpl(System.Runtime.CompilerServices.MethodImplOptions.NoInlining)]
@@ -248,7 +246,6 @@
             return THSTorchCuda_is_available();
         }
 
->>>>>>> 4c0cfad0
         public static bool IsCudaAvailable()
         {
             TryInitializeDeviceType(DeviceType.CUDA);
