--- conflicted
+++ resolved
@@ -1369,8 +1369,7 @@
         /// <summary>
         /// Create a tensor from an array of values, shaping it based on the shape passed in.
         /// </summary>
-<<<<<<< HEAD
-        public static Tensor tensor(bool[] rawArray, long[] dimensions = null, torch.ScalarType? dtype = null, torch.Device device = null, bool requiresGrad = false)
+        public static Tensor tensor(bool[] rawArray, long[]? dimensions = null, torch.ScalarType? dtype = null, torch.Device? device = null, bool requiresGrad = false)
         {
             if (dimensions is null)
                 dimensions = new long[] { rawArray.LongLength };
@@ -1379,10 +1378,7 @@
             return _tensor_generic(dataHandle, dimensions, (sbyte)ScalarType.Bool, dtype, device, requiresGrad);
         }
 
-        private static Tensor _tensor_generic(GCHandle dataHandle, long[] dimensions, sbyte origType, ScalarType? dtype, Device device, bool requiresGrad)
-=======
-        public static Tensor tensor(bool[] dataArray, long[] dimensions, torch.ScalarType? dtype = null, torch.Device? device = null, bool requiresGrad = false)
->>>>>>> d3bb42fe
+        private static Tensor _tensor_generic(GCHandle dataHandle, long[] dimensions, sbyte origType, ScalarType? dtype, Device? device, bool requiresGrad)
         {
             unsafe {
                 var dataArrayAddr = dataHandle.AddrOfPinnedObject();
@@ -1492,43 +1488,13 @@
         /// <summary>
         /// Create a tensor from an array of values, shaping it based on the shape passed in.
         /// </summary>
-<<<<<<< HEAD
-        public static Tensor tensor(byte[] rawArray, long[] dimensions = null, torch.ScalarType? dtype = null, torch.Device device = null, bool requiresGrad = false)
+        public static Tensor tensor(byte[] rawArray, long[]? dimensions = null, torch.ScalarType? dtype = null, torch.Device? device = null, bool requiresGrad = false)
         {
             if (dimensions is null)
                 dimensions = new long[] { rawArray.LongLength };
 
             var dataHandle = GCHandle.Alloc(rawArray, GCHandleType.Pinned);
             return _tensor_generic(dataHandle, dimensions, (sbyte)ScalarType.Byte, dtype, device, requiresGrad);
-=======
-        public static Tensor tensor(byte[] dataArray, long[] dimensions, torch.ScalarType? dtype = null, torch.Device? device = null, bool requiresGrad = false)
-        {
-            unsafe {
-                var dataHandle = GCHandle.Alloc(dataArray, GCHandleType.Pinned);
-                var dataArrayAddr = dataHandle.AddrOfPinnedObject();
-                var gchp = GCHandle.ToIntPtr(dataHandle);
-                GCHandleDeleter deleter = null!;
-                deleter = new GCHandleDeleter(delegate (IntPtr ptr) {
-                    GCHandle.FromIntPtr(gchp).Free();
-                    deleters.TryRemove(deleter, out deleter!);
-                });
-                deleters.TryAdd(deleter, deleter); // keep the delegate alive
-                var handle = THSTensor_new(dataArrayAddr, deleter, dimensions, dimensions.Length, (sbyte)ScalarType.Byte, requiresGrad);
-                if (handle == IntPtr.Zero) {
-                    GC.Collect();
-                    GC.WaitForPendingFinalizers();
-                    handle = THSTensor_new(dataArrayAddr, deleter, dimensions, dimensions.Length, (sbyte)ScalarType.Byte, requiresGrad);
-                }
-                if (handle == IntPtr.Zero) { torch.CheckForErrors(); }
-                var tensor = new Tensor(handle);
-                if (device is not null) {
-                    tensor = dtype.HasValue ? tensor.to(dtype.Value, device) : tensor.to(device);
-                } else if (dtype.HasValue) {
-                    tensor = tensor.to_type(dtype.Value);
-                }
-                return tensor;
-            }
->>>>>>> d3bb42fe
         }
 
         /// <summary>
@@ -1614,43 +1580,13 @@
         /// <summary>
         /// Create a tensor from an array of values, shaping it based on the shape passed in.
         /// </summary>
-<<<<<<< HEAD
-        public static Tensor tensor(sbyte[] rawArray, long[] dimensions = null, torch.ScalarType? dtype = null, torch.Device device = null, bool requiresGrad = false)
+        public static Tensor tensor(sbyte[] rawArray, long[] dimensions, torch.ScalarType? dtype = null, torch.Device? device = null, bool requiresGrad = false)
         {
             if (dimensions is null)
                 dimensions = new long[] { rawArray.LongLength };
 
             var dataHandle = GCHandle.Alloc(rawArray, GCHandleType.Pinned);
             return _tensor_generic(dataHandle, dimensions, (sbyte)ScalarType.Int8, dtype, device, requiresGrad);
-=======
-        public static Tensor tensor(sbyte[] dataArray, long[] dimensions, torch.ScalarType? dtype = null, torch.Device? device = null, bool requiresGrad = false)
-        {
-            unsafe {
-                var dataHandle = GCHandle.Alloc(dataArray, GCHandleType.Pinned);
-                var dataArrayAddr = dataHandle.AddrOfPinnedObject();
-                var gchp = GCHandle.ToIntPtr(dataHandle);
-                GCHandleDeleter deleter = null!;
-                deleter = new GCHandleDeleter(delegate (IntPtr ptr) {
-                    GCHandle.FromIntPtr(gchp).Free();
-                    deleters.TryRemove(deleter, out deleter!);
-                });
-                deleters.TryAdd(deleter, deleter); // keep the delegate alive
-                var handle = THSTensor_new(dataArrayAddr, deleter, dimensions, dimensions.Length, (sbyte)ScalarType.Int8, requiresGrad);
-                if (handle == IntPtr.Zero) {
-                    GC.Collect();
-                    GC.WaitForPendingFinalizers();
-                    handle = THSTensor_new(dataArrayAddr, deleter, dimensions, dimensions.Length, (sbyte)ScalarType.Int8, requiresGrad);
-                }
-                if (handle == IntPtr.Zero) { torch.CheckForErrors(); }
-                var tensor = new Tensor(handle);
-                if (device is not null) {
-                    tensor = dtype.HasValue ? tensor.to(dtype.Value, device) : tensor.to(device);
-                } else if (dtype.HasValue) {
-                    tensor = tensor.to_type(dtype.Value);
-                }
-                return tensor;
-            }
->>>>>>> d3bb42fe
         }
 
         /// <summary>
@@ -1736,43 +1672,13 @@
         /// <summary>
         /// Create a tensor from an array of values, shaping it based on the shape passed in.
         /// </summary>
-<<<<<<< HEAD
-        public static Tensor tensor(short[] rawArray, long[] dimensions = null, torch.ScalarType? dtype = null, torch.Device device = null, bool requiresGrad = false)
+        public static Tensor tensor(short[] rawArray, long[]? dimensions = null, torch.ScalarType? dtype = null, torch.Device? device = null, bool requiresGrad = false)
         {
             if (dimensions is null)
                 dimensions = new long[] { rawArray.LongLength };
 
             var dataHandle = GCHandle.Alloc(rawArray, GCHandleType.Pinned);
             return _tensor_generic(dataHandle, dimensions, (sbyte)ScalarType.Int16, dtype, device, requiresGrad);
-=======
-        public static Tensor tensor(short[] dataArray, long[] dimensions, torch.ScalarType? dtype = null, torch.Device? device = null, bool requiresGrad = false)
-        {
-            unsafe {
-                var dataHandle = GCHandle.Alloc(dataArray, GCHandleType.Pinned);
-                var dataArrayAddr = dataHandle.AddrOfPinnedObject();
-                var gchp = GCHandle.ToIntPtr(dataHandle);
-                GCHandleDeleter deleter = null!;
-                deleter = new GCHandleDeleter(delegate (IntPtr ptr) {
-                    GCHandle.FromIntPtr(gchp).Free();
-                    deleters.TryRemove(deleter, out deleter!);
-                });
-                deleters.TryAdd(deleter, deleter); // keep the delegate alive
-                var handle = THSTensor_new(dataArrayAddr, deleter, dimensions, dimensions.Length, (sbyte)ScalarType.Int16, requiresGrad);
-                if (handle == IntPtr.Zero) {
-                    GC.Collect();
-                    GC.WaitForPendingFinalizers();
-                    handle = THSTensor_new(dataArrayAddr, deleter, dimensions, dimensions.Length, (sbyte)ScalarType.Int16, requiresGrad);
-                }
-                if (handle == IntPtr.Zero) { torch.CheckForErrors(); }
-                var tensor = new Tensor(handle);
-                if (device is not null) {
-                    tensor = dtype.HasValue ? tensor.to(dtype.Value, device) : tensor.to(device);
-                } else if (dtype.HasValue) {
-                    tensor = tensor.to_type(dtype.Value);
-                }
-                return tensor;
-            }
->>>>>>> d3bb42fe
         }
 
         /// <summary>
@@ -1857,43 +1763,13 @@
         /// <summary>
         /// Create a tensor from an array of values, shaping it based on the shape passed in.
         /// </summary>
-<<<<<<< HEAD
-        public static Tensor tensor(int[] rawArray, long[] dimensions = null, torch.ScalarType? dtype = null, torch.Device device = null, bool requiresGrad = false)
+        public static Tensor tensor(int[] rawArray, long[]? dimensions = null, torch.ScalarType? dtype = null, torch.Device? device = null, bool requiresGrad = false)
         {
             if (dimensions is null)
                 dimensions = new long[] { rawArray.LongLength };
 
             var dataHandle = GCHandle.Alloc(rawArray, GCHandleType.Pinned);
             return _tensor_generic(dataHandle, dimensions, (sbyte)ScalarType.Int32, dtype, device, requiresGrad);
-=======
-        public static Tensor tensor(int[] dataArray, long[] dimensions, torch.ScalarType? dtype = null, torch.Device? device = null, bool requiresGrad = false)
-        {
-            unsafe {
-                var dataHandle = GCHandle.Alloc(dataArray, GCHandleType.Pinned);
-                var dataArrayAddr = dataHandle.AddrOfPinnedObject();
-                var gchp = GCHandle.ToIntPtr(dataHandle);
-                GCHandleDeleter deleter = null!;
-                deleter = new GCHandleDeleter(delegate (IntPtr ptr) {
-                    GCHandle.FromIntPtr(gchp).Free();
-                    deleters.TryRemove(deleter, out deleter!);
-                });
-                deleters.TryAdd(deleter, deleter); // keep the delegate alive
-                var handle = THSTensor_new(dataArrayAddr, deleter, dimensions, dimensions.Length, (sbyte)ScalarType.Int32, requiresGrad);
-                if (handle == IntPtr.Zero) {
-                    GC.Collect();
-                    GC.WaitForPendingFinalizers();
-                    handle = THSTensor_new(dataArrayAddr, deleter, dimensions, dimensions.Length, (sbyte)ScalarType.Int32, requiresGrad);
-                }
-                if (handle == IntPtr.Zero) { torch.CheckForErrors(); }
-                var tensor = new Tensor(handle);
-                if (device is not null) {
-                    tensor = dtype.HasValue ? tensor.to(dtype.Value, device) : tensor.to(device);
-                } else if (dtype.HasValue) {
-                    tensor = tensor.to_type(dtype.Value);
-                }
-                return tensor;
-            }
->>>>>>> d3bb42fe
         }
 
         /// <summary>
@@ -1977,46 +1853,16 @@
         /// <summary>
         /// Create a tensor from an array of values, shaping it based on the shape passed in.
         /// </summary>
-<<<<<<< HEAD
-        public static Tensor tensor(long[] dataArray, long[] dimensions = null, torch.ScalarType? dtype = null, torch.Device device = null, bool requiresGrad = false)
+        public static Tensor tensor(long[] dataArray, long[]? dimensions = null, torch.ScalarType? dtype = null, torch.Device? device = null, bool requiresGrad = false)
         {
             if (dimensions is null)
                 dimensions = new long[] { dataArray.LongLength };
 
             var dataHandle = GCHandle.Alloc(dataArray, GCHandleType.Pinned);
             return _tensor_i64(dataHandle, dimensions, dtype, device, requiresGrad);
-=======
-        public static Tensor tensor(long[] dataArray, long[] dimensions, torch.ScalarType? dtype = null, torch.Device? device = null, bool requiresGrad = false)
-        {
-            unsafe {
-                var dataHandle = GCHandle.Alloc(dataArray, GCHandleType.Pinned);
-                var dataArrayAddr = dataHandle.AddrOfPinnedObject();
-                var gchp = GCHandle.ToIntPtr(dataHandle);
-                GCHandleDeleter deleter = null!;
-                deleter = new GCHandleDeleter(delegate (IntPtr ptr) {
-                    GCHandle.FromIntPtr(gchp).Free();
-                    deleters.TryRemove(deleter, out deleter!);
-                });
-                deleters.TryAdd(deleter, deleter); // keep the delegate alive
-                var handle = THSTensor_newInt64(dataArrayAddr, deleter, dimensions, dimensions.Length, requiresGrad);
-                if (handle == IntPtr.Zero) {
-                    GC.Collect();
-                    GC.WaitForPendingFinalizers();
-                    handle = THSTensor_newInt64(dataArrayAddr, deleter, dimensions, dimensions.Length, requiresGrad);
-                }
-                if (handle == IntPtr.Zero) { torch.CheckForErrors(); }
-                var tensor = new Tensor(handle);
-                if (device is not null) {
-                    tensor = dtype.HasValue ? tensor.to(dtype.Value, device) : tensor.to(device);
-                } else if (dtype.HasValue) {
-                    tensor = tensor.to_type(dtype.Value);
-                }
-                return tensor;
-            }
->>>>>>> d3bb42fe
-        }
-
-        private static Tensor _tensor_i64(GCHandle dataHandle, long[] dimensions, ScalarType? dtype, Device device, bool requiresGrad) =>
+        }
+
+        private static Tensor _tensor_i64(GCHandle dataHandle, long[] dimensions, ScalarType? dtype, Device? device, bool requiresGrad) =>
             _tensor_generic(dataHandle, dimensions, (sbyte)ScalarType.Int64, dtype, device, requiresGrad);
 
         /// <summary>
@@ -2101,43 +1947,13 @@
         /// <summary>
         /// Create a tensor from an array of values, shaping it based on the shape passed in.
         /// </summary>
-<<<<<<< HEAD
-        public static Tensor tensor(float[] dataArray, long[] dimensions = null, torch.ScalarType? dtype = null, torch.Device device = null, bool requiresGrad = false)
+        public static Tensor tensor(float[] dataArray, long[]? dimensions = null, torch.ScalarType? dtype = null, torch.Device? device = null, bool requiresGrad = false)
         {
             if (dimensions is null)
                 dimensions = new long[] { dataArray.LongLength };
 
             var dataHandle = GCHandle.Alloc(dataArray, GCHandleType.Pinned);
             return _tensor_generic(dataHandle, dimensions, (sbyte)ScalarType.Float32, dtype, device, requiresGrad);
-=======
-        public static Tensor tensor(float[] dataArray, long[] dimensions, torch.ScalarType? dtype = null, torch.Device? device = null, bool requiresGrad = false)
-        {
-            unsafe {
-                var dataHandle = GCHandle.Alloc(dataArray, GCHandleType.Pinned);
-                var dataArrayAddr = dataHandle.AddrOfPinnedObject();
-                var gchp = GCHandle.ToIntPtr(dataHandle);
-                GCHandleDeleter deleter = null!;
-                deleter = new GCHandleDeleter(delegate (IntPtr ptr) {
-                    GCHandle.FromIntPtr(gchp).Free();
-                    deleters.TryRemove(deleter, out deleter!);
-                });
-                deleters.TryAdd(deleter, deleter); // keep the delegate alive
-                var handle = THSTensor_new(dataArrayAddr, deleter, dimensions, dimensions.Length, (sbyte)ScalarType.Float32, requiresGrad);
-                if (handle == IntPtr.Zero) {
-                    GC.Collect();
-                    GC.WaitForPendingFinalizers();
-                    handle = THSTensor_new(dataArrayAddr, deleter, dimensions, dimensions.Length, (sbyte)ScalarType.Float32, requiresGrad);
-                }
-                if (handle == IntPtr.Zero) { torch.CheckForErrors(); }
-                var tensor = new Tensor(handle);
-                if (device is not null) {
-                    tensor = dtype.HasValue ? tensor.to(dtype.Value, device) : tensor.to(device);
-                } else if (dtype.HasValue) {
-                    tensor = tensor.to_type(dtype.Value);
-                }
-                return tensor;
-            }
->>>>>>> d3bb42fe
         }
 
         /// <summary>
@@ -2223,43 +2039,13 @@
         /// <summary>
         /// Create a tensor from an array of values, shaping it based on the shape passed in.
         /// </summary>
-<<<<<<< HEAD
-        public static Tensor tensor(double[] rawArray, long[] dimensions, torch.ScalarType? dtype = null, torch.Device device = null, bool requiresGrad = false)
+        public static Tensor tensor(double[] rawArray, long[] dimensions, torch.ScalarType? dtype = null, torch.Device? device = null, bool requiresGrad = false)
         {
             if (dimensions is null)
                 dimensions = new long[] { rawArray.LongLength };
 
             var dataHandle = GCHandle.Alloc(rawArray, GCHandleType.Pinned);
             return _tensor_generic(dataHandle, dimensions, (sbyte)ScalarType.Float64, dtype, device, requiresGrad);
-=======
-        public static Tensor tensor(double[] dataArray, long[] dimensions, torch.ScalarType? dtype = null, torch.Device? device = null, bool requiresGrad = false)
-        {
-            unsafe {
-                var dataHandle = GCHandle.Alloc(dataArray, GCHandleType.Pinned);
-                var dataArrayAddr = dataHandle.AddrOfPinnedObject();
-                var gchp = GCHandle.ToIntPtr(dataHandle);
-                GCHandleDeleter deleter = null!;
-                deleter = new GCHandleDeleter(delegate (IntPtr ptr) {
-                    GCHandle.FromIntPtr(gchp).Free();
-                    deleters.TryRemove(deleter, out deleter!);
-                });
-                deleters.TryAdd(deleter, deleter); // keep the delegate alive
-                var handle = THSTensor_new(dataArrayAddr, deleter, dimensions, dimensions.Length, (sbyte)ScalarType.Float64, requiresGrad);
-                if (handle == IntPtr.Zero) {
-                    GC.Collect();
-                    GC.WaitForPendingFinalizers();
-                    handle = THSTensor_new(dataArrayAddr, deleter, dimensions, dimensions.Length, (sbyte)ScalarType.Float64, requiresGrad);
-                }
-                if (handle == IntPtr.Zero) { torch.CheckForErrors(); }
-                var tensor = new Tensor(handle);
-                if (device is not null) {
-                    tensor = dtype.HasValue ? tensor.to(dtype.Value, device) : tensor.to(device);
-                } else if (dtype.HasValue) {
-                    tensor = tensor.to_type(dtype.Value);
-                }
-                return tensor;
-            }
->>>>>>> d3bb42fe
         }
 
         /// <summary>
@@ -2344,11 +2130,7 @@
         /// <summary>
         /// Create a tensor from an array of values, shaping it based on the shape passed in.
         /// </summary>
-<<<<<<< HEAD
-        public static Tensor tensor((float Real, float Imaginary)[] rawArray, long[] dimensions = null, torch.ScalarType? dtype = null, torch.Device device = null, bool requiresGrad = false)
-=======
-        public static Tensor tensor((float Real, float Imaginary)[] rawArray, long[] dimensions, torch.ScalarType? dtype = null, torch.Device? device = null, bool requiresGrad = false)
->>>>>>> d3bb42fe
+        public static Tensor tensor((float Real, float Imaginary)[] rawArray, long[]? dimensions = null, torch.ScalarType? dtype = null, torch.Device? device = null, bool requiresGrad = false)
         {
             if (dimensions is null)
                 dimensions = new long[] { rawArray.LongLength };
@@ -2358,31 +2140,9 @@
                 dataArray[i * 2] = rawArray[i].Real;
                 dataArray[i * 2 + 1] = rawArray[i].Imaginary;
             }
-<<<<<<< HEAD
 
             var dataHandle = GCHandle.Alloc(dataArray, GCHandleType.Pinned);
             return _tensor_generic(dataHandle, dimensions, (sbyte)ScalarType.ComplexFloat32, dtype, device, requiresGrad);
-=======
-            unsafe {
-                var dataHandle = GCHandle.Alloc(dataArray, GCHandleType.Pinned);
-                var dataArrayAddr = dataHandle.AddrOfPinnedObject();
-                var gchp = GCHandle.ToIntPtr(dataHandle);
-                GCHandleDeleter deleter = null!;
-                deleter = new GCHandleDeleter(delegate (IntPtr ptr) {
-                    GCHandle.FromIntPtr(gchp).Free();
-                    deleters.TryRemove(deleter, out deleter!);
-                });
-                deleters.TryAdd(deleter, deleter); // keep the delegate alive
-                var handle = THSTensor_new(dataArrayAddr, deleter, dimensions, dimensions.Length, (sbyte)ScalarType.ComplexFloat32, requiresGrad);
-                if (handle == IntPtr.Zero) {
-                    GC.Collect();
-                    GC.WaitForPendingFinalizers();
-                    handle = THSTensor_new(dataArrayAddr, deleter, dimensions, dimensions.Length, (sbyte)ScalarType.ComplexFloat32, requiresGrad);
-                }
-                if (handle == IntPtr.Zero) { torch.CheckForErrors(); }
-                return new Tensor(handle);
-            }
->>>>>>> d3bb42fe
         }
 
         /// <summary>
@@ -2498,11 +2258,7 @@
         /// <summary>
         /// Create a tensor from an array of values, shaping it based on the shape passed in.
         /// </summary>
-<<<<<<< HEAD
-        public static Tensor tensor(System.Numerics.Complex[] rawArray, long[] dimensions = null, torch.ScalarType? dtype = null, torch.Device device = null, bool requiresGrad = false)
-=======
-        public static Tensor tensor(System.Numerics.Complex[] rawArray, long[] dimensions, torch.ScalarType? dtype = null, torch.Device? device = null, bool requiresGrad = false)
->>>>>>> d3bb42fe
+        public static Tensor tensor(System.Numerics.Complex[] rawArray, long[]? dimensions = null, torch.ScalarType? dtype = null, torch.Device? device = null, bool requiresGrad = false)
         {
             if (dimensions is null)
                 dimensions = new long[] { rawArray.LongLength };
@@ -2512,20 +2268,16 @@
                 dataArray[i * 2] = rawArray[i].Real;
                 dataArray[i * 2 + 1] = rawArray[i].Imaginary;
             }
-<<<<<<< HEAD
-
-            var dataHandle = GCHandle.Alloc(dataArray, GCHandleType.Pinned);
-            return _tensor_generic(dataHandle, dimensions, (sbyte)ScalarType.ComplexFloat64, dtype, device, requiresGrad);
-=======
             unsafe {
                 var dataHandle = GCHandle.Alloc(dataArray, GCHandleType.Pinned);
                 var dataArrayAddr = dataHandle.AddrOfPinnedObject();
                 var gchp = GCHandle.ToIntPtr(dataHandle);
-                GCHandleDeleter deleter = null!;
-                deleter = new GCHandleDeleter(delegate (IntPtr ptr) {
-                    GCHandle.FromIntPtr(gchp).Free();
-                    deleters.TryRemove(deleter, out deleter!);
-                });
+                GCHandleDeleter? deleter = null;
+                deleter =
+                    new GCHandleDeleter(delegate (IntPtr ptr) {
+                        GCHandle.FromIntPtr(gchp).Free();
+                        deleters.TryRemove(deleter!, out deleter);
+                    });
                 deleters.TryAdd(deleter, deleter); // keep the delegate alive
                 var handle = THSTensor_new(dataArrayAddr, deleter, dimensions, dimensions.Length, (sbyte)ScalarType.ComplexFloat64, requiresGrad);
                 if (handle == IntPtr.Zero) {
@@ -2536,7 +2288,6 @@
                 if (handle == IntPtr.Zero) { torch.CheckForErrors(); }
                 return new Tensor(handle);
             }
->>>>>>> d3bb42fe
         }
 
         /// <summary>
