// Copyright (c) .NET Foundation and Contributors.  All Rights Reserved.  See LICENSE in the project root for license information.
using System;
using System.IO;
using System.Collections.Generic;
using System.Diagnostics;
using static TorchSharp.torch;

using static TorchSharp.torch.nn;
using static TorchSharp.torch.nn.functional;
using static TorchSharp.torch.utils.data;
using TorchSharp.torchvision.dsets;

namespace TorchSharp.Examples
{
    /// <summary>
    /// Simple MNIST Convolutional model.
    /// </summary>
    /// <remarks>
    /// There are at least two interesting data sets to use with this example:
    ///
    /// 1. The classic MNIST set of 60000 images of handwritten digits.
    ///
    ///     It is available at: http://yann.lecun.com/exdb/mnist/
    ///
    /// 2. The 'fashion-mnist' data set, which has the exact same file names and format as MNIST, but is a harder
    ///    data set to train on. It's just as large as MNIST, and has the same 60/10 split of training and test
    ///    data.
    ///    It is available at: https://github.com/zalandoresearch/fashion-mnist/tree/master/data/fashion
    ///
    /// In each case, there are four .gz files to download. Place them in a folder and then point the '_dataLocation'
    /// constant below at the folder location.
    /// </remarks>
    public class MNIST
    {
        private static int _epochs = 1;
        private static int _trainBatchSize = 64;
        private static int _testBatchSize = 128;

        private readonly static int _logInterval = 100;

        internal static void Main(string[] args)
        {
            var dataset = args.Length > 0 ? args[0] : "mnist";
            var datasetPath = Path.Join(Environment.GetFolderPath(Environment.SpecialFolder.DesktopDirectory), "..", "Downloads", dataset);

            torch.random.manual_seed(1);

            var cwd = Environment.CurrentDirectory;

            var device = torch.cuda.is_available() ? torch.CUDA : torch.CPU;
            Console.WriteLine($"Running MNIST on {device.type.ToString()}");
            Console.WriteLine($"Dataset: {dataset}");

            var sourceDir = datasetPath;
            var targetDir = Path.Combine(datasetPath, "test_data");

            if (!Directory.Exists(targetDir)) {
                Directory.CreateDirectory(targetDir);
                Utils.Decompress.DecompressGZipFile(Path.Combine(sourceDir, "train-images-idx3-ubyte.gz"), targetDir);
                Utils.Decompress.DecompressGZipFile(Path.Combine(sourceDir, "train-labels-idx1-ubyte.gz"), targetDir);
                Utils.Decompress.DecompressGZipFile(Path.Combine(sourceDir, "t10k-images-idx3-ubyte.gz"), targetDir);
                Utils.Decompress.DecompressGZipFile(Path.Combine(sourceDir, "t10k-labels-idx1-ubyte.gz"), targetDir);
            }

            if (device.type == DeviceType.CUDA) {
                _trainBatchSize *= 4;
                _testBatchSize *= 4;
            }

            var model = new Model("model", device);

            var normImage = torchvision.transforms.Normalize(new double[] { 0.1307 }, new double[] { 0.3081 }, device: (Device)device);

<<<<<<< HEAD
            using MNISTReader train_data = new MNISTReader(targetDir, "train", device: device, normImage),
                test_data = new MNISTReader(targetDir, "t10k", device: device, normImage);
=======
            using MNISTReader train_data = new MNISTReader(targetDir, "train", normImage),
                test_data = new MNISTReader(targetDir, "t10k", normImage);
>>>>>>> 514b360d
            TrainingLoop("mnist", device, model, train_data, test_data);
        }

        internal static void TrainingLoop(string dataset, Device device, Model model, MNISTReader train_data, MNISTReader test_data)
        {
            using var train = new DataLoader(train_data, _trainBatchSize, shuffle: true);
            using var test = new DataLoader(test_data, _testBatchSize, shuffle: false);

            if (device.type == DeviceType.CUDA) {
                _epochs *= 4;
            }

            var optimizer = torch.optim.Adam(model.parameters());

            var scheduler = torch.optim.lr_scheduler.StepLR(optimizer, 1, 0.75);

            Stopwatch sw = new Stopwatch();
            sw.Start();

            for (var epoch = 1; epoch <= _epochs; epoch++) {

                using (var d = torch.NewDisposeScope()) {

                    Train(model, optimizer, nll_loss(reduction: Reduction.Mean), device, train, epoch, train_data.Count);
                    Test(model, nll_loss(reduction: torch.nn.Reduction.Sum), device, test, test_data.Count);

                    Console.WriteLine($"End-of-epoch memory use: {GC.GetTotalMemory(false)}");
                    scheduler.step();
                }
            }

            sw.Stop();
            Console.WriteLine($"Elapsed time: {sw.Elapsed.TotalSeconds:F1} s.");

            Console.WriteLine("Saving model to '{0}'", dataset + ".model.bin");
            model.save(dataset + ".model.bin");
        }

        internal class Model : Module
        {
            private Module conv1 = Conv2d(1, 32, 3);
            private Module conv2 = Conv2d(32, 64, 3);
            private Module fc1 = Linear(9216, 128);
            private Module fc2 = Linear(128, 10);

            // These don't have any parameters, so the only reason to instantiate
            // them is performance, since they will be used over and over.
            private Module pool1 = MaxPool2d(kernelSize: new long[] { 2, 2 });

            private Module relu1 = ReLU();
            private Module relu2 = ReLU();
            private Module relu3 = ReLU();

            private Module dropout1 = Dropout(0.25);
            private Module dropout2 = Dropout(0.5);

            private Module flatten = Flatten();
            private Module logsm = LogSoftmax(1);

            public Model(string name, torch.Device device = null) : base(name)
            {
                RegisterComponents();

                if (device != null && device.type == DeviceType.CUDA)
                    this.to(device);
            }

            public override Tensor forward(Tensor input)
            {
                var l11 = conv1.forward(input);
                var l12 = relu1.forward(l11);

                var l21 = conv2.forward(l12);
                var l22 = relu2.forward(l21);
                var l23 = pool1.forward(l22);
                var l24 = dropout1.forward(l23);

                var x = flatten.forward(l24);

                var l31 = fc1.forward(x);
                var l32 = relu3.forward(l31);
                var l33 = dropout2.forward(l32);

                var l41 = fc2.forward(l33);

                return logsm.forward(l41);
            }
        }


        private static void Train(
            Model model,
            torch.optim.Optimizer optimizer,
            Loss loss,
            Device device,
            DataLoader dataLoader,
            int epoch,
            long size)
        {
            model.train();

            int batchId = 1;

            Console.WriteLine($"Epoch: {epoch}...");

            using (var d = torch.NewDisposeScope()) {
                foreach (var data in dataLoader) {
                    optimizer.zero_grad();

                    var prediction = model.forward(data["data"]);
                    var output = loss(prediction, data["label"]);

                    output.backward();

                    optimizer.step();

                    if (batchId % _logInterval == 0) {
                        Console.WriteLine($"\rTrain: epoch {epoch} [{batchId * _trainBatchSize} / {size}] Loss: {output.ToSingle():F4}");
                    }

                    batchId++;

                    d.DisposeEverything();
                }
            }
        }

        private static void Test(
            Model model,
            Loss loss,
            Device device,
            DataLoader dataLoader,
            long size)
        {
            model.eval();

            double testLoss = 0;
            int correct = 0;

            using (var d = torch.NewDisposeScope()) {

                foreach (var data in dataLoader) {
                    var prediction = model.forward(data["data"]);
                    var output = loss(prediction, data["label"]);
                    testLoss += output.ToSingle();

                    var pred = prediction.argmax(1);
                    correct += pred.eq(data["label"]).sum().ToInt32();

                    d.DisposeEverything();
                }
            }

            Console.WriteLine($"Size: {size}, Total: {size}");

            Console.WriteLine($"\rTest set: Average loss {(testLoss / size):F4} | Accuracy {((double)correct / size):P2}");
        }
    }
}<|MERGE_RESOLUTION|>--- conflicted
+++ resolved
@@ -71,13 +71,8 @@
 
             var normImage = torchvision.transforms.Normalize(new double[] { 0.1307 }, new double[] { 0.3081 }, device: (Device)device);
 
-<<<<<<< HEAD
-            using MNISTReader train_data = new MNISTReader(targetDir, "train", device: device, normImage),
-                test_data = new MNISTReader(targetDir, "t10k", device: device, normImage);
-=======
             using MNISTReader train_data = new MNISTReader(targetDir, "train", normImage),
                 test_data = new MNISTReader(targetDir, "t10k", normImage);
->>>>>>> 514b360d
             TrainingLoop("mnist", device, model, train_data, test_data);
         }
 
