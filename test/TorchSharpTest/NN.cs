// Copyright (c) .NET Foundation and Contributors.  All Rights Reserved.  See LICENSE in the project root for license information.
using System;
using System.Linq;
using System.Runtime.InteropServices;
using Xunit;

using TorchSharp.Modules;
using static TorchSharp.torch;
using static TorchSharp.torch.nn;
using static TorchSharp.torch.nn.functional;
using System.Drawing;

#nullable enable

namespace TorchSharp
{
#if NET472_OR_GREATER
    [Collection("Sequential")]
#endif // NET472_OR_GREATER
    public class TestNN
    {
        #region Linear

        [Fact]
        public void CreateLinear()
        {
            var lin = Linear(1000, 100);
            Assert.NotNull(lin);
            Assert.True(!(lin.bias is null));

            var ps = lin.parameters();
            Assert.Equal(2, ps.Count());
        }

        [Fact]
        public void TestGetBiasInLinear()
        {
            var lin = Linear(1000, 100, false);
            var ps = lin.parameters();
            var nps = ps.Count();
            Assert.Equal(1, nps);
            Assert.True(lin.bias is null);

            var lin2 = Linear(1000, 100, true);
            Assert.True(!(lin2.bias is null));
        }

        [Fact]
        public void TestDeviceAndTypeLinear()
        {
            {
                var lin = Linear(1000, 100, true, dtype: torch.float64);
                var ps = lin.parameters().ToArray();
                var nps = ps.Count();

                Assert.Multiple(
                    () => Assert.Equal(2, nps),
                    () => Assert.False(lin.bias is null),
                    () => Assert.Equal(torch.float64, ps[0].dtype),
                    () => Assert.Equal(torch.float64, ps[1].dtype)
                );
            }
            if (torch.cuda.is_available()) {
                {
                    var lin = Linear(1000, 100, true, device: torch.CUDA, dtype: torch.float64);
                    var ps = lin.parameters().ToArray();
                    var nps = ps.Count();

                    Assert.Multiple(
                        () => Assert.Equal(2, nps),
                        () => Assert.False(lin.bias is null),
                        () => Assert.Equal(torch.float64, ps[0].dtype),
                        () => Assert.Equal(torch.float64, ps[1].dtype),
                        () => Assert.Equal(DeviceType.CUDA, ps[0].device_type),
                        () => Assert.Equal(DeviceType.CUDA, ps[1].device_type)
                    );
                }
                {
                    var lin = Linear(1000, 100, true, device: torch.CUDA);
                    var ps = lin.parameters().ToArray();
                    var nps = ps.Count();

                    Assert.Multiple(
                        () => Assert.Equal(2, nps),
                        () => Assert.False(lin.bias is null),
                        () => Assert.Equal(torch.float32, ps[0].dtype),
                        () => Assert.Equal(torch.float32, ps[1].dtype),
                        () => Assert.Equal(DeviceType.CUDA, ps[0].device_type),
                        () => Assert.Equal(DeviceType.CUDA, ps[1].device_type)
                    );
                }
            }
        }

        [Fact]
        public void TestSetGetBiasInLinear()
        {
            var lin = Linear(1000, 100, true);
            var bias = torch.ones(new long[] { 1000 });
            var bCount = bias.NumberOfElements;
            lin.bias = bias.AsParameter();
            Assert.True(!(lin.bias is null));

            Assert.Equal(lin.bias?.NumberOfElements, bCount);
        }

        [Fact]
        public void TestWeightAndBiasShapeInLinear()
        {
            var lin = Linear(1000, 100, true);

            Assert.Equal(2, lin.weight!.shape.Length);
            Assert.Equal(100, lin.weight!.shape[0]);
            Assert.Equal(1000, lin.weight!.shape[1]);
            Assert.True(1 == lin.bias?.shape.Length);
            Assert.Equal(100, lin.bias?.shape[0]);
        }

        [Fact]
        public void TestWeightAndBiasParametersInLinear()
        {
            var lin = Linear(1000, 100, true);
            var names = lin.named_parameters().Select(p => p.name);
            Assert.True(names.Contains("weight") == true);
            Assert.True(names.Contains("bias") == true);
        }

        [Fact]
        public void TestWeightParameterInLinear()
        {
            var lin = Linear(1000, 100, false);
            var names = lin.named_parameters().Select(p => p.name);
            Assert.True(names.Contains("weight") == true);
            Assert.False(names.Contains("bias") == true);
        }

        [Fact]
        public void TestWeightAndBiasShapeInLinear3()
        {
            var lin = Linear(1000, 100, true);
            var weight = lin.get_parameter("weight");
            var bias = lin.get_parameter("bias");
            Assert.Equal(2, weight.shape.Length);
            Assert.Equal(100, weight.shape[0]);
            Assert.Equal(1000, weight.shape[1]);
            Assert.True(1 == bias.shape.Length);
            Assert.Equal(100, bias.shape[0]);
        }

        [Fact]
        public void TestLinearWithBias()
        {
            var lin = Linear(1000, 100, true);
            var bias = lin.bias!;
            var weight = lin.weight!.t();
            var input = torch.randn(new long[] { 1, 1000 });
            var forward = lin.call(input);
            var matmul = input.matmul(weight).add(bias);

            Assert.Multiple(
                () => Assert.Equal(forward.shape.Length, matmul.shape.Length),
                () => Assert.Equal(forward.shape[0], matmul.shape[0]),
                () => Assert.Equal(forward.shape[1], matmul.shape[1])
            );

            for (int i = 0; i < 100; i++) {
                Assert.InRange(forward.data<float>()[i], matmul.data<float>()[i] - 10e5f, matmul.data<float>()[i] + 10e5f);
            }
        }

        [Fact]
        public void FunctionalLinearWithBias()
        {
            var input = torch.randn(4, 1000);
            var weight = torch.randn(100, 1000);
            var bias = torch.randn(100);
            var forward = torch.nn.functional.linear(input, weight, bias);
            var matmul = input.matmul(weight.t()).add(bias);

            Assert.Multiple(
                () => Assert.Equal(forward.shape.Length, matmul.shape.Length),
                () => Assert.Equal(forward.shape[0], matmul.shape[0]),
                () => Assert.Equal(forward.shape[1], matmul.shape[1])
            );
            for (int i = 0; i < 100; i++) {
                Assert.InRange(forward.data<float>()[i], matmul.data<float>()[i] - 10e5f, matmul.data<float>()[i] + 10e5f);
            }
        }

        [Fact]
        public void FunctionalLinearNoBias()
        {
            var input = torch.randn(4, 1000);
            var weight = torch.randn(100, 1000);
            var forward = torch.nn.functional.linear(input, weight);
            var matmul = input.matmul(weight.t());

            Assert.Multiple(
                () => Assert.Equal(forward.shape.Length, matmul.shape.Length),
                () => Assert.Equal(forward.shape[0], matmul.shape[0]),
                () => Assert.Equal(forward.shape[1], matmul.shape[1])
            );
            for (int i = 0; i < 100; i++) {
                Assert.InRange(forward.data<float>()[i], matmul.data<float>()[i] - 10e5f, matmul.data<float>()[i] + 10e5f);
            }
        }

        [Fact]
        public void TestLinearNoBias()
        {
            var lin = Linear(1000, 100, false);
            Assert.False(!(lin.bias is null));

            var weight = lin.weight!.transpose(0, 1);
            var input = torch.randn(new long[] { 1, 1000 });
            var forward = lin.call(input);
            var matmul = input.matmul(weight);

            Assert.Equal(forward.shape.Length, matmul.shape.Length);
            Assert.Equal(forward.shape[0], matmul.shape[0]);
            Assert.Equal(forward.shape[1], matmul.shape[1]);

            for (int i = 0; i < 100; i++) {
                Assert.Equal(forward.data<float>()[i], matmul.data<float>()[i]);
            }
        }

        [Fact]
        public void TestBilinearWithBias()
        {
            var lin = Bilinear(20, 30, 40);
            var input1 = torch.randn(new long[] { 128, 20 });
            var input2 = torch.randn(new long[] { 128, 30 });
            var forward = lin.call(input1, input2);

            Assert.Equal(2, forward.shape.Length);
            Assert.Equal(128, forward.shape[0]);
            Assert.Equal(40, forward.shape[1]);
        }

        [Fact]
        public void FunctionalBilinearWithBias()
        {
            var input1 = torch.randn(new long[] { 128, 20 });
            var input2 = torch.randn(new long[] { 128, 30 });
            var weight = torch.randn(40, 20, 30);
            var bias = torch.randn(40);

            var forward = torch.nn.functional.bilinear(input1, input2, weight, bias);

            Assert.Equal(2, forward.shape.Length);
            Assert.Equal(128, forward.shape[0]);
            Assert.Equal(40, forward.shape[1]);
        }

        [Fact]
        public void FunctionalBilinearNoBias()
        {
            var input1 = torch.randn(new long[] { 128, 20 });
            var input2 = torch.randn(new long[] { 128, 30 });
            var weight = torch.randn(40, 20, 30);

            var forward = torch.nn.functional.bilinear(input1, input2, weight);

            Assert.Equal(2, forward.shape.Length);
            Assert.Equal(128, forward.shape[0]);
            Assert.Equal(40, forward.shape[1]);
        }

        [Fact]
        public void TestIdentity()
        {
            var lin = Identity();

            var input = torch.randn(new long[] { 1, 1000 });
            var output = lin.call(input);

            for (int i = 0; i < 1000; i++) {
                Assert.Equal(input.data<float>()[i], output.data<float>()[i]);
            }
        }

        [Fact]
        public void TestLinearEditBias()
        {
            var lin = Linear(1000, 100, true);
            var bias = torch.randn(new long[] { 100 });
            lin.bias = bias.clone().AsParameter();

            for (int i = 0; i < 100; i++) {
                Assert.Equal(lin.bias.data<float>()[i], bias.data<float>()[i]);
            }
        }

        [Fact]
        public void TestLinearEditWeightsAndBias()
        {
            var lin = Linear(1000, 1000, true);
            var bias = torch.randn(new long[] { 100 });
            var weights = torch.randn(new long[] { 100, 1000 });

            lin.bias = bias.clone().AsParameter();
            lin.weight = weights.clone().AsParameter();

            var w1 = lin.weight;
            var b1 = lin.bias;

            Assert.Equal(w1.shape.Length, weights.shape.Length);
            Assert.Equal(w1.shape[0], weights.shape[0]);
            Assert.Equal(w1.shape[1], weights.shape[1]);

            for (int i = 0; i < 100; i++) {
                Assert.Equal(b1.data<float>()[i], bias.data<float>()[i]);
            }

            var np = lin.named_parameters().ToArray();
            var w2 = np[0].parameter;
            var b2 = np[1].parameter;

            Assert.Equal(weights.shape.Length, w2.shape.Length);
            Assert.Equal(weights.shape[0], w2.shape[0]);
            Assert.Equal(weights.shape[1], w2.shape[1]);

            for (int i = 0; i < 100; i++) {
                Assert.Equal(b2.data<float>()[i], bias.data<float>()[i]);
            }
        }

        [Fact]
        public void TestLinearEditWeightsAndBiasGetParameters()
        {
            var lin = Linear(1000, 1000, true);
            var bias = torch.randn(new long[] { 100 });
            var weights = torch.randn(new long[] { 1000, 1000 });
            lin.bias = bias.AsParameter();
            lin.weight = weights.AsParameter();

            var parameters = lin.parameters().ToArray();

            Assert.Equal(lin.weight.shape.Length, parameters[0].shape.Length);
            Assert.Equal(lin.weight.shape[0], parameters[0].shape[0]);
            Assert.Equal(lin.weight.shape[1], parameters[0].shape[1]);
        }
        #endregion

        #region Activations
        [Fact]
        public void CreateRelu()
        {
            var rel = ReLU();
            Assert.NotNull(rel);
            var modules = rel.GetName();
        }

        [Fact]
        public void EvaluateRelu()
        {
            var rel = ReLU();
            var input = torch.randn(new long[] { 64, 8 });
            var output = rel.call(input);
            var values = output.data<float>().ToArray();
            Assert.Equal(input.shape, output.shape);
            Assert.All(values, val => Assert.True(val >= 0.0));
        }

        [Fact]
        public void EvaluateRelu6()
        {
            var rel = ReLU6();
            var input = torch.randn(new long[] { 64, 8 }) * 25.0;
            var output = rel.call(input);
            var values = output.data<float>().ToArray();
            Assert.Equal(input.shape, output.shape);
            Assert.All(values, val => Assert.True(val >= 0.0 && val <= 6.0));
        }

        [Fact]
        public void EvaluateLeakyRelu()
        {
            var rel = LeakyReLU(0.1);
            var input = torch.randn(new long[] { 64, 8 });
            var output = rel.call(input);
            var values = output.data<float>().ToArray();
            Assert.Equal(input.shape, output.shape);

            var singleton = torch.tensor(15.0f);
            Assert.Equal(15.0f, rel.call(singleton).item<float>());
            singleton = torch.tensor(-15.0f);
            Assert.Equal(-1.50f, rel.call(singleton).item<float>());
        }

        [Fact]
        public void EvaluateMish()
        {
            var rel = Mish();
            var input = torch.randn(new long[] { 64, 8 });
            var output = rel.call(input);
            var values = output.data<float>().ToArray();
            Assert.Equal(input.shape, output.shape);
        }

        [Fact]
        public void EvaluateRRelu()
        {
            var rel = RReLU();
            var input = torch.randn(new long[] { 64, 8 });
            var output = rel.call(input);
            var values = output.data<float>().ToArray();
            Assert.Equal(input.shape, output.shape);
        }

        [Fact]
        public void EvaluateCELU()
        {
            var rel = CELU();
            var input = torch.randn(new long[] { 64, 8 });
            var output = rel.call(input);
            var values = output.data<float>().ToArray();
            Assert.Equal(input.shape, output.shape);
            Assert.All(values, val => Assert.True(val >= -1.0));
        }

        [Fact]
        public void EvaluateELU()
        {
            var rel = ELU();
            var input = torch.randn(new long[] { 64, 8 });
            var output = rel.call(input);
            var values = output.data<float>().ToArray();
            Assert.Equal(input.shape, output.shape);
            Assert.All(values, val => Assert.True(val >= -1.0));
        }

        [FactIgnoreOnPlatform(
            "Attempted to read or write protected memory.",
            "Windows",
            Architecture.X64)]
        public void EvaluateGLU()
        {
            var rel = GLU();
<<<<<<< HEAD
            var input = torch.randn(new long[] { 8, 8, 8 });
            var output = rel.call(input);
=======
            var input = randn(new long[] { 8, 8, 8 });
            var output = rel.forward(input);
>>>>>>> b6b719c5
            var values = output.data<float>().ToArray();
            Assert.Equal(new long[] { 8, 8, 4 }, output.shape);
        }

        [Fact]
        public void EvaluateSELU()
        {
            var rel = SELU();
            var input = torch.randn(new long[] { 64, 8 });
            var output = rel.call(input);
            var values = output.data<float>().ToArray();
            Assert.Equal(input.shape, output.shape);
            Assert.All(values, val => Assert.True(val >= -1.76));
        }

        [Fact]
        public void EvaluateGELU()
        {
            var rel = GELU();
            var input = torch.randn(new long[] { 64, 8 }) * 25.0;
            var output = rel.call(input);
            var values = output.data<float>().ToArray();
            Assert.Equal(input.shape, output.shape);
            Assert.All(values, val => Assert.True(val >= -0.2));
        }

        [Fact]
        public void EvaluateHardshrink()
        {
            var rel = Hardshrink();
            var input = torch.randn(new long[] { 8, 8, 8 });
            var output = rel.call(input);
            var values = output.data<float>().ToArray();
            Assert.Equal(output.shape, new long[] { 8, 8, 8 });
        }

        [Fact]
        public void EvaluateHardsigmoid()
        {
            var rel = Hardsigmoid();
            var input = torch.randn(new long[] { 8, 8, 8 });
            var output = rel.call(input);
            var values = output.data<float>().ToArray();
            Assert.Equal(output.shape, new long[] { 8, 8, 8 });
        }

        [Fact]
        public void EvaluateHardswish()
        {
            var rel = Hardswish();
            var input = torch.from_array(new float[] { -3.5f, 0.6f, 3.25f });
            var output = rel.call(input);
            var values = output.data<float>().ToArray();
            Assert.Equal(new float[] { 0f, 0.36f, 3.25f }, values);
        }

        [Fact]
        public void EvaluateHardtanh()
        {
            var rel = Hardtanh();
            var input = torch.randn(new long[] { 8, 8, 8 });
            var output = rel.call(input);
            var values = output.data<float>().ToArray();
            Assert.Equal(output.shape, new long[] { 8, 8, 8 });
        }

        [Fact]
        public void EvaluateSigmoid()
        {
            var rel = Sigmoid();
            var input = torch.randn(new long[] { 64, 8 }) * 25.0;
            var output = rel.call(input);
            var values = output.data<float>().ToArray();
            Assert.Equal(input.shape, output.shape);
            Assert.All(values, val => Assert.True(val >= 0.0 && val <= 1.0));
        }

        [Fact]
        public void EvaluateSiLU()
        {
            var rel = SiLU();
            var input = torch.randn(new long[] { 64, 8 }) * 25.0;
            var output = rel.call(input);
            var values = output.data<float>().ToArray();
            Assert.Equal(input.shape, output.shape);
            Assert.All(values, val => Assert.True(val >= -1.0));
        }

        [Fact]
        public void EvaluateSoftmax2d()
        {
            var rel = Softmax2d();
            var input = torch.randn(new long[] { 64, 3, 8, 8 }) * 25.0;
            var output = rel.call(input);
            var values = output.data<float>().ToArray();
            Assert.Equal(input.shape, output.shape);
            Assert.All(values, val => Assert.True(val >= 0.0 && val <= 1.0));
        }

        [Fact]
        public void EvaluateTanh()
        {
            var rel = Tanh();
            var input = torch.randn(new long[] { 64, 3, 8, 8 }) * 25.0;
            var output = rel.call(input);
            var values = output.data<float>().ToArray();
            Assert.Equal(input.shape, output.shape);
            Assert.All(values, val => Assert.True(val >= -1.0 && val <= 1.0));
        }

        [Fact]
        public void EvaluateSoftmax()
        {
            var input = torch.randn(new long[] { 64, 8 }) * 25.0;
            {
                var rel = Softmax(1);
                var output = rel.call(input);
                var values = output.data<float>().ToArray();
                Assert.Equal(input.shape, output.shape);
                Assert.All(values, val => Assert.True(val >= 0.0 && val <= 1.0));
            }
            {
                var output = torch.special.softmax(input, 1);
                var values = output.data<float>().ToArray();
                Assert.Equal(input.shape, output.shape);
                Assert.All(values, val => Assert.True(val >= 0.0 && val <= 1.0));
            }
            {
                var output = torch.special.softmax(input, 1, float64);
                Assert.Equal(ScalarType.Float64, output.dtype);
                var values = output.data<double>().ToArray();
                Assert.Equal(input.shape, output.shape);
                Assert.All(values, val => Assert.True(val >= 0.0 && val <= 1.0));
            }
        }

        [Fact]
        public void EvaluateSoftmin()
        {
            var rel = Softmax(1);
            var input = torch.randn(new long[] { 64, 8 }) * 25.0;
            var output = rel.call(input);
            var values = output.data<float>().ToArray();
            Assert.Equal(input.shape, output.shape);
            Assert.All(values, val => Assert.True(val >= 0.0 && val <= 1.0));
        }

        [Fact]
        public void EvaluateSoftplus()
        {
            var rel = Softplus();
            var input = torch.randn(new long[] { 8, 8, 8 });
            var output = rel.call(input);
            var values = output.data<float>().ToArray();
            Assert.Equal(input.shape, output.shape);
        }

        [Fact]
        public void EvaluateSoftshrink()
        {
            var rel = Softshrink();
            var input = torch.randn(new long[] { 8, 8, 8 });
            var output = rel.call(input);
            var values = output.data<float>().ToArray();
            Assert.Equal(input.shape, output.shape);
        }

        [Fact]
        public void EvaluateSoftsign()
        {
            var rel = Softsign();
            var input = torch.randn(new long[] { 8, 8, 8 });
            var output = rel.call(input);
            var values = output.data<float>().ToArray();
            Assert.Equal(input.shape, output.shape);
        }

        [Fact]
        public void EvaluateTanhshrink()
        {
            var rel = Tanhshrink();
            var input = torch.randn(new long[] { 8, 8, 8 });
            var output = rel.call(input);
            var values = output.data<float>().ToArray();
            Assert.Equal(input.shape, output.shape);
        }

        [Fact]
        public void EvaluateThreshold()
        {
            var rel = Threshold(0.1, 0.0);
            var input = torch.randn(new long[] { 8, 8, 8 });
            var output = rel.call(input);
            var values = output.data<float>().ToArray();
            Assert.Equal(input.shape, output.shape);
        }
        #endregion

        #region Sequence
        [Fact]
        public void EvalSequence()
        {
            var lin1 = Linear(1000, 100);
            var lin2 = Linear(100, 10);
            var seq = Sequential(
                ("lin1", lin1),
                ("relu1", ReLU()));

            var seq1 = Sequential(seq, lin2);

            var x = torch.randn(new long[] { 64, 1000 }, requires_grad: true);
            var eval = seq.call(x);
        }

        [Fact]
        public void EvalEmptySequence()
        {
            var seq = Sequential();

            var x = torch.randn(new long[] { 64, 1000 }, requires_grad: true);
            var eval = seq.call(x);
            Assert.Equal(x, eval);
        }

        [Fact]
        public void CreateSequence()
        {
            var lin1 = Linear(1000, 100);
            var lin2 = Linear(100, 10);
            var seq = Sequential(
                ("lin1", lin1),
                ("relu1", ReLU()));

            var s2 = seq.append("lin2", lin2);
            Assert.Same(seq, s2);

            var parameters = seq.parameters();
            var parametersCount = parameters.Count();
            Assert.Equal(4, parametersCount);

            var namedParams = seq.named_parameters();
            var namedParamsCount = namedParams.Count();
            Assert.Equal(4, namedParamsCount);
        }

        [Fact]
        public void EvalLossSequence()
        {
            var lin1 = Linear(1000, 100);
            var lin2 = Linear(100, 10);
            var seq = Sequential(
                ("lin1", lin1),
                ("relu1", ReLU()),
                ("lin2", lin2));

            var x = torch.randn(new long[] { 64, 1000 });
            var y = torch.randn(new long[] { 64, 10 });

            var eval = seq.call(x);
            var loss = MSELoss(Reduction.Sum);
            var output = loss.call(eval, y);

            var result = output.ToSingle();

            Assert.Same(lin1, seq[0]);
            Assert.Same(lin2, seq[2]);
        }

        [Fact]
        public void SequentialSlice()
        {
            var seq = Sequential(
                ("lin1", Linear(10,10)),
                ("relu1", ReLU()),
                ("lin2", Linear(10, 10)),
                ("tanh1", Tanh()),
                ("lin2", Linear(10, 10)));

            var slice = seq[(0, 2)];
            Assert.Equal(2, slice.Count);
            Assert.Same(seq[0], slice[0]);

            slice = seq[(1, null)];
            Assert.Equal(4, slice.Count);
            Assert.Same(seq[1], slice[0]);

            slice = seq[(null, 3)];
            Assert.Equal(3, slice.Count);
            Assert.Same(seq[0], slice[0]);
        }

        [Fact]
        public void SequentialSliceNames()
        {
            var seq = Sequential(
                ("lin1", Linear(10, 10)),
                ("relu1", ReLU()),
                ("lin2", Linear(10, 10)),
                ("tanh1", Tanh()),
                ("lin2", Linear(10, 10)));

            var slice = seq[(1, 3)].named_modules().ToArray();
            Assert.Equal("relu1", slice[0].name);
            Assert.Equal("lin2", slice[1].name);
        }

#if !NETFRAMEWORK
        [Fact]
        public void SequentialSliceWithRange()
        {
            var seq = Sequential(
                ("lin1", Linear(10, 10)),
                ("relu1", ReLU()),
                ("lin2", Linear(10, 10)),
                ("tanh1", Tanh()),
                ("lin2", Linear(10, 10)));

            var slice = seq[0..2];
            Assert.Equal(2, slice.Count);
            Assert.Same(seq[0], slice[0]);

            slice = seq[1..];
            Assert.Equal(4, slice.Count);
            Assert.Same(seq[1], slice[0]);

            slice = seq[..3];
            Assert.Equal(3, slice.Count);
            Assert.Same(seq[0], slice[0]);

            slice = seq[..^1];
            Assert.Equal(4, slice.Count);
            Assert.Same(seq[0], slice[0]);
        }

        [Fact]
        public void SequentialSliceNamesRange()
        {
            var seq = Sequential(
                ("lin1", Linear(10, 10)),
                ("relu1", ReLU()),
                ("lin2", Linear(10, 10)),
                ("tanh1", Tanh()),
                ("lin2", Linear(10, 10)));

            var slice = seq[1..3].named_modules().ToArray();
            Assert.Equal("relu1", slice[0].name);
            Assert.Equal("lin2", slice[1].name);
        }
#endif
        [Fact]
        public void EvalSequence2()
        {
            var lin1 = Linear(1000, 100);
            var lin2 = Linear(100, 10);
            var seq = Sequential(
                lin1,
                ReLU(),
                lin2);

            var x = torch.randn(new long[] { 64, 1000 }, requires_grad: true);
            var eval = seq.call(x);
        }

        [Fact]
        public void CreateSequence2()
        {
            var lin1 = Linear(1000, 100);
            var lin2 = Linear(100, 10);
            var seq = Sequential(
                lin1,
                ReLU());

            var s2 = seq.append(lin2);
            Assert.Same(seq, s2);

            var parameters = seq.parameters();
            var parametersCount = parameters.Count();
            Assert.Equal(4, parametersCount);

            var namedParams = seq.named_parameters().ToArray();
            var namedParamsCount = namedParams.Count();
            Assert.Equal(4, namedParamsCount);

            Assert.Equal("0.weight", namedParams[0].name);
            Assert.Equal("0.bias", namedParams[1].name);
            Assert.Equal("2.weight", namedParams[2].name);
            Assert.Equal("2.bias", namedParams[3].name);
        }

        [Fact]
        public void EvalLossSequence2()
        {
            var lin1 = Linear(1000, 100);
            var lin2 = Linear(100, 10);
            var seq = Sequential(
                lin1,
                ReLU(),
                lin2);

            var x = torch.randn(new long[] { 64, 1000 });
            var y = torch.randn(new long[] { 64, 10 });

            var eval = seq.call(x);
            var loss = MSELoss(Reduction.Sum);
            var output = loss.call(eval, y);

            var result = output.ToSingle();
        }
        #endregion

        #region Loss Functions
        [Fact]
        public void TestPoissonNLLLoss()
        {
            using (Tensor input = torch.tensor(new float[] { 0.5f, 1.5f, 2.5f }))
            using (Tensor target = torch.tensor(new float[] { 1f, 2f, 3f })) {
                var componentWiseLoss = ((Tensor)input.exp()) - target * input;
                Assert.True(componentWiseLoss.Equals(torch.nn.PoissonNLLLoss(reduction: Reduction.None).call(input, target)));
                Assert.True(componentWiseLoss.sum().Equals(torch.nn.PoissonNLLLoss(reduction: Reduction.Sum).call(input, target)));
                Assert.True(componentWiseLoss.mean().Equals(torch.nn.PoissonNLLLoss(reduction: Reduction.Mean).call(input, target)));
            }
        }
        [Fact]
        public void TestPoissonNLLLossF()
        {
            using (Tensor input = torch.tensor(new float[] { 0.5f, 1.5f, 2.5f }))
            using (Tensor target = torch.tensor(new float[] { 1f, 2f, 3f })) {
                var componentWiseLoss = ((Tensor)input.exp()) - target * input;
                Assert.True(componentWiseLoss.Equals(torch.nn.functional.poisson_nll_loss(input, target, reduction: Reduction.None)));
                Assert.True(componentWiseLoss.sum().Equals(torch.nn.functional.poisson_nll_loss(input, target, reduction: Reduction.Sum)));
                Assert.True(componentWiseLoss.mean().Equals(torch.nn.functional.poisson_nll_loss(input, target, reduction: Reduction.Mean)));
            }
        }

        [Fact]
        public void TestPoissonNLLLoss2()
        {
            using (Tensor input = torch.rand(new long[] { 5, 2 }))
            using (Tensor target = torch.rand(new long[] { 5, 2 })) {
                var outTensor = torch.nn.PoissonNLLLoss(true, true).call(input, target);
                var values = outTensor.data<float>().ToArray();
                Assert.Multiple(
                () => Assert.Empty(outTensor.shape),
                () => Assert.Single(values),
                () => Assert.False(float.IsNaN(values[0]))
                );
            }
        }

        [Fact]
        public void TestPoissonNLLLossF2()
        {
            using (Tensor input = torch.rand(new long[] { 5, 2 }))
            using (Tensor target = torch.rand(new long[] { 5, 2 })) {
                var outTensor = torch.nn.functional.poisson_nll_loss(input, target, true, true);
                var values = outTensor.data<float>().ToArray();
                Assert.Multiple(
                () => Assert.Empty(outTensor.shape),
                () => Assert.Single(values),
                () => Assert.False(float.IsNaN(values[0]))
                );
            }
        }

        [Fact]
        public void TestCrossEntropyLoss()
        {
            using (Tensor input = torch.rand(new long[] { 5, 12 }))
            using (Tensor target = torch.randint(12, new long[] { 5 }, torch.int64)) {
                var outTensor = CrossEntropyLoss().call(input, target);
                var values = outTensor.data<float>().ToArray();
                Assert.Multiple(
                () => Assert.Empty(outTensor.shape),
                () => Assert.Single(values),
                () => Assert.False(float.IsNaN(values[0]))
                );
            }
        }

        [Fact]
        public void TestCrossEntropyLossF()
        {
            using (Tensor input = torch.rand(new long[] { 5, 12 }))
            using (Tensor target = torch.randint(12, new long[] { 5 }, torch.int64)) {
                var outTensor = cross_entropy(input, target);
                var values = outTensor.data<float>().ToArray();
                Assert.Multiple(
                () => Assert.Empty(outTensor.shape),
                () => Assert.Single(values),
                () => Assert.False(float.IsNaN(values[0]))
                );
            }
        }

        [Fact]
        public void TestL1Loss()
        {
            using (Tensor input = torch.rand(new long[] { 5, 2 }))
            using (Tensor target = torch.rand(new long[] { 5, 2 })) {
                var outTensor = L1Loss().call(input, target);
                var values = outTensor.data<float>().ToArray();
                Assert.Multiple(
                () => Assert.Empty(outTensor.shape),
                () => Assert.Single(values),
                () => Assert.False(float.IsNaN(values[0]))
                );
            }
        }

        [Fact]
        public void TestL1LossF()
        {
            using (Tensor input = torch.rand(new long[] { 5, 2 }))
            using (Tensor target = torch.rand(new long[] { 5, 2 })) {
                var outTensor = l1_loss(input, target);
                var values = outTensor.data<float>().ToArray();
                Assert.Multiple(
                () => Assert.Empty(outTensor.shape),
                () => Assert.Single(values),
                () => Assert.False(float.IsNaN(values[0]))
                );
            }
        }

        [Fact]
        public void TestBinaryCrossEntropyLoss()
        {
            var m = Sigmoid();
            using (Tensor input = torch.randn(new long[] { 3 }))
            using (Tensor target = torch.randn(new long[] { 3 })) {
                var outTensor = BCELoss().call(m.call(input), target);
                var values = outTensor.data<float>().ToArray();
                Assert.Multiple(
                () => Assert.Empty(outTensor.shape),
                () => Assert.Single(values),
                () => Assert.False(float.IsNaN(values[0]))
                );
            }
        }

        [Fact]
        public void TestBinaryCrossEntropyLossF()
        {
            var m = Sigmoid();
            using (Tensor input = torch.randn(new long[] { 3 }))
            using (Tensor target = torch.randn(new long[] { 3 })) {
                var outTensor = binary_cross_entropy(m.call(input), target);
                var values = outTensor.data<float>().ToArray();
                Assert.Multiple(
                () => Assert.Empty(outTensor.shape),
                () => Assert.Single(values),
                () => Assert.False(float.IsNaN(values[0]))
                );
            }
        }

        [Fact]
        public void TestBinaryCrossEntropyLossWithLogits()
        {
            using (Tensor input = torch.randn(new long[] { 3 }))
            using (Tensor target = torch.randn(new long[] { 3 })) {
                var outTensor = BCEWithLogitsLoss().call(input, target);
                var values = outTensor.data<float>().ToArray();
                Assert.Multiple(
                () => Assert.Empty(outTensor.shape),
                () => Assert.Single(values),
                () => Assert.False(float.IsNaN(values[0]))
                );
            }
        }

        [Fact]
        public void TestBinaryCrossEntropyLossWithLogitsF()
        {
            using (Tensor input = torch.randn(new long[] { 3 }))
            using (Tensor target = torch.randn(new long[] { 3 })) {
                var outTensor = binary_cross_entropy_with_logits(input, target);
                var values = outTensor.data<float>().ToArray();
                Assert.Multiple(
                () => Assert.Empty(outTensor.shape),
                () => Assert.Single(values),
                () => Assert.False(float.IsNaN(values[0]))
                );
            }
        }

        [Fact]
        public void TestKLDivLoss()
        {
            using (Tensor input = torch.randn(new long[] { 3 }))
            using (Tensor target = torch.randn(new long[] { 3 })) {
                var outTensor = KLDivLoss().call(input, target);
                var values = outTensor.data<float>().ToArray();
                Assert.Multiple(
                () => Assert.Empty(outTensor.shape),
                () => Assert.Single(values),
                () => Assert.False(float.IsNaN(values[0]))
                );
            }
        }

        [Fact]
        public void TestKLDivLossF()
        {
            using (Tensor input = torch.randn(new long[] { 3 }))
            using (Tensor target = torch.randn(new long[] { 3 })) {
                var outTensor = kl_div(input, target);
                var values = outTensor.data<float>().ToArray();
                Assert.Multiple(
                () => Assert.Empty(outTensor.shape),
                () => Assert.Single(values),
                () => Assert.False(float.IsNaN(values[0]))
                );
            }
        }

        [Fact]
        public void TestSmoothL1Loss()
        {
            using (Tensor input = torch.randn(new long[] { 3 }))
            using (Tensor target = torch.randn(new long[] { 3 })) {
                var outTensor = SmoothL1Loss().call(input, target);
                var values = outTensor.data<float>().ToArray();
                Assert.Multiple(
                () => Assert.Empty(outTensor.shape),
                () => Assert.Single(values),
                () => Assert.False(float.IsNaN(values[0]))
                );
            }
        }

        [Fact]
        public void TestSmoothL1LossF()
        {
            using (Tensor input = torch.randn(new long[] { 3 }))
            using (Tensor target = torch.randn(new long[] { 3 })) {
                var outTensor = smooth_l1_loss(input, target);
                var values = outTensor.data<float>().ToArray();
                Assert.Multiple(
                () => Assert.Empty(outTensor.shape),
                () => Assert.Single(values),
                () => Assert.False(float.IsNaN(values[0]))
                );
            }
        }

        [Fact]
        public void TestSoftMarginLoss()
        {
            using (Tensor input = torch.randn(new long[] { 3 }))
            using (Tensor target = torch.randn(new long[] { 3 })) {
                var outTensor = SoftMarginLoss().call(input, target);
                var values = outTensor.data<float>().ToArray();
                Assert.Multiple(
                () => Assert.Empty(outTensor.shape),
                () => Assert.Single(values),
                () => Assert.False(float.IsNaN(values[0]))
                );
            }
        }

        [Fact]
        public void TestSoftMarginLossF()
        {
            using (Tensor input = torch.randn(new long[] { 3 }))
            using (Tensor target = torch.randn(new long[] { 3 })) {
                var outTensor = soft_margin_loss(input, target);
                var values = outTensor.data<float>().ToArray();
                Assert.Multiple(
                () => Assert.Empty(outTensor.shape),
                () => Assert.Single(values),
                () => Assert.False(float.IsNaN(values[0]))
                );
            }
        }

        [Fact]
        public void TestGaussianNLLLoss32()
        {
            {
                Tensor variance = torch.rand(new long[] { 15, 1 }, requires_grad: true);
                Tensor input = torch.randn(new long[] { 15, 5, 5 }, requires_grad: true);
                Tensor target = torch.randn(new long[] { 15, 5, 5 });

                if (torch.cuda.is_available()) {
                    input = input.cuda();
                    target = target.cuda();
                    variance = variance.cuda();
                }

                var outTensor = GaussianNLLLoss().call(input, target, variance);
                outTensor.backward();

                var values = outTensor.cpu().data<float>().ToArray();
                Assert.Multiple(
                () => Assert.Empty(outTensor.shape),
                () => Assert.Single(values),
                () => Assert.False(float.IsNaN(values[0]))
                );
            }
            {
                Tensor variance = torch.rand(new long[] { 15, 1 }, requires_grad: true);
                Tensor input = torch.randn(new long[] { 15, 5, 5 }, requires_grad: true);
                Tensor target = torch.randn(new long[] { 15, 5, 5 });

                if (torch.cuda.is_available()) {
                    input = input.cuda();
                    target = target.cuda();
                    variance = variance.cuda();
                }
                var outTensor = GaussianNLLLoss().call(input, target, variance);
                outTensor.backward();

                var values = outTensor.cpu().data<float>().ToArray();
                Assert.Multiple(
                () => Assert.Empty(outTensor.shape),
                () => Assert.Single(values),
                () => Assert.False(float.IsNaN(values[0]))
                );
            }
        }

        [Fact]
        public void TestGaussianNLLLoss64()
        {
            using (Tensor variance = torch.rand(new long[] { 15, 1 }, torch.float64, requires_grad: true))
            using (Tensor input = torch.randn(new long[] { 15, 5, 5 }, torch.float64, requires_grad: true))
            using (Tensor target = torch.randn(new long[] { 15, 5, 5 }, torch.float64)) {

                var outTensor = GaussianNLLLoss().call(input, target, variance);
                outTensor.backward();

                var values = outTensor.data<double>().ToArray();
                Assert.Multiple(
                () => Assert.Empty(outTensor.shape),
                () => Assert.Single(values),
                () => Assert.False(double.IsNaN(values[0]))
                );
            }
            using (Tensor variance = torch.rand(new long[] { 15, 5, 5 }, torch.float64, requires_grad: true))
            using (Tensor input = torch.randn(new long[] { 15, 5, 5 }, torch.float64, requires_grad: true))
            using (Tensor target = torch.randn(new long[] { 15, 5, 5 }, torch.float64)) {

                var outTensor = GaussianNLLLoss().call(input, target, variance);
                outTensor.backward();

                var values = outTensor.data<double>().ToArray();
                Assert.Multiple(
                () => Assert.Empty(outTensor.shape),
                () => Assert.Single(values),
                () => Assert.False(double.IsNaN(values[0]))
                );
            }
        }

        [Fact]
        public void TestCTCLossWithError()
        {
            var device = cuda.is_available() ? DeviceType.CUDA : DeviceType.CPU;

            int T = 50, C = 20, N = 16, S = 30, S_min = 10;

            using var input = torch.randn(T, N, C).log_softmax(2).detach().requires_grad_().to(device);
            using var target = torch.randint(low: 1, high: C, size: (N, S), dtype: torch.@long).to(device);
            using var input_lengths = torch.full(size: N, value: T, dtype: torch.@long).to(device);
            using var target_lengths = torch.randint(low: S_min, high: S, size: N, dtype: torch.@long).to(device);

            using var ctc_loss = nn.CTCLoss().to(device);
            using var loss = ctc_loss.call(input, target, input_lengths, target_lengths);
            loss.backward();

            var outTensor = loss.cpu();

            var values = outTensor.data<float>().ToArray();
            Assert.Multiple(
            () => Assert.Empty(outTensor.shape),
            () => Assert.Single(values),
            () => Assert.False(float.IsNaN(values[0]))
            );
        }

        [Fact]
        public void TestGaussianNLLLossWithError()
        {
            using (Tensor variance = torch.rand(new long[] { 15, 1 }, requires_grad: true).neg())
            using (Tensor input = torch.randn(new long[] { 15, 5 }, requires_grad: true))
            using (Tensor target = torch.randn(new long[] { 15, 5 })) {

                Assert.Throws<ArgumentException>(() => {
                    var outTensor = GaussianNLLLoss().call(input, target, variance);
                    outTensor.backward();
                });

            }
        }

        [Fact]
        public void TestCosineEmbeddingLoss()
        {
            using (Tensor input1 = torch.rand(new long[] { 15, 5 }, requires_grad: true).neg())
            using (Tensor input2 = torch.randn(new long[] { 15, 5 }, requires_grad: true))
            using (Tensor target = torch.randn(new long[] { 15 }).sign()) {

                var outTensor = CosineEmbeddingLoss().call(input1, input2, target);
                outTensor.backward();
                Assert.Multiple(
                () => Assert.Empty(outTensor.shape),
                () => Assert.False(float.IsNaN(outTensor.item<float>()))
                );
            }
        }

        [Fact]
        public void TestCosineEmbeddingLossF()
        {
            using (Tensor input1 = torch.rand(new long[] { 15, 5 }, requires_grad: true).neg())
            using (Tensor input2 = torch.randn(new long[] { 15, 5 }, requires_grad: true))
            using (Tensor target = torch.randn(new long[] { 15 }).sign()) {

                var outTensor = cosine_embedding_loss(input1, input2, target);
                outTensor.backward();
                Assert.Multiple(
                () => Assert.Empty(outTensor.shape),
                () => Assert.False(float.IsNaN(outTensor.item<float>()))
                );
            }
        }

        [Fact]
        public void TestHingeEmbeddingLoss()
        {
            using (Tensor input = torch.randn(new long[] { 15, 5 }, requires_grad: true))
            using (Tensor target = torch.randn(new long[] { 15, 5 }).sign()) {
                var outTensor = HingeEmbeddingLoss().call(input, target);
                outTensor.backward();
                Assert.Multiple(
                () => Assert.Empty(outTensor.shape),
                () => Assert.False(float.IsNaN(outTensor.item<float>()))
                );
            }
        }

        [Fact]
        public void TestHingeEmbeddingLossF()
        {
            using (Tensor input = torch.randn(new long[] { 15, 5 }, requires_grad: true))
            using (Tensor target = torch.randn(new long[] { 15, 5 }).sign()) {
                var outTensor = hinge_embedding_loss(input, target);
                outTensor.backward();
                Assert.Multiple(
                () => Assert.Empty(outTensor.shape),
                () => Assert.False(float.IsNaN(outTensor.item<float>()))
                );
            }
        }

        [Fact]
        public void TestHuberLoss()
        {
            using (Tensor input = torch.randn(new long[] { 15, 5 }, requires_grad: true))
            using (Tensor target = torch.randn(new long[] { 15, 5 }).sign()) {
                var outTensor = HuberLoss().call(input, target);
                outTensor.backward();
                Assert.Multiple(
                () => Assert.Empty(outTensor.shape),
                () => Assert.False(float.IsNaN(outTensor.item<float>()))
                );
                outTensor = HuberLoss(1.5).call(input, target);
                outTensor.backward();
                Assert.Multiple(
                () => Assert.Empty(outTensor.shape),
                () => Assert.False(float.IsNaN(outTensor.item<float>()))
                );
            }
        }

        [Fact]
        public void TestHuberLossF()
        {
            using (Tensor input = torch.randn(new long[] { 15, 5 }, requires_grad: true))
            using (Tensor target = torch.randn(new long[] { 15, 5 }).sign()) {
                var outTensor = huber_loss(input, target);
                outTensor.backward();
                Assert.Multiple(
                () => Assert.Empty(outTensor.shape),
                () => Assert.False(float.IsNaN(outTensor.item<float>()))
                );
                outTensor = huber_loss(input, target, 1.5);
                outTensor.backward();
                Assert.Multiple(
                () => Assert.Empty(outTensor.shape),
                () => Assert.False(float.IsNaN(outTensor.item<float>()))
                );
            }
        }

        [Fact]
        public void TestMarginRankingLoss()
        {
            using (Tensor input1 = torch.randn(new long[] { 15 }, requires_grad: true))
            using (Tensor input2 = torch.randn(new long[] { 15 }, requires_grad: true))
            using (Tensor target = torch.randn(new long[] { 15 }).sign()) {
                var outTensor = MarginRankingLoss().call(input1, input2, target);
                outTensor.backward();
                Assert.Multiple(
                () => Assert.Empty(outTensor.shape),
                () => Assert.False(float.IsNaN(outTensor.item<float>()))
                );
            }
        }

        [Fact]
        public void TestMarginRankingLossF()
        {
            using (Tensor input1 = torch.randn(new long[] { 15 }, requires_grad: true))
            using (Tensor input2 = torch.randn(new long[] { 15 }, requires_grad: true))
            using (Tensor target = torch.randn(new long[] { 15 }).sign()) {
                var outTensor = margin_ranking_loss(input1, input2, target);
                outTensor.backward();
                Assert.Multiple(
                () => Assert.Empty(outTensor.shape),
                () => Assert.False(float.IsNaN(outTensor.item<float>()))
                );
            }
        }

        [Fact]
        public void TestMultilabelMarginLoss()
        {
            using (Tensor input = torch.randn(new long[] { 15, 5 }, requires_grad: true))
            using (Tensor target = torch.ones(new long[] { 15, 5 }, torch.int64)) {
                var outTensor = MultiLabelMarginLoss().call(input, target);
                outTensor.backward();
                Assert.Multiple(
                () => Assert.Empty(outTensor.shape),
                () => Assert.False(float.IsNaN(outTensor.item<float>()))
                );
            }
        }

        [Fact]
        public void TestMultilabelMarginLossF()
        {
            using (Tensor input = torch.randn(new long[] { 15, 5 }, requires_grad: true))
            using (Tensor target = torch.ones(new long[] { 15, 5 }, torch.int64)) {
                var outTensor = multi_label_margin_loss(input, target);
                outTensor.backward();
                Assert.Multiple(
                () => Assert.Empty(outTensor.shape),
                () => Assert.False(float.IsNaN(outTensor.item<float>()))
                );
            }
        }

        [Fact]
        public void TestMultilabelSoftMarginLoss()
        {
            using (Tensor input = torch.randn(new long[] { 15, 5 }, requires_grad: true))
            using (Tensor target = torch.ones(new long[] { 15, 5 })) {
                var outTensor = MultiLabelSoftMarginLoss().call(input, target);
                outTensor.backward();
                Assert.Multiple(
                () => Assert.Empty(outTensor.shape),
                () => Assert.False(float.IsNaN(outTensor.item<float>()))
                );
            }
        }

        [Fact]
        public void TestMultilabelSoftMarginLossF()
        {
            using (Tensor input = torch.randn(new long[] { 15, 5 }, requires_grad: true))
            using (Tensor target = torch.ones(new long[] { 15, 5 })) {
                var outTensor = multilabel_soft_margin_loss(input, target);
                outTensor.backward();
                Assert.Multiple(
                () => Assert.Empty(outTensor.shape),
                () => Assert.False(float.IsNaN(outTensor.item<float>()))
                );
            }
        }

        [Fact]
        public void TestMultiMarginLoss()
        {
            using (Tensor input = torch.randn(new long[] { 15, 5 }, requires_grad: true))
            using (Tensor target = torch.ones(new long[] { 15 }, torch.int64)) {
                var outTensor = MultiMarginLoss().call(input, target);
                outTensor.backward();
                Assert.Multiple(
                () => Assert.Empty(outTensor.shape),
                () => Assert.False(float.IsNaN(outTensor.item<float>()))
                );
            }
        }

        [Fact]
        public void TestMultiMarginLossF()
        {
            using (Tensor input = torch.randn(new long[] { 15, 5 }, requires_grad: true))
            using (Tensor target = torch.ones(new long[] { 15 }, torch.int64)) {
                var outTensor = multi_margin_loss(input, target);
                outTensor.backward();
                Assert.Multiple(
                () => Assert.Empty(outTensor.shape),
                () => Assert.False(float.IsNaN(outTensor.item<float>()))
                );
            }
        }

        [Fact]
        public void TestTripleMarginLoss()
        {
            using (Tensor anchor = torch.rand(new long[] { 15, 5 }, requires_grad: true).neg())
            using (Tensor positive = torch.randn(new long[] { 15, 5 }, requires_grad: true))
            using (Tensor negative = torch.randn(new long[] { 15, 5 })) {

                var output = TripletMarginLoss();
                var result = output.call(anchor, positive, negative);
                Assert.Multiple(
                () => Assert.Empty(result.shape),
                () => Assert.False(float.IsNaN(result.item<float>()))
                );
            }
        }

        [Fact]
        public void TestTripleMarginLossF()
        {
            using (Tensor anchor = torch.rand(new long[] { 15, 5 }, requires_grad: true).neg())
            using (Tensor positive = torch.randn(new long[] { 15, 5 }, requires_grad: true))
            using (Tensor negative = torch.randn(new long[] { 15, 5 })) {

                var result = triplet_margin_loss(anchor, positive, negative);
                Assert.Multiple(
                () => Assert.Empty(result.shape),
                () => Assert.False(float.IsNaN(result.item<float>()))
                );
            }
        }

        [Fact]
        public void TestTripleMarginWithDistanceLoss()
        {
            Func<Tensor, Tensor, Tensor> distance =
                (x, y) => {
                    return (x - y).abs();
                };

            using (Tensor anchor = torch.rand(new long[] { 15, 5 }, requires_grad: true).neg())
            using (Tensor positive = torch.randn(new long[] { 15, 5 }, requires_grad: true))
            using (Tensor negative = torch.randn(new long[] { 15, 5 })) {

                var output = TripletMarginWithDistanceLoss(distance);
                var result = output.call(anchor, positive, negative);
                Assert.Multiple(
                () => Assert.Empty(result.shape),
                () => Assert.False(float.IsNaN(result.item<float>()))
                );
            }
        }

        [Fact]
        public void TestTripleMarginWithDistanceLossF()
        {
            Func<Tensor, Tensor, Tensor> distance =
                (x, y) => {
                    return (x - y).abs();
                };

            using (Tensor anchor = torch.rand(new long[] { 15, 5 }, requires_grad: true).neg())
            using (Tensor positive = torch.randn(new long[] { 15, 5 }, requires_grad: true))
            using (Tensor negative = torch.randn(new long[] { 15, 5 })) {

                var result = triplet_margin_with_distance_loss(anchor, positive, negative, distance);
                Assert.Multiple(
                () => Assert.Empty(result.shape),
                () => Assert.False(float.IsNaN(result.item<float>()))
                );
            }
        }

        [Fact]
        public void TestTripleMarginWithDistanceLossNoDistance()
        {
            using (Tensor anchor = torch.rand(new long[] { 15, 5 }, requires_grad: true).neg())
            using (Tensor positive = torch.randn(new long[] { 15, 5 }, requires_grad: true))
            using (Tensor negative = torch.randn(new long[] { 15, 5 })) {

                var output = TripletMarginWithDistanceLoss();
                var result = output.call(anchor, positive, negative);
                Assert.Multiple(
                () => Assert.Empty(result.shape),
                () => Assert.False(float.IsNaN(result.item<float>()))
                );
            }
        }

        [Fact]
        public void TestTripleMarginWithDistanceLossNoDistanceF()
        {
            using (Tensor anchor = torch.rand(new long[] { 15, 5 }, requires_grad: true).neg())
            using (Tensor positive = torch.randn(new long[] { 15, 5 }, requires_grad: true))
            using (Tensor negative = torch.randn(new long[] { 15, 5 })) {

                var result = triplet_margin_with_distance_loss(anchor, positive, negative);
                Assert.Multiple(
                () => Assert.Empty(result.shape),
                () => Assert.False(float.IsNaN(result.item<float>()))
                );
            }
        }

        #endregion

        #region Gradients
        [Fact]
        public void TestBackward()
        {
            var lin1 = Linear(1000, 100);
            var lin2 = Linear(100, 10);
            var seq = Sequential(
                ("lin1", lin1),
                ("relu1", ReLU()),
                ("lin2", lin2));

            var x = torch.randn(new long[] { 64, 1000 }, requires_grad: true);
            var y = torch.randn(new long[] { 64, 10 }, requires_grad: true);

            var eval = seq.call(x);
            var loss = MSELoss(Reduction.Sum);
            var output = loss.call(eval, y);

            seq.zero_grad();

            output.backward();
        }

        [Fact]
        public void TestGettingParameters()
        {
            var lin1 = Linear(1000, 100);
            var lin2 = Linear(100, 10);
            var seq = Sequential(
                ("lin1", lin1),
                ("relu1", ReLU()),
                ("lin2", lin2));

            var x = torch.randn(new long[] { 64, 1000 }, requires_grad: true);
            var y = torch.randn(new long[] { 64, 10 }, requires_grad: true);

            var eval = seq.call(x);
            var loss = MSELoss(Reduction.Sum);
            var output = loss.call(eval, y);

            seq.zero_grad();

            output.backward();

            foreach (var parm in seq.parameters()) {
            }
        }

        [Fact]
        public void TestGrad()
        {
            var lin1 = Linear(1000, 100);
            var lin2 = Linear(100, 10);
            var seq = Sequential(
                ("lin1", lin1),
                ("relu1", ReLU()),
                ("lin2", lin2));

            var x = torch.randn(new long[] { 64, 1000 }, requires_grad: true);
            var y = torch.randn(new long[] { 64, 10 }, requires_grad: true);

            var eval = seq.call(x);
            var loss = MSELoss(Reduction.Sum);
            var output = loss.call(eval, y);

            seq.zero_grad();

            output.backward();

            foreach (var parm in seq.parameters()) {
                var grad = parm.grad();
            }
        }

        [Fact]
        public void TestGrad2()
        {
            var y = torch.randn(new long[] { 32, 1 });
            var input = new double[] { -2.75, 0.77, -0.61, 0.14, 1.39, 0.38, -0.53, -0.5, -2.13, -0.39, 0.46, -0.61, -0.37, -0.12, 0.55, -1, 0.84, -0.02, 1.3, -0.24, -0.5, -2.12, -0.85, -0.91, 1.81, 0.02, -0.78, -1.41, -1.09, -0.65, 0.9, -0.37, -0.22, 0.28, 1.05, -0.24, 0.3, -0.99, 0.19, 0.32, -0.95, -1.19, -0.63, 0.75, 0.16, 0.15, 0.3, -0.69, 0.2, -0.4, -0.67, 0.18, -1.43, -0.61, -0.78, -0.11, -1.07, -1.71, -0.45, -0.6, 0.05, -1.59, 1.24, 0.62, 0.01, 1.35, -0.9, -1.25, 1.62, -1.45, 0.92, 1.51, -0.19, -1.33, -0.01, -0.13, 0.1, -1.34, 1.23, 0.57, -0.24, 0.5, 0.71, -0.15, -1.37, -1.03, 1.8, 1.4, -0.63, 0.8, -0.97, -0.64, 0.51, 0.52, 0.95, 0.86, 0.43, 0.73, -1.38, -0.56, 0.44, 1.2, -1.45, -0.07, 1.88, 1.57, 0.38, -2.2, -0.56, -1.52, -0.17, 1.38, -1.02, -1.61, -0.13, -0.44, -0.37, 0.23, 1.75, 0.83, -0.02, -1.91, -0.23, -0.47, -1.41, -1.01, -0.91, -0.56, -1.72, 1.47, 0.31, 0.24, 0.48, 2.06, 0.07, -0.96, 1.03, -0.4, -0.64, -0.85, 0.42, -0.33, 0.85, -0.11, -1.24, -0.71, -1.04, -0.37, -0.37, 0.84, -0.9, -1.63, -2.91, -0.71, 0.09, 1.64, -1.1, -1.05, 0.51, 0.57, 0.19, 0.36, 1.36, 1.45, 0.35, -1.66, -0.65, 0.47, 1.95, -0.32, 0.19, -2.06, 0.5, 1.03, 0.94, -0.65, -2.94, 0.41, 1.13, 0.95, -0.02, 1.12, 0.19, 0.66, -0.77, -0.39, 0.59, -1.58, -0.67, 0.88, 0.26, -0.63, 0.49, 1.38, 1.48, -0.55, 0.4, 0.65, 0.19, 0.25, 0.03, -0.31, 0.75, 2.16, -1.36, 0.05, 0.22, 0.65, 1.28, 0.42, 1.35, -0.08, 1.1, 0.25, 0.44, 1.06, -1.78, 0.47, 1.38, 0.43, -1.56, 0.14, -0.22, 1.48, 0.04, 0.33, 0.1, 0.2, -0.99, 1.04, 0.61, -0.4, 0.96, 0.4, 0.5, 0.1, 0.02, 0.01, 0.22, 1.45, -0.77, 0.69, 0.95, 0.96, -0.09, -0.26, 0.22, -1.61, 1.86, -0.06, -0.34, -0.35, 0.55, -1.08, 1.29, 0.92, 0.16, 0.55, -0.01, 0.2, -0.61, -0.28, -2.17, -0.46, 1.63, 1.61, 0.64, 0.32, -0.75, 0.33, 0.3, -1.15, 0.42, -0.06, -1.14, 1.62, -0.9, -0.39, 0.4, 1.52, -0.43, 1.22, -0.32, -0.02, 1, -0.92, 0.11, 0.8, -0.99, -0.26, -2.85, -1.13, 0.49, -0.63, -0.54, -0.86, -0.97, -0.9, 0.23, 1.26, -1.78, -0.84, -0.48, 0.35, -1.13, -2.23, 0.1, 0.95, 1.27, 0.08, -2.21, 0.67, -0.2, 0.6, -1.14, 0.65, -0.73, -0.01, 0.9, -1.33, -1.16, 0.29, 1.16, 1.19, 0.84, 0.66, -1.55, -0.58, 1.85, -1.16, -0.95, 0.98, -0.1, -1.47, 0.78, -0.75, -1.32, 0.61, -0.5, -1, -0.42, 0.96, -1.39, 0.08, -1.82, 0.51, -0.71, -0.02, 2.32, -0.71, 0.08, -1.07 }.ToTensor(new long[] { 32, 11 }).to_type(ScalarType.Float32);
            var inputs = new Tensor[] { input };
            var scaler = new double[] { 0.2544529, 0.3184713, 0.2597403, 0.3246753, 0.3144654, 0.3322259, 0.3436426, 0.3215434, 0.308642, 0.3154574, 0.3448276 }.ToTensor(new long[] { 1, 11 }).to_type(ScalarType.Float32).with_requires_grad();
            var linear = Linear(11, 1, true);
            linear.bias = new double[] { 373.8864 }.ToTensor(new long[] { 1, 1 }).to_type(ScalarType.Float32).with_requires_grad().AsParameter();
            linear.weight = new double[] { 300.2818, -0.5905267, 286.2787, 0.1970505, 0.9004903, 0.1373157, 55.85495, 11.43741, 1.525748, 0.4299785, 239.9356 }.ToTensor(new long[] { 1, 11 }).to_type(ScalarType.Float32).with_requires_grad().AsParameter();

            var afterCat = torch.cat(inputs, 1);
            var afterScaler = afterCat * scaler;
            var prediction = linear.call(afterScaler);

            var loss = MSELoss();
            var output = loss.call(prediction, y);

            linear.zero_grad();

            output.backward();

            var scalerGrad = scaler.grad();
            var weightGrad = linear.weight.grad();
            var biasGrad = linear.bias.grad();
            Assert.True(scalerGrad is not null && scalerGrad.shape.Length == 2);
            Assert.True(weightGrad is not null && weightGrad.shape.Length == 2);
            Assert.True(biasGrad is not null && biasGrad.shape.Length == 2);
        }

        [Fact]
        public void TestSetGrad()
        {
            var x = torch.rand(new long[] { 10, 10 });
            Assert.False(x.requires_grad);

            x.requires_grad = true;
            Assert.True(x.requires_grad);
            x.requires_grad = false;
            Assert.False(x.requires_grad);
        }

        private class CondModel : Module<Tensor, Tensor>
        {
            private Module<Tensor, Tensor> fb = Linear(1000, 100, false);
            private Module<Tensor, Tensor> fbT1 = Linear(100, 10, false);
            private Module<Tensor, Tensor> fbF1 = Linear(100, 50, false);
            private Module<Tensor, Tensor> fbF2 = Linear(50, 10, false);
            private bool _isTrue = false;

            public CondModel(string name, bool isTrue) : base(name)
            {
                _isTrue = isTrue;
                RegisterComponents();
            }

            protected override Tensor forward(Tensor input)
            {
                using (var x = fb.call(input))
                    if (_isTrue) {
                        return fbT1.call(x);
                    } else {
                        return fbF2.call(fbF1.call(x));
                    }
            }
        }

        [Fact]
        public void TestGradConditional()
        {
            var modT = new CondModel("modT", true);
            var modF = new CondModel("modF", false);

            var psT = modT.parameters();
            Assert.Equal(4, psT.Count());

            var psF = modF.parameters();
            Assert.Equal(4, psF.Count());

            var x = torch.randn(new long[] { 64, 1000 }, requires_grad: true);
            var y = torch.randn(new long[] { 64, 10 }, requires_grad: true);

            modT.train();

            Assert.True(modT.training);

            var eval = modT.call(x);
            var loss = MSELoss(Reduction.Sum);
            var output = loss.call(eval, y);

            modT.zero_grad();

            output.backward();
            var gradCounts = 0;

            foreach (var (name, parm) in modT.named_parameters()) {
                var grad = parm.grad();
                gradCounts += grad is not null ? (grad.Handle == IntPtr.Zero ? 0 : 1) : 0;
            }

            Assert.Equal(2, gradCounts);

            //{ "grad can be implicitly created only for scalar outputs (_make_grads at ..\\..\\torch\\csrc\\autograd\\autograd.cpp:47)\n(no backtrace available)"}
            modF.train();

            eval = modF.call(x);
            output = loss.call(eval, y);

            modF.zero_grad();

            output.backward();
            gradCounts = 0;

            foreach (var parm in modF.parameters()) {
                var grad = parm.grad();
                gradCounts += grad is not null ? (grad.Handle == IntPtr.Zero ? 0 : 1) : 0;
            }

            Assert.Equal(3, gradCounts);
        }
        #endregion

        #region Convolution
        [Fact]
        public void TestConv1d()
        {
            var shape = new long[] { 16, 3, 28 };
            Tensor t = torch.rand(shape);
            var conv = Conv1d(3, 64, 3);
            var output = conv.call(t);
            Assert.Equal(16, output.shape[0]);
            Assert.Equal(64, output.shape[1]);
            Assert.Equal(26, output.shape[2]);
        }

        [Fact]
        public void TestConv1dGetWeight()
        {
            var conv = Conv1d(3, 64, 3);
            var weight = conv.weight;
            var bias = conv.bias;
            Assert.NotNull(weight);
            Assert.NotNull(bias);
            Assert.Equal(new long[] { 64, 3, 3 }, weight.shape);
        }

        [Fact]
        public void TestConv1dEditWeightAndBias()
        {
            var conv = Conv1d(3, 64, 3);

            conv.bias = torch.randn(new long[] { 64 }).AsParameter();
            var weights = torch.randn(new long[] { 64, 3, 3 });

            var weight = conv.weight;
            var bias = conv.bias;

            Assert.NotNull(weight);
            Assert.NotNull(bias);
            Assert.Equal(new long[] { 64, 3, 3 }, weight.shape);

            for (int i = 0; i < 64; i++) {
                Assert.Equal(conv.bias.data<float>()[i], bias.data<float>()[i]);
            }
        }

        [Fact]
        public void TestConv1dStride()
        {
            var shape = new long[] { 16, 3, 28 };
            Tensor t = torch.rand(shape);
            var conv = Conv1d(3, 64, 3, stride: 2);
            var output = conv.call(t);
            Assert.Equal(16, output.shape[0]);
            Assert.Equal(64, output.shape[1]);
            Assert.Equal(13, output.shape[2]);
        }

        [Fact]
        public void TestConv1dPadding()
        {
            var shape = new long[] { 16, 3, 28 };
            Tensor t = torch.rand(shape);

            using (var conv = Conv1d(3, 64, 3, padding: 1))
            using (var output = conv.call(t)) {
                Assert.Equal(16, output.shape[0]);
                Assert.Equal(64, output.shape[1]);
                Assert.Equal(28, output.shape[2]);
            }
            using (var conv = Conv1d(3, 64, 3, padding: 1, paddingMode: PaddingModes.Reflect))
            using (var output = conv.call(t)) {
                Assert.Equal(16, output.shape[0]);
                Assert.Equal(64, output.shape[1]);
                Assert.Equal(28, output.shape[2]);
            }
            using (var conv = Conv1d(3, 64, 3, padding: Padding.Same))
            using (var output = conv.call(t)) {
                Assert.Equal(16, output.shape[0]);
                Assert.Equal(64, output.shape[1]);
                Assert.Equal(28, output.shape[2]);
            }
        }

        [Fact]
        public void TestConv2d()
        {
            var shape = new long[] { 16, 3, 28, 28 };
            Tensor t = torch.rand(shape);
            {
                var conv = Conv2d(3, 64, 3);
                var output = conv.call(t);
                Assert.Equal(16, output.shape[0]);
                Assert.Equal(64, output.shape[1]);
                Assert.Equal(26, output.shape[2]);
                Assert.Equal(26, output.shape[3]);
            }
            {
                var conv = Conv2d(3, 64, (3, 3));
                var output = conv.call(t);
                Assert.Equal(16, output.shape[0]);
                Assert.Equal(64, output.shape[1]);
                Assert.Equal(26, output.shape[2]);
                Assert.Equal(26, output.shape[3]);
            }
        }

        [Fact]
        public void TestConv2dGetWeight()
        {
            var conv = Conv2d(3, 64, (3, 3));
            var weight = conv.weight;
            var bias = conv.bias;
            Assert.NotNull(weight);
            Assert.NotNull(bias);
            Assert.Equal(new long[] { 64, 3, 3, 3 }, weight.shape);
        }

        [Fact]
        public void TestConv2dEditWeightAndBias()
        {
            var conv = Conv2d(3, 64, 3);

            conv.bias = torch.randn(new long[] { 64 }).AsParameter();
            var weights = torch.randn(new long[] { 64, 3, 3, 3 });

            var weight = conv.weight;
            var bias = conv.bias;

            Assert.NotNull(weight);
            Assert.NotNull(bias);
            Assert.Equal(new long[] { 64, 3, 3, 3 }, weight.shape);

            for (int i = 0; i < 64; i++) {
                Assert.Equal(conv.bias.data<float>()[i], bias.data<float>()[i]);
            }
        }

        [Fact]
        public void TestConv2dStride()
        {
            var shape = new long[] { 16, 3, 28, 28 };
            Tensor t = torch.rand(shape);

            {
                var conv = Conv2d(3, 64, 3, stride: 2);
                var output = conv.call(t);
                Assert.Equal(16, output.shape[0]);
                Assert.Equal(64, output.shape[1]);
                Assert.Equal(13, output.shape[2]);
                Assert.Equal(13, output.shape[3]);
            }
            {
                var conv = Conv2d(3, 64, (3, 3), stride: (2, 2));
                var output = conv.call(t);
                Assert.Equal(16, output.shape[0]);
                Assert.Equal(64, output.shape[1]);
                Assert.Equal(13, output.shape[2]);
                Assert.Equal(13, output.shape[3]);
            }
        }

        [Fact]
        public void TestConv2dPadding()
        {
            var shape = new long[] { 16, 3, 28, 28 };
            Tensor t = torch.rand(shape);
            using (var conv = Conv2d(3, 64, 3, padding: 1))
            using (var output = conv.call(t)) {
                Assert.Equal(16, output.shape[0]);
                Assert.Equal(64, output.shape[1]);
                Assert.Equal(28, output.shape[2]);
                Assert.Equal(28, output.shape[3]);
            }
            using (var conv = Conv2d(3, 64, (3, 3), padding: (1, 1), paddingMode: PaddingModes.Reflect))
            using (var output = conv.call(t)) {
                Assert.Equal(16, output.shape[0]);
                Assert.Equal(64, output.shape[1]);
                Assert.Equal(28, output.shape[2]);
                Assert.Equal(28, output.shape[3]);
            }
            using (var conv = Conv2d(3, 64, 3, padding: Padding.Same))
            using (var output = conv.call(t)) {
                Assert.Equal(16, output.shape[0]);
                Assert.Equal(64, output.shape[1]);
                Assert.Equal(28, output.shape[2]);
                Assert.Equal(28, output.shape[3]);
            }
            using (var conv = Conv2d(3, 64, (3, 3), padding: Padding.Same))
            using (var output = conv.call(t)) {
                Assert.Equal(16, output.shape[0]);
                Assert.Equal(64, output.shape[1]);
                Assert.Equal(28, output.shape[2]);
                Assert.Equal(28, output.shape[3]);
            }
        }

        [Fact]
        public void TestConv3d()
        {
            var shape = new long[] { 16, 3, 28, 28, 28 };
            Tensor t = torch.rand(shape);
            {
                var conv = Conv3d(3, 64, 3);
                var output = conv.call(t);
                Assert.Equal(16, output.shape[0]);
                Assert.Equal(64, output.shape[1]);
                Assert.Equal(26, output.shape[2]);
                Assert.Equal(26, output.shape[3]);
                Assert.Equal(26, output.shape[4]);
            }
            {
                var conv = Conv3d(3, 64, (3, 3, 3));
                var output = conv.call(t);
                Assert.Equal(16, output.shape[0]);
                Assert.Equal(64, output.shape[1]);
                Assert.Equal(26, output.shape[2]);
                Assert.Equal(26, output.shape[3]);
                Assert.Equal(26, output.shape[4]);
            }
        }

        [Fact]
        public void TestConv3dGetWeight()
        {
            var conv = Conv3d(3, 64, 3);
            var weight = conv.weight;
            var bias = conv.bias;
            Assert.NotNull(weight);
            Assert.NotNull(bias);
            Assert.Equal(new long[] { 64, 3, 3, 3, 3 }, weight.shape);
        }

        [Fact]
        public void TestConv3dEditWeightAndBias()
        {
            var conv = Conv3d(3, 64, 3);

            conv.bias = torch.randn(new long[] { 64 }).AsParameter();
            var weights = torch.randn(new long[] { 64, 3, 3, 3 });

            var weight = conv.weight;
            var bias = conv.bias;

            Assert.NotNull(weight);
            Assert.NotNull(bias);
            Assert.Equal(new long[] { 64, 3, 3, 3, 3 }, weight.shape);

            for (int i = 0; i < 64; i++) {
                Assert.Equal(conv.bias.data<float>()[i], bias.data<float>()[i]);
            }
        }

        [Fact]
        public void TestConv3dStride()
        {
            var shape = new long[] { 16, 3, 28, 28, 28 };
            Tensor t = torch.rand(shape);
            {
                var conv = Conv3d(3, 64, 3, stride: 2);
                var output = conv.call(t);
                Assert.Equal(16, output.shape[0]);
                Assert.Equal(64, output.shape[1]);
                Assert.Equal(13, output.shape[2]);
                Assert.Equal(13, output.shape[3]);
                Assert.Equal(13, output.shape[4]);
            }
            {
                var conv = Conv3d(3, 64, (3, 3, 3), stride: (2, 2, 2));
                var output = conv.call(t);
                Assert.Equal(16, output.shape[0]);
                Assert.Equal(64, output.shape[1]);
                Assert.Equal(13, output.shape[2]);
                Assert.Equal(13, output.shape[3]);
                Assert.Equal(13, output.shape[4]);
            }
        }

        [Fact]
        public void TestConv3dPadding()
        {
            // TODO: (Skip = "Not working on MacOS (note: may now be working, we need to recheck)")
            if (!RuntimeInformation.IsOSPlatform(OSPlatform.OSX)) {
                var shape = new long[] { 16, 3, 28, 28, 28 };
                Tensor t = torch.rand(shape);
                using (var conv = Conv3d(3, 64, 3, padding: 1))
                using (var output = conv.call(t)) {
                    Assert.Equal(16, output.shape[0]);
                    Assert.Equal(64, output.shape[1]);
                    Assert.Equal(28, output.shape[2]);
                    Assert.Equal(28, output.shape[3]);
                    Assert.Equal(28, output.shape[4]);
                }
                using (var conv = Conv3d(3, 64, (3, 3, 3), padding: (1, 1, 1), paddingMode: PaddingModes.Replicate))
                using (var output = conv.call(t)) {
                    Assert.Equal(16, output.shape[0]);
                    Assert.Equal(64, output.shape[1]);
                    Assert.Equal(28, output.shape[2]);
                    Assert.Equal(28, output.shape[3]);
                    Assert.Equal(28, output.shape[4]);
                }
                using (var conv = Conv3d(3, 64, 3, padding: Padding.Same))
                using (var output = conv.call(t)) {
                    Assert.Equal(16, output.shape[0]);
                    Assert.Equal(64, output.shape[1]);
                    Assert.Equal(28, output.shape[2]);
                    Assert.Equal(28, output.shape[3]);
                    Assert.Equal(28, output.shape[4]);
                }
                using (var conv = Conv3d(3, 64, (3, 3, 3), padding: Padding.Same))
                using (var output = conv.call(t)) {
                    Assert.Equal(16, output.shape[0]);
                    Assert.Equal(64, output.shape[1]);
                    Assert.Equal(28, output.shape[2]);
                    Assert.Equal(28, output.shape[3]);
                    Assert.Equal(28, output.shape[4]);
                }
            }
        }

        [Fact]
        public void TestConvTranspose1d()
        {
            var shape = new long[] { 16, 3, 28 };
            Tensor t = torch.rand(shape);
            var conv = ConvTranspose1d(3, 64, 3);
            var output = conv.call(t);
            Assert.Equal(16, output.shape[0]);
            Assert.Equal(64, output.shape[1]);
            Assert.Equal(30, output.shape[2]);
        }

        [Fact]
        public void TestConvTranspose2d()
        {
            var shape = new long[] { 16, 3, 28, 28 };
            Tensor t = torch.rand(shape);
            var conv = ConvTranspose2d(3, 64, 3);
            var output = conv.call(t);
            Assert.Equal(16, output.shape[0]);
            Assert.Equal(64, output.shape[1]);
            Assert.Equal(30, output.shape[2]);
            Assert.Equal(30, output.shape[3]);
        }

        [Fact]
        public void TestConvTranspose3d()
        {
            var shape = new long[] { 16, 3, 28, 28, 28 };
            Tensor t = torch.rand(shape);
            var conv = ConvTranspose3d(3, 64, 3);
            var output = conv.call(t);
            Assert.Equal(16, output.shape[0]);
            Assert.Equal(64, output.shape[1]);
            Assert.Equal(30, output.shape[2]);
            Assert.Equal(30, output.shape[3]);
            Assert.Equal(30, output.shape[4]);
        }
        #endregion

        #region Custom Modules
        [Fact]
        public void TestCustomModule1()
        {
            var module = new TestModule1(torch.randn(new long[] { 2, 2 }), true);
            var name = module.GetName();
            Assert.NotNull(name);
            Assert.Equal("TestModule1", name);

            Assert.True(module.has_parameter("test"));
            Assert.True(module.has_parameter("list.0"));
            Assert.True(module.has_parameter("dict.first"));
            Assert.True(module.has_parameter("dict.second"));

            var ps = module.parameters();
            var n = ps.Count();
            Assert.Equal(4, n);
        }

        [Fact]
        public void TestCustomModuleWithInPlaceModification()
        {
            var param = torch.randn(new long[] { 1000, 100 });
            var module = new TestModule1(param, true);

            Assert.Equal(1000, module.get_parameter("test").shape[0]);
            Assert.Equal(100, module.get_parameter("test").shape[1]);

            param = module.get_parameter("test");

            using (torch.no_grad()) {
                param.transpose_(0, 1);
            }
            Assert.Equal(100, module.get_parameter("test").shape[0]);
            Assert.Equal(1000, module.get_parameter("test").shape[1]);
            Assert.Equal(100, param.shape[0]);
            Assert.Equal(1000, param.shape[1]);
        }

        [Fact]
        public void TestCustomModule2()
        {
            var module = new TestModule2(torch.randn(new long[] { 2, 2 }), true);

            var ps = module.named_parameters().ToArray();
            Assert.Equal(16, ps.Length);

            Assert.True(module.has_parameter("submodule.test"));
            Assert.True(module.has_parameter("submodule.list.0"));
            Assert.True(module.has_parameter("submodule.dict.first"));
            Assert.True(module.has_parameter("submodule.dict.second"));
            Assert.True(module.has_parameter("list.0.test"));
            Assert.True(module.has_parameter("list.0.list.0"));
            Assert.True(module.has_parameter("list.0.dict.first"));
            Assert.True(module.has_parameter("list.0.dict.second"));
            Assert.True(module.has_parameter("dict.first.test"));
            Assert.True(module.has_parameter("dict.first.list.0"));
            Assert.True(module.has_parameter("dict.first.dict.first"));
            Assert.True(module.has_parameter("dict.first.dict.second"));
            Assert.True(module.has_parameter("dict.second.test"));
            Assert.True(module.has_parameter("dict.second.list.0"));
            Assert.True(module.has_parameter("dict.second.dict.first"));
            Assert.True(module.has_parameter("dict.second.dict.second"));
        }

        [Fact]
        public void TestCustomModule3()
        {
            var module = new TestModule1(torch.randn(new long[] { 2, 2 }), true);

            var seq = Sequential(("test", module));

            Assert.True(module.has_parameter("test"));
            Assert.True(module.has_parameter("list.0"));
            Assert.True(module.has_parameter("dict.first"));
            Assert.True(module.has_parameter("dict.second"));

            Assert.True(seq.has_parameter("test.test"));
            Assert.True(seq.has_parameter("test.list.0"));
            Assert.True(seq.has_parameter("test.dict.first"));
            Assert.True(seq.has_parameter("test.dict.second"));
        }

        [Fact]
        public void TestCustomModule4()
        {
            var module = new TestModule1(torch.randn(new long[] { 2, 2 }), true);

            var seq = Sequential(module);

            Assert.True(module.has_parameter("test"));
            Assert.True(module.has_parameter("list.0"));
            Assert.True(module.has_parameter("dict.first"));
            Assert.True(module.has_parameter("dict.second"));

            Assert.True(seq.has_parameter("0.test"));
            Assert.True(seq.has_parameter("0.list.0"));
            Assert.True(seq.has_parameter("0.dict.first"));
            Assert.True(seq.has_parameter("0.dict.second"));
        }

        private class TestModule1 : Module<Tensor, Tensor>
        {
            public TestModule1(Tensor tensor, bool withGrad)
                : base("TestModule1")
            {
                test = Parameter(tensor.clone(), withGrad);
                list.append(Parameter(tensor.clone(), withGrad));
                dict.Add("first", Parameter(tensor.clone(), withGrad));
                dict.Add("second", Parameter(tensor.clone(), withGrad));
                RegisterComponents();
            }

            protected override Tensor forward(Tensor input)
            {
                throw new NotImplementedException();
            }

            private Parameter test;
            private ParameterList list = new ParameterList();
            private ParameterDict dict = new ParameterDict();
        }

        private class TestModule2 : Module<Tensor, Tensor>
        {
            public TestModule2(Tensor tensor, bool withGrad)
                : base("TestModule1")
            {
                submodule = new TestModule1(tensor.clone(), withGrad);

                list.append(new TestModule1(tensor.clone(), withGrad));
                dict.Add("first", new TestModule1(tensor.clone(), withGrad));
                dict.Add("second", new TestModule1(tensor.clone(), withGrad));
                RegisterComponents();
            }

            protected override Tensor forward(Tensor input)
            {
                for (int i = 0; i < list.Count; i++) { input = list[i].call(input); }
                throw new NotImplementedException();
            }

            public Module<Tensor, Tensor> submodule;
            private ModuleList<Module<torch.Tensor, torch.Tensor>> list = new ModuleList<Module<torch.Tensor, torch.Tensor>>();
            private ModuleDict<Module<torch.Tensor, torch.Tensor>> dict = new ModuleDict<Module<torch.Tensor, torch.Tensor>>();
        }

        private class SequenceModel1 : Sequential
        {
            public SequenceModel1() :
                base(Linear(1000, 100, false),
                     Linear(100, 10, false))
            {
            }
        }

        private class SequenceModel2 : Sequential
        {
            public SequenceModel2() :
                base(("lin1", Linear(1000, 100, false)),
                     ("lin2", Linear(100, 10, false)))
            {
            }
        }

        [Fact]
        public void TestDerivedSequence1Grad()
        {
            using var seq = new SequenceModel1();

            var x = torch.randn(new long[] { 64, 1000 }, requires_grad: true);
            var y = torch.randn(new long[] { 64, 10 }, requires_grad: true);

            var eval = seq.call(x);
            var loss = MSELoss(Reduction.Sum);
            var output = loss.call(eval, y);

            seq.zero_grad();

            output.backward();

            foreach (var parm in seq.parameters()) {
                var grad = parm.grad();
            }
        }

        [Fact]
        public void TestDerivedSequence2Grad()
        {
            using var seq = new SequenceModel2();

            var x = torch.randn(new long[] { 64, 1000 }, requires_grad: true);
            var y = torch.randn(new long[] { 64, 10 }, requires_grad: true);

            var eval = seq.call(x);
            var loss = MSELoss(Reduction.Sum);
            var output = loss.call(eval, y);

            seq.zero_grad();

            output.backward();

            foreach (var parm in seq.parameters()) {
                var grad = parm.grad();
            }
        }


        [Fact]
        public void TestDatatypeTo()
        {
            var mod = new TestModule3();
            mod.ValidateDtype(torch.float32);
            mod.to(torch.float64);
            mod.ValidateDtype(torch.float64);

            var lin1 = Linear(10, 10);
            var lin2 = Linear(25, 25);
            var seq = Sequential(lin1, lin2);

            Assert.Equal(torch.float32, lin1.weight!.dtype);
            Assert.Equal(torch.float32, lin2.weight!.dtype);
            if (lin1.bias is not null) Assert.Equal(torch.float32, lin1.bias!.dtype);
            if (lin2.bias is not null) Assert.Equal(torch.float32, lin2.bias!.dtype);

            seq.to(torch.float64);

            Assert.Equal(torch.float64, lin1.weight!.dtype);
            Assert.Equal(torch.float64, lin2.weight!.dtype);
            if (lin1.bias is not null) Assert.Equal(torch.float64, lin1.bias!.dtype);
            if (lin2.bias is not null) Assert.Equal(torch.float64, lin2.bias!.dtype);
        }

        [Fact]
        public void TestDeviceTo()
        {
            if (torch.cuda.is_available()) {

                var mod = new TestModule3();
                mod.ValidateDeviceType(DeviceType.CPU);
                mod.cuda();
                mod.ValidateDeviceType(DeviceType.CUDA);

                var lin1 = Linear(10, 10);
                var lin2 = Linear(25, 25);
                var seq = Sequential(lin1, lin2);

                Assert.Equal(DeviceType.CPU, lin1.weight!.device_type);
                Assert.Equal(DeviceType.CPU, lin2.weight!.device_type);
                if (lin1.bias is not null) Assert.Equal(DeviceType.CPU, lin1.bias!.device_type);
                if (lin2.bias is not null) Assert.Equal(DeviceType.CPU, lin2.bias!.device_type);

                seq.cuda();

                Assert.Equal(DeviceType.CUDA, lin1.weight!.device_type);
                Assert.Equal(DeviceType.CUDA, lin2.weight!.device_type);
                if (lin1.bias is not null) Assert.Equal(DeviceType.CUDA, lin1.bias!.device_type);
                if (lin2.bias is not null) Assert.Equal(DeviceType.CUDA, lin2.bias!.device_type);
            }
        }

        private class TestModule3 : Module<Tensor, Tensor>
        {
            public TestModule3() : base(nameof(TestModule3)) { RegisterComponents(); }

            protected override Tensor forward(Tensor t)
            {
                return mod2.call(mod1.call(t));
            }

            public void ValidateDtype(ScalarType dtype)
            {
                Assert.Equal(dtype, mod1.weight!.dtype);
                Assert.Equal(dtype, mod2.weight!.dtype);
                if (mod1.bias is not null) Assert.Equal(dtype, mod1.bias.dtype);
                if (mod2.bias is not null) Assert.Equal(dtype, mod2.bias.dtype);

                Assert.Equal(dtype, p1.dtype);
                Assert.Equal(dtype, b1.dtype);

                foreach (var p in parameters()) {
                    Assert.Equal(dtype, p.dtype);
                }
            }

            public void ValidateDeviceType(DeviceType device)
            {
                Assert.Equal(device, mod1.weight!.device_type);
                Assert.Equal(device, mod2.weight!.device_type);
                if (mod1.bias is not null) Assert.Equal(device, mod1.bias.device_type);
                if (mod2.bias is not null) Assert.Equal(device, mod2.bias.device_type);

                Assert.Equal(device, p1.device_type);
                Assert.Equal(device, b1.device_type);

                foreach (var p in parameters()) {
                    Assert.Equal(device, p.device_type);
                }
            }

            public Tensor b1 = torch.zeros(5, 5, 5);
            private Modules.Linear mod1 = Linear(10, 10);
            private Modules.Linear mod2 = Linear(10, 10);
            private Parameter p1 = new Parameter(torch.zeros(5, 5, 5), true);
        }
        #endregion

        #region Pooling
        [Fact]
        public void AvgPool2DObjectInitialized()
        {
            Tensor ones = torch.ones(new long[] { 2, 2, 2 });
            var obj = avg_pool2d(ones, new long[] { 2, 2 }, new long[] { 2, 2 });
            Assert.Equal(typeof(Tensor), obj.GetType());
        }

        [Fact]
        public void AvgPool2DTensor()
        {
            {
                Tensor ones = torch.ones(new long[] { 4, 2, 2, 2 });
                var obj = torch.nn.functional.avg_pool2d(ones, new long[] { 2, 2 });
                Assert.Equal(typeof(Tensor), obj.GetType());
                Assert.Equal(torch.ones(new long[] { 4, 2, 1, 1 }), obj);
            }
            {
                Tensor ones = torch.ones(new long[] { 4, 2, 2, 2 });
                var obj = torch.nn.functional.avg_pool2d(ones, (2, 2));
                Assert.Equal(typeof(Tensor), obj.GetType());
                Assert.Equal(torch.ones(new long[] { 4, 2, 1, 1 }), obj);
            }
            {
                Tensor ones = torch.ones(new long[] { 4, 2, 2, 2 });
                var obj = torch.nn.functional.avg_pool2d(ones, 2);
                Assert.Equal(typeof(Tensor), obj.GetType());
                Assert.Equal(torch.ones(new long[] { 4, 2, 1, 1 }), obj);
            }
        }

        [Fact]
        public void AvgPool2DTensorNN()
        {
            Tensor ones = torch.ones(new long[] { 4, 2, 2, 2 });
            {
                var obj = AvgPool2d(new long[] { 2, 2 }).call(ones);
                Assert.Equal(typeof(Tensor), obj.GetType());
                Assert.Equal(torch.ones(new long[] { 4, 2, 1, 1 }), obj);
            }
            {
                var obj = AvgPool2d(2).call(ones);
                Assert.Equal(typeof(Tensor), obj.GetType());
                Assert.Equal(torch.ones(new long[] { 4, 2, 1, 1 }), obj);
            }
            {
                var obj = AvgPool2d((2, 2)).call(ones);
                Assert.Equal(typeof(Tensor), obj.GetType());
                Assert.Equal(torch.ones(new long[] { 4, 2, 1, 1 }), obj);
            }
        }

        [Fact]
        public void AdaptiveAvgPool2DTensorNN()
        {
            {
                Tensor ones = torch.ones(new long[] { 4, 2, 2, 2 });
                var obj = AdaptiveAvgPool2d(new long[] { 2, 2 }).call(ones);
                Assert.Equal(typeof(Tensor), obj.GetType());
                Assert.Equal(torch.ones(new long[] { 4, 2, 2, 2 }), obj);
            }
            {
                Tensor ones = torch.ones(new long[] { 4, 2, 2, 2 });
                var obj = AdaptiveAvgPool2d(2).call(ones);
                Assert.Equal(typeof(Tensor), obj.GetType());
                Assert.Equal(torch.ones(new long[] { 4, 2, 2, 2 }), obj);
            }
            {
                Tensor ones = torch.ones(new long[] { 4, 2, 2, 2 });
                var obj = AdaptiveAvgPool2d((2, 2)).call(ones);
                Assert.Equal(typeof(Tensor), obj.GetType());
                Assert.Equal(torch.ones(new long[] { 4, 2, 2, 2 }), obj);
            }
        }

        [Fact]
        public void AvgPool2DBackwardTensor()
        {
            var ones = torch.ones(new long[] { 4, 2, 2, 2 });
            var kernelSize = new long[] { 2, 2 };
            var avg = torch.ones(new long[] { 4, 2, 1, 1 });
            var res = torch.nn.functional.avg_pool2d_backward(avg, ones, kernelSize) * 4.0;

            var ones0000 = ones[0, 0, 0, 0].ToSingle();
            var res0000 = res[0, 0, 0, 0].ToSingle();
            Assert.Equal(ones0000, res0000);
            // This gets back to the original uniform input
            Assert.Equal(res, ones);
        }


        [Fact]
        public void AvgPool3DBackwardTensor()
        {
            var ones = torch.ones(new long[] { 4, 2, 2, 2, 2 });
            var kernelSize = new long[] { 2, 2, 2 };
            var avg = torch.ones(new long[] { 4, 2, 1, 1, 1 });
            var res = torch.nn.functional.avg_pool3d_backward(avg, ones, kernelSize) * 8.0;

            var ones0000 = ones[0, 0, 0, 0, 0].ToSingle();
            var res0000 = res[0, 0, 0, 0, 0].ToSingle();
            Assert.True(Math.Abs(ones0000 - res0000) < 0.00001);
            // This gets back to the original uniform input
            Assert.True(res.allclose(ones));
        }

        [Fact]
        public void AvgPool3DBackwardTensorExplicitDivisor()
        {
            var ones = torch.ones(new long[] { 4, 2, 2, 2, 2 });
            var kernelSize = new long[] { 2, 2, 2 };
            var avg = torch.ones(new long[] { 4, 2, 1, 1, 1 });
            var res = torch.nn.functional.avg_pool3d_backward(avg, ones, kernelSize, divisorOverride: 6) * 6.0;

            var ones0000 = ones[0, 0, 0, 0, 0].ToSingle();
            var res0000 = res[0, 0, 0, 0, 0].ToSingle();
            Assert.True(Math.Abs(ones0000 - res0000) < 0.00001);
            // This gets back to the original uniform input
            Assert.True(res.allclose(ones));
        }

        [Fact]
        public void MaxPool2DObjectInitialized()
        {
            {
                Tensor ones = torch.ones(new long[] { 2, 2, 2 });
                var obj = max_pool2d(ones, new long[] { 2, 2 }, new long[] { 2, 2 });
                Assert.Equal(typeof(Tensor), obj.GetType());
            }
            {
                Tensor ones = torch.ones(new long[] { 2, 2, 2 });
                var obj = max_pool2d(ones, (2, 2), (2, 2));
                Assert.Equal(typeof(Tensor), obj.GetType());
            }
            {
                Tensor ones = torch.ones(new long[] { 2, 2, 2 });
                var obj = max_pool2d(ones, 2, 2);
                Assert.Equal(typeof(Tensor), obj.GetType());
            }
            {
                Tensor ones = torch.ones(new long[] { 2, 2, 2 });
                var obj = max_pool2d(ones, 2);
                Assert.Equal(typeof(Tensor), obj.GetType());
            }
        }

        [Fact]
        public void TestMaxPool1D_1()
        {
            Tensor ones = torch.ones(new long[] { 16, 3, 4 });
            using (var pool = MaxPool1d(2)) {
                var pooled = pool.call(ones);
                var expShape = new long[] { 16, 3, 2 };
                Assert.Equal(expShape, pooled.shape);
                Assert.Equal(1, pooled[0, 0, 0].ToSingle());
                Assert.Equal(1, pooled[0, 1, 0].ToSingle());

                var (output, indices) = pool.forward_with_indices(ones);
                Assert.Equal(expShape, output.shape);
                Assert.Equal(expShape, indices.shape);
            }
        }

        [Fact]
        public void TestMaxPool1D_2()
        {
            Tensor ones = torch.ones(new long[] { 16, 3, 4 });
            using (var pool = MaxPool1d(2, 1)) {
                var pooled = pool.call(ones);
                var expShape = new long[] { 16, 3, 3 };
                Assert.Equal(expShape, pooled.shape);
                Assert.Equal(1, pooled[0, 0, 0].ToSingle());
                Assert.Equal(1, pooled[0, 1, 0].ToSingle());
                Assert.Equal(1, pooled[0, 2, 0].ToSingle());
            }
        }

        [Fact]
        public void TestMaxPool1D_3()
        {
            Tensor ones = torch.ones(new long[] { 16, 32, 40 });
            using (var pool = MaxPool1d(3, 1, 1, 2)) {
                var pooled = pool.call(ones);
                var expShape = new long[] { 16, 32, 38 };
                Assert.Equal(expShape, pooled.shape);
                Assert.Equal(1, pooled[0, 0, 0].ToSingle());
                Assert.Equal(1, pooled[0, 1, 0].ToSingle());
                Assert.Equal(1, pooled[0, 2, 0].ToSingle());
            }
            using (var pool = MaxPool1d(3, 1, 1, 2, true)) {
                var pooled = pool.call(ones);
                var expShape = new long[] { 16, 32, 38 };
                Assert.Equal(expShape, pooled.shape);
                Assert.Equal(1, pooled[0, 0, 0].ToSingle());
                Assert.Equal(1, pooled[0, 1, 0].ToSingle());
                Assert.Equal(1, pooled[0, 2, 0].ToSingle());
            }
        }

        [Fact]
        public void TestMaxPool2D_1()
        {
            Tensor ones = torch.ones(new long[] { 16, 4, 4 });
            using (var pool = MaxPool2d(2)) {
                var pooled = pool.call(ones);
                var expShape = new long[] { 16, 2, 2 };
                Assert.Equal(expShape, pooled.shape);
                Assert.Equal(1, pooled[0, 0, 0].ToSingle());
                Assert.Equal(1, pooled[0, 0, 1].ToSingle());
                Assert.Equal(1, pooled[0, 1, 0].ToSingle());
                Assert.Equal(1, pooled[0, 1, 1].ToSingle());

                var witIdx = pool.forward_with_indices(ones);
                Assert.Equal(expShape, witIdx.Values.shape);
                Assert.Equal(expShape, witIdx.Indices.shape);
            }
            using (var pool = MaxPool2d((2, 2))) {
                var pooled = pool.call(ones);
                var expShape = new long[] { 16, 2, 2 };
                Assert.Equal(expShape, pooled.shape);
                Assert.Equal(1, pooled[0, 0, 0].ToSingle());
                Assert.Equal(1, pooled[0, 0, 1].ToSingle());
                Assert.Equal(1, pooled[0, 1, 0].ToSingle());
                Assert.Equal(1, pooled[0, 1, 1].ToSingle());

                var (output, indices) = pool.forward_with_indices(ones);
                Assert.Equal(expShape, output.shape);
                Assert.Equal(expShape, indices.shape);
            }
        }

        [Fact]
        public void TestMaxPool2D_2()
        {
            Tensor ones = torch.ones(new long[] { 16, 4, 4 });
            using (var pool = MaxPool2d(2, 1)) {
                var pooled = pool.call(ones);
                Assert.Equal(new long[] { 16, 3, 3 }, pooled.shape);
                Assert.Equal(1, pooled[0, 0, 0].ToSingle());
                Assert.Equal(1, pooled[0, 0, 1].ToSingle());
                Assert.Equal(1, pooled[0, 0, 2].ToSingle());
                Assert.Equal(1, pooled[0, 1, 0].ToSingle());
                Assert.Equal(1, pooled[0, 1, 1].ToSingle());
                Assert.Equal(1, pooled[0, 1, 2].ToSingle());
                Assert.Equal(1, pooled[0, 2, 0].ToSingle());
                Assert.Equal(1, pooled[0, 2, 1].ToSingle());
                Assert.Equal(1, pooled[0, 2, 2].ToSingle());
            }
            using (var pool = MaxPool2d((2, 2), (1, 1))) {
                var pooled = pool.call(ones);
                Assert.Equal(new long[] { 16, 3, 3 }, pooled.shape);
                Assert.Equal(1, pooled[0, 0, 0].ToSingle());
                Assert.Equal(1, pooled[0, 0, 1].ToSingle());
                Assert.Equal(1, pooled[0, 0, 2].ToSingle());
                Assert.Equal(1, pooled[0, 1, 0].ToSingle());
                Assert.Equal(1, pooled[0, 1, 1].ToSingle());
                Assert.Equal(1, pooled[0, 1, 2].ToSingle());
                Assert.Equal(1, pooled[0, 2, 0].ToSingle());
                Assert.Equal(1, pooled[0, 2, 1].ToSingle());
                Assert.Equal(1, pooled[0, 2, 2].ToSingle());
            }
        }

        [Fact]
        public void TestMaxPool2D_3()
        {
            Tensor ones = torch.ones(new long[] { 16, 32, 40 });
            using (var pool = MaxPool2d(3, 1, 1, 2)) {
                var pooled = pool.call(ones);
                var expShape = new long[] { 16, 30, 38 };
                Assert.Equal(expShape, pooled.shape);
                Assert.Equal(1, pooled[0, 0, 0].ToSingle());
                Assert.Equal(1, pooled[0, 1, 0].ToSingle());
                Assert.Equal(1, pooled[0, 2, 0].ToSingle());
            }
            using (var pool = MaxPool2d((3, 3), (1, 1), (1, 1), (2, 2))) {
                var pooled = pool.call(ones);
                var expShape = new long[] { 16, 30, 38 };
                Assert.Equal(expShape, pooled.shape);
                Assert.Equal(1, pooled[0, 0, 0].ToSingle());
                Assert.Equal(1, pooled[0, 1, 0].ToSingle());
                Assert.Equal(1, pooled[0, 2, 0].ToSingle());
            }
            using (var pool = MaxPool2d(3, 1, 1, 2, true)) {
                var pooled = pool.call(ones);
                var expShape = new long[] { 16, 30, 38 };
                Assert.Equal(expShape, pooled.shape);
                Assert.Equal(1, pooled[0, 0, 0].ToSingle());
                Assert.Equal(1, pooled[0, 1, 0].ToSingle());
                Assert.Equal(1, pooled[0, 2, 0].ToSingle());
            }
            using (var pool = MaxPool2d((3, 3), (1, 1), (1, 1), (2, 2), true)) {
                var pooled = pool.call(ones);
                var expShape = new long[] { 16, 30, 38 };
                Assert.Equal(expShape, pooled.shape);
                Assert.Equal(1, pooled[0, 0, 0].ToSingle());
                Assert.Equal(1, pooled[0, 1, 0].ToSingle());
                Assert.Equal(1, pooled[0, 2, 0].ToSingle());
            }
        }

        [Fact]
        public void TestMaxPool3D_1()
        {
            Tensor ones = torch.ones(new long[] { 16, 4, 4, 8 });
            using (var pool = MaxPool3d(2)) {
                var pooled = pool.call(ones);
                var expShape = new long[] { 16, 2, 2, 4 };
                Assert.Equal(expShape, pooled.shape);
                Assert.Equal(1, pooled[0, 0, 0, 0].ToSingle());
                Assert.Equal(1, pooled[0, 0, 1, 0].ToSingle());
                Assert.Equal(1, pooled[0, 1, 0, 0].ToSingle());
                Assert.Equal(1, pooled[0, 1, 1, 0].ToSingle());

                var witIdx = pool.forward_with_indices(ones);
                Assert.Equal(expShape, witIdx.Values.shape);
                Assert.Equal(expShape, witIdx.Indices.shape);
            }
            using (var pool = MaxPool3d((2, 2, 2))) {
                var pooled = pool.call(ones);
                var expShape = new long[] { 16, 2, 2, 4 };
                Assert.Equal(expShape, pooled.shape);
                Assert.Equal(1, pooled[0, 0, 0, 0].ToSingle());
                Assert.Equal(1, pooled[0, 0, 1, 0].ToSingle());
                Assert.Equal(1, pooled[0, 1, 0, 0].ToSingle());
                Assert.Equal(1, pooled[0, 1, 1, 0].ToSingle());

                var (output, indices) = pool.forward_with_indices(ones);
                Assert.Equal(expShape, output.shape);
                Assert.Equal(expShape, indices.shape);
            }
        }

        [Fact]
        public void TestMaxPool3D_2()
        {
            Tensor ones = torch.ones(new long[] { 16, 4, 4, 8 });
            using (var pool = MaxPool3d(2, 1)) {
                var pooled = pool.call(ones);
                Assert.Equal(new long[] { 16, 3, 3, 7 }, pooled.shape);
                Assert.Equal(1, pooled[0, 0, 0, 0].ToSingle());
                Assert.Equal(1, pooled[0, 0, 0, 1].ToSingle());
                Assert.Equal(1, pooled[0, 0, 0, 2].ToSingle());
                Assert.Equal(1, pooled[0, 0, 1, 0].ToSingle());
                Assert.Equal(1, pooled[0, 0, 1, 1].ToSingle());
                Assert.Equal(1, pooled[0, 0, 1, 2].ToSingle());
                Assert.Equal(1, pooled[0, 0, 2, 0].ToSingle());
                Assert.Equal(1, pooled[0, 0, 2, 1].ToSingle());
                Assert.Equal(1, pooled[0, 0, 2, 2].ToSingle());
            }
            using (var pool = MaxPool3d((2, 2, 2), (1, 1, 1))) {
                var pooled = pool.call(ones);
                Assert.Equal(new long[] { 16, 3, 3, 7 }, pooled.shape);
                Assert.Equal(1, pooled[0, 0, 0, 0].ToSingle());
                Assert.Equal(1, pooled[0, 0, 0, 1].ToSingle());
                Assert.Equal(1, pooled[0, 0, 0, 2].ToSingle());
                Assert.Equal(1, pooled[0, 0, 1, 0].ToSingle());
                Assert.Equal(1, pooled[0, 0, 1, 1].ToSingle());
                Assert.Equal(1, pooled[0, 0, 1, 2].ToSingle());
                Assert.Equal(1, pooled[0, 0, 2, 0].ToSingle());
                Assert.Equal(1, pooled[0, 0, 2, 1].ToSingle());
                Assert.Equal(1, pooled[0, 0, 2, 2].ToSingle());
            }
        }

        [Fact]
        public void TestMaxPool3D_3()
        {
            Tensor ones = torch.ones(new long[] { 16, 32, 40, 40 });
            using (var pool = MaxPool3d(3, 1, 1, 2)) {
                var pooled = pool.call(ones);
                var expShape = new long[] { 16, 30, 38, 38 };
                Assert.Equal(expShape, pooled.shape);
                Assert.Equal(1, pooled[0, 0, 0, 0].ToSingle());
                Assert.Equal(1, pooled[0, 0, 1, 0].ToSingle());
                Assert.Equal(1, pooled[0, 0, 2, 0].ToSingle());
            }
            using (var pool = MaxPool3d(3, 1, 1, 2, true)) {
                var pooled = pool.call(ones);
                var expShape = new long[] { 16, 30, 38, 38 };
                Assert.Equal(expShape, pooled.shape);
                Assert.Equal(1, pooled[0, 0, 0, 0].ToSingle());
                Assert.Equal(1, pooled[0, 0, 1, 0].ToSingle());
                Assert.Equal(1, pooled[0, 0, 2, 0].ToSingle());
            }
            using (var pool = MaxPool3d((3, 3, 3), (1, 1, 1), (1, 1, 1), (2, 2, 2))) {
                var pooled = pool.call(ones);
                var expShape = new long[] { 16, 30, 38, 38 };
                Assert.Equal(expShape, pooled.shape);
                Assert.Equal(1, pooled[0, 0, 0, 0].ToSingle());
                Assert.Equal(1, pooled[0, 0, 1, 0].ToSingle());
                Assert.Equal(1, pooled[0, 0, 2, 0].ToSingle());
            }
            using (var pool = MaxPool3d((3, 3, 3), (1, 1, 1), (1, 1, 1), (2, 2, 2), true)) {
                var pooled = pool.call(ones);
                var expShape = new long[] { 16, 30, 38, 38 };
                Assert.Equal(expShape, pooled.shape);
                Assert.Equal(1, pooled[0, 0, 0, 0].ToSingle());
                Assert.Equal(1, pooled[0, 0, 1, 0].ToSingle());
                Assert.Equal(1, pooled[0, 0, 2, 0].ToSingle());
            }
        }

        [Fact]
        public void TestFractionalMaxPool2D_1()
        {
            Tensor ones = torch.ones(new long[] { 16, 24, 24 });
            using (var pool = FractionalMaxPool2d(2, 12)) {
                var pooled = pool.call(ones);
                var expShape = new long[] { 16, 12, 12 };
                Assert.Equal(expShape, pooled.shape);
                Assert.Equal(1, pooled[0, 0, 0].ToSingle());
                Assert.Equal(1, pooled[0, 0, 1].ToSingle());
                Assert.Equal(1, pooled[0, 1, 0].ToSingle());
                Assert.Equal(1, pooled[0, 1, 1].ToSingle());

                var (output, indices) = pool.forward_with_indices(ones);
                Assert.Equal(expShape, output.shape);
                Assert.Equal(expShape, indices.shape);
            }
            using (var pool = FractionalMaxPool2d((2, 2), (12, 16))) {
                var pooled = pool.call(ones);
                var expShape = new long[] { 16, 12, 16 };
                Assert.Equal(expShape, pooled.shape);
                Assert.Equal(1, pooled[0, 0, 0].ToSingle());
                Assert.Equal(1, pooled[0, 0, 1].ToSingle());
                Assert.Equal(1, pooled[0, 1, 0].ToSingle());
                Assert.Equal(1, pooled[0, 1, 1].ToSingle());

                var (output, indices) = pool.forward_with_indices(ones);
                Assert.Equal(expShape, output.shape);
                Assert.Equal(expShape, indices.shape);
            }
        }

        [Fact]
        public void TestFractionalMaxPool2D_2()
        {
            Tensor ones = torch.ones(new long[] { 16, 24, 24 });
            using (var pool = FractionalMaxPool2d(2, output_ratio: 0.5)) {
                var pooled = pool.call(ones);
                var expShape = new long[] { 16, 12, 12 };
                Assert.Equal(expShape, pooled.shape);
                Assert.Equal(1, pooled[0, 0, 0].ToSingle());
                Assert.Equal(1, pooled[0, 0, 1].ToSingle());
                Assert.Equal(1, pooled[0, 1, 0].ToSingle());
                Assert.Equal(1, pooled[0, 1, 1].ToSingle());

                var (output, indices) = pool.forward_with_indices(ones);
                Assert.Equal(expShape, output.shape);
                Assert.Equal(expShape, indices.shape);
            }
            using (var pool = FractionalMaxPool2d((2, 2), output_ratio: (0.5, 2.0 / 3.0))) {
                var pooled = pool.call(ones);
                var expShape = new long[] { 16, 12, 16 };
                Assert.Equal(expShape, pooled.shape);
                Assert.Equal(1, pooled[0, 0, 0].ToSingle());
                Assert.Equal(1, pooled[0, 0, 1].ToSingle());
                Assert.Equal(1, pooled[0, 1, 0].ToSingle());
                Assert.Equal(1, pooled[0, 1, 1].ToSingle());

                var (output, indices) = pool.forward_with_indices(ones);
                Assert.Equal(expShape, output.shape);
                Assert.Equal(expShape, indices.shape);
            }
        }

        [Fact]
        public void TestFractionalMaxPool3D_1()
        {
            Tensor ones = torch.ones(new long[] { 16, 24, 24, 24 });
            using (var pool = FractionalMaxPool3d(2, 12)) {
                var pooled = pool.call(ones);
                var expShape = new long[] { 16, 12, 12, 12 };
                Assert.Equal(expShape, pooled.shape);
                Assert.Equal(1, pooled[0, 0, 0, 0].ToSingle());
                Assert.Equal(1, pooled[0, 0, 1, 0].ToSingle());
                Assert.Equal(1, pooled[0, 1, 0, 0].ToSingle());
                Assert.Equal(1, pooled[0, 1, 1, 0].ToSingle());

                var (output, indices) = pool.forward_with_indices(ones);
                Assert.Equal(expShape, output.shape);
                Assert.Equal(expShape, indices.shape);
            }
            using (var pool = FractionalMaxPool3d((2, 2, 2), (12, 16, 20))) {
                var pooled = pool.call(ones);
                var expShape = new long[] { 16, 12, 16, 20 };
                Assert.Equal(expShape, pooled.shape);
                Assert.Equal(1, pooled[0, 0, 0, 0].ToSingle());
                Assert.Equal(1, pooled[0, 0, 1, 0].ToSingle());
                Assert.Equal(1, pooled[0, 1, 0, 0].ToSingle());
                Assert.Equal(1, pooled[0, 1, 1, 0].ToSingle());

                var (output, indices) = pool.forward_with_indices(ones);
                Assert.Equal(expShape, output.shape);
                Assert.Equal(expShape, indices.shape);
            }
        }

        [Fact]
        public void TestFractionalMaxPool3D_2()
        {
            Tensor ones = torch.ones(new long[] { 16, 3, 24, 24, 24 });
            using (var pool = FractionalMaxPool3d(2, output_ratio: 0.5)) {
                var pooled = pool.call(ones);
                var expShape = new long[] { 16, 3, 12, 12, 12 };
                Assert.Equal(expShape, pooled.shape);
                Assert.Equal(1, pooled[0, 0, 0, 0, 0].ToSingle());
                Assert.Equal(1, pooled[0, 0, 1, 0, 0].ToSingle());
                Assert.Equal(1, pooled[0, 1, 0, 0, 0].ToSingle());
                Assert.Equal(1, pooled[0, 1, 1, 0, 0].ToSingle());

                var (output, indices) = pool.forward_with_indices(ones);
                Assert.Equal(expShape, output.shape);
                Assert.Equal(expShape, indices.shape);
            }
            using (var pool = FractionalMaxPool3d((2, 2, 2), output_ratio: (0.5, 2.0 / 3.0, 5.0 / 6.0))) {

                var pooled = pool.call(ones);
                var expShape = new long[] { 16, 3, 12, 16, 20 };
                Assert.Equal(expShape, pooled.shape);
                Assert.Equal(1, pooled[0, 0, 0, 0, 0].ToSingle());
                Assert.Equal(1, pooled[0, 0, 1, 0, 0].ToSingle());
                Assert.Equal(1, pooled[0, 1, 0, 0, 0].ToSingle());
                Assert.Equal(1, pooled[0, 1, 1, 0, 0].ToSingle());

                var (output, indices) = pool.forward_with_indices(ones);
                Assert.Equal(expShape, output.shape);
                Assert.Equal(expShape, indices.shape);
            }
        }

        [Fact]
        public void TestMaxUnpool1D_1()
        {
            Tensor input = torch.tensor(new float[] { 1, 2, 3, 4, 5, 6, 7, 8 }).reshape(1, 1, 8);

            using var pool = MaxPool1d(2, 2);
            using var unpool = MaxUnpool1d(2, 2);

            var expShape = new long[] { 1, 1, 4 };

            var (output, indices) = pool.forward_with_indices(input);
            Assert.Equal(expShape, output.shape);
            Assert.Equal(expShape, indices.shape);

            var result = unpool.call(output, indices);
            Tensor expected = torch.tensor(new float[] { 0, 2, 0, 4, 0, 6, 0, 8 }).reshape(1, 1, 8);
            Assert.Equal(input.shape, result.shape);
            Assert.Equal(expected, result);
        }

        [Fact]
        public void TestMaxUnpool2D_1()
        {
            Tensor input = torch.tensor(new float[] { 1, 2, 3, 4, 5, 6, 7, 8, 9, 10, 11, 12, 13, 14, 15, 16 }).reshape(1, 1, 4, 4);

            using var pool = MaxPool2d(2, 2);
            using var unpool = MaxUnpool2d(2, 2);

            var expShape = new long[] { 1, 1, 2, 2 };

            var (output, indices) = pool.forward_with_indices(input);
            Assert.Equal(expShape, output.shape);
            Assert.Equal(expShape, indices.shape);

            var result = unpool.call(output, indices);
            Tensor expected = torch.tensor(new float[] { 0, 0, 0, 0, 0, 6, 0, 8, 0, 0, 0, 0, 0, 14, 0, 16 }).reshape(1, 1, 4, 4);
            Assert.Equal(input.shape, result.shape);
            Assert.Equal(expected, result);
        }

        [Fact]
        public void TestMaxUnpool2D_2()
        {
            Tensor input = torch.tensor(new float[] { 1, 2, 3, 4, 5, 6, 7, 8, 9, 10, 11, 12, 13, 14, 15, 16, 17, 18, 19, 20 }).reshape(1, 1, 4, 5);

            using var pool = MaxPool2d(2, 2);
            using var unpool = MaxUnpool2d(2, 2);

            var expShape = new long[] { 1, 1, 2, 2 };

            var (output, indices) = pool.forward_with_indices(input);
            Assert.Equal(expShape, output.shape);
            Assert.Equal(expShape, indices.shape);

            var result = unpool.call(output, indices, output_size: input.shape);
            Tensor expected = torch.tensor(new float[] { 0, 0, 0, 0, 0, 0, 7, 0, 9, 0, 0, 0, 0, 0, 0, 0, 17, 0, 19, 0 }).reshape(1, 1, 4, 5);
            Assert.Equal(input.shape, result.shape);
            Assert.Equal(expected, result);
        }

        [Fact]
        public void TestMaxUnpool3D_1()
        {
            Tensor input = torch.tensor(new float[] { 1, 2, 3, 4, 5, 6, 7, 8, 9, 10, 11, 12, 13, 14, 15, 16 }).reshape(1, 1, 2, 2, 4);

            using var pool = MaxPool3d(2, 2);
            using var unpool = MaxUnpool3d(2, 2);

            var expShape = new long[] { 1, 1, 1, 1, 2 };

            var (output, indices) = pool.forward_with_indices(input);
            Assert.Equal(expShape, output.shape);
            Assert.Equal(expShape, indices.shape);

            var result = unpool.call(output, indices);
            Tensor expected = torch.tensor(new float[] { 0, 0, 0, 0, 0, 0, 0, 0, 0, 0, 0, 0, 0, 14, 0, 16 }).reshape(1, 1, 2, 2, 4);
            Assert.Equal(input.shape, result.shape);
            Assert.Equal(expected, result);
        }

        [Fact]
        public void TestMaxUnpool3D_2()
        {
            Tensor input = torch.tensor(new float[] { 1, 2, 3, 4, 5, 6, 7, 8, 9, 10, 11, 12, 13, 14, 15, 16, 17, 18, 19, 20 }).reshape(1, 1, 2, 2, 5);

            using var pool = MaxPool3d(2, 2);
            using var unpool = MaxUnpool3d(2, 2);

            var expShape = new long[] { 1, 1, 1, 1, 2 };

            var (output, indices) = pool.forward_with_indices(input);
            Assert.Equal(expShape, output.shape);
            Assert.Equal(expShape, indices.shape);

            var result = unpool.call(output, indices, output_size: input.shape);
            Tensor expected = torch.tensor(new float[] { 0, 0, 0, 0, 0, 0, 0, 0, 0, 0, 0, 0, 0, 0, 0, 0, 17, 0, 19, 0 }).reshape(1, 1, 2, 2, 5);
            Assert.Equal(input.shape, result.shape);
            Assert.Equal(expected, result);
        }

        [Fact]
        public void TestAvgPool1D_1()
        {
            Tensor ones = torch.ones(new long[] { 16, 3, 4 });
            using (var pool = AvgPool1d(2)) {
                var pooled = pool.call(ones);
                Assert.Equal(new long[] { 16, 3, 2 }, pooled.shape);
                Assert.Equal(1, pooled[0, 0, 0].ToSingle());
                Assert.Equal(1, pooled[0, 1, 0].ToSingle());
            }
        }

        [Fact]
        public void TestAvgPool1D_2()
        {
            Tensor ones = torch.ones(new long[] { 16, 3, 4 });
            using (var pool = AvgPool1d(2, 1)) {
                var pooled = pool.call(ones);

                Assert.Equal(new long[] { 16, 3, 3 }, pooled.shape);
                Assert.Equal(1, pooled[0, 0, 0].ToSingle());
                Assert.Equal(1, pooled[0, 1, 0].ToSingle());
                Assert.Equal(1, pooled[0, 2, 0].ToSingle());
            }
        }

        [Fact]
        public void TestAvgPool2D_1()
        {
            Tensor ones = torch.ones(new long[] { 16, 4, 4 });
            using (var pool = AvgPool2d(new long[] { 2, 2 })) {
                var pooled = pool.call(ones);
                Assert.Equal(new long[] { 16, 2, 2 }, pooled.shape);
                Assert.Equal(1, pooled[0, 0, 0].ToSingle());
                Assert.Equal(1, pooled[0, 0, 1].ToSingle());
                Assert.Equal(1, pooled[0, 1, 0].ToSingle());
                Assert.Equal(1, pooled[0, 1, 1].ToSingle());
            }
        }

        [Fact]
        public void TestAvgPool2D_2()
        {
            Tensor ones = torch.ones(new long[] { 16, 4, 4 });
            using (var pool = AvgPool2d(new long[] { 2, 2 }, new long[] { 1, 1 })) {
                var pooled = pool.call(ones);
                Assert.Equal(new long[] { 16, 3, 3 }, pooled.shape);
                Assert.Equal(1, pooled[0, 0, 0].ToSingle());
                Assert.Equal(1, pooled[0, 0, 1].ToSingle());
                Assert.Equal(1, pooled[0, 0, 2].ToSingle());
                Assert.Equal(1, pooled[0, 1, 0].ToSingle());
                Assert.Equal(1, pooled[0, 1, 1].ToSingle());
                Assert.Equal(1, pooled[0, 1, 2].ToSingle());
                Assert.Equal(1, pooled[0, 2, 0].ToSingle());
                Assert.Equal(1, pooled[0, 2, 1].ToSingle());
                Assert.Equal(1, pooled[0, 2, 2].ToSingle());
            }

            ones = torch.ones(new long[] { 16, 4, 4, 4 });
            using (var pool = AvgPool2d(new long[] { 2, 2 }, new long[] { 1, 1 })) {
                var pooled = pool.call(ones);
                Assert.Equal(new long[] { 16, 4, 3, 3 }, pooled.shape);
                Assert.Equal(1, pooled[0, 0, 0, 0].ToSingle());
                Assert.Equal(1, pooled[0, 0, 0, 1].ToSingle());
                Assert.Equal(1, pooled[0, 0, 0, 2].ToSingle());
                Assert.Equal(1, pooled[0, 0, 1, 0].ToSingle());
                Assert.Equal(1, pooled[0, 0, 1, 1].ToSingle());
                Assert.Equal(1, pooled[0, 0, 1, 2].ToSingle());
                Assert.Equal(1, pooled[0, 0, 2, 0].ToSingle());
                Assert.Equal(1, pooled[0, 0, 2, 1].ToSingle());
                Assert.Equal(1, pooled[0, 0, 2, 2].ToSingle());
            }
        }

        [Fact]
        public void TestAvgPool3D_1()
        {
            Tensor ones = torch.ones(new long[] { 16, 4, 4, 8 });
            using (var pool = AvgPool3d(new long[] { 2, 2, 2 })) {
                var pooled = pool.call(ones);
                Assert.Equal(new long[] { 16, 2, 2, 4 }, pooled.shape);
                Assert.Equal(1, pooled[0, 0, 0, 0].ToSingle());
                Assert.Equal(1, pooled[0, 0, 1, 0].ToSingle());
                Assert.Equal(1, pooled[0, 1, 0, 0].ToSingle());
                Assert.Equal(1, pooled[0, 1, 1, 0].ToSingle());
            }
        }

        [Fact]
        public void TestAvgPool3D_2()
        {
            Tensor ones = torch.ones(new long[] { 16, 4, 4, 8 });
            using (var pool = AvgPool3d(new long[] { 2, 2, 2 }, new long[] { 1, 1, 1 })) {
                var pooled = pool.call(ones);
                Assert.Equal(new long[] { 16, 3, 3, 7 }, pooled.shape);
                Assert.Equal(1, pooled[0, 0, 0, 0].ToSingle());
                Assert.Equal(1, pooled[0, 0, 1, 0].ToSingle());
                Assert.Equal(1, pooled[0, 0, 2, 0].ToSingle());
                Assert.Equal(1, pooled[0, 1, 0, 0].ToSingle());
                Assert.Equal(1, pooled[0, 1, 1, 0].ToSingle());
                Assert.Equal(1, pooled[0, 1, 2, 0].ToSingle());
                Assert.Equal(1, pooled[0, 2, 0, 0].ToSingle());
                Assert.Equal(1, pooled[0, 2, 1, 0].ToSingle());
                Assert.Equal(1, pooled[0, 2, 2, 0].ToSingle());
            }

            ones = torch.ones(new long[] { 16, 3, 4, 4, 8 });
            using (var pool = AvgPool3d(new long[] { 2, 2, 2 }, new long[] { 1, 1, 1 })) {
                var pooled = pool.call(ones);
                Assert.Equal(new long[] { 16, 3, 3, 3, 7 }, pooled.shape);
                Assert.Equal(1, pooled[0, 0, 0, 0, 0].ToSingle());
                Assert.Equal(1, pooled[0, 0, 0, 1, 0].ToSingle());
                Assert.Equal(1, pooled[0, 0, 0, 2, 0].ToSingle());
                Assert.Equal(1, pooled[0, 0, 1, 0, 0].ToSingle());
                Assert.Equal(1, pooled[0, 0, 1, 1, 0].ToSingle());
                Assert.Equal(1, pooled[0, 0, 1, 2, 0].ToSingle());
                Assert.Equal(1, pooled[0, 0, 2, 0, 0].ToSingle());
                Assert.Equal(1, pooled[0, 0, 2, 1, 0].ToSingle());
                Assert.Equal(1, pooled[0, 0, 2, 2, 0].ToSingle());
            }
        }

        static float sqrt2 = (float)Math.Sqrt(2.0); // Can't use MathF because of .NET FX 4.7

        [Fact]
        public void TestLPPool1D_1()
        {
            Tensor ones = torch.ones(new long[] { 16, 3, 4 });
            using (var pool = LPPool1d(2, 2)) {
                var pooled = pool.call(ones);
                Assert.Equal(new long[] { 16, 3, 2 }, pooled.shape);
                Assert.Equal(sqrt2, pooled[0, 0, 0].ToSingle());
                Assert.Equal(sqrt2, pooled[0, 1, 0].ToSingle());
            }
        }

        [Fact]
        public void TestLPPool1D_2()
        {
            Tensor ones = torch.ones(new long[] { 16, 3, 4 });
            using (var pool = LPPool1d(2, 2, 1)) {
                var pooled = pool.call(ones);

                Assert.Equal(new long[] { 16, 3, 3 }, pooled.shape);
                Assert.Equal(sqrt2, pooled[0, 0, 0].ToSingle());
                Assert.Equal(sqrt2, pooled[0, 1, 0].ToSingle());
                Assert.Equal(sqrt2, pooled[0, 2, 0].ToSingle());
            }
        }

        [Fact]
        public void TestLPPool2D_1()
        {
            Tensor ones = torch.ones(new long[] { 16, 4, 4 });
            using (var pool = LPPool2d(2, new long[] { 2, 2 })) {
                var pooled = pool.call(ones);
                Assert.Equal(new long[] { 16, 2, 2 }, pooled.shape);
                Assert.Equal(2, pooled[0, 0, 0].ToSingle());
                Assert.Equal(2, pooled[0, 0, 1].ToSingle());
                Assert.Equal(2, pooled[0, 1, 0].ToSingle());
                Assert.Equal(2, pooled[0, 1, 1].ToSingle());
            }
        }

        [Fact]
        public void TestLPPool2D_2()
        {
            Tensor ones = torch.ones(new long[] { 16, 4, 4 });
            using (var pool = LPPool2d(2, new long[] { 2, 2 }, new long[] { 1, 1 })) {
                var pooled = pool.call(ones);
                Assert.Equal(new long[] { 16, 3, 3 }, pooled.shape);
                Assert.Equal(2, pooled[0, 0, 0].ToSingle());
                Assert.Equal(2, pooled[0, 0, 1].ToSingle());
                Assert.Equal(2, pooled[0, 0, 2].ToSingle());
                Assert.Equal(2, pooled[0, 1, 0].ToSingle());
                Assert.Equal(2, pooled[0, 1, 1].ToSingle());
                Assert.Equal(2, pooled[0, 1, 2].ToSingle());
                Assert.Equal(2, pooled[0, 2, 0].ToSingle());
                Assert.Equal(2, pooled[0, 2, 1].ToSingle());
                Assert.Equal(2, pooled[0, 2, 2].ToSingle());
            }

            ones = torch.ones(new long[] { 16, 4, 4, 4 });
            using (var pool = LPPool2d(2, new long[] { 2, 2 }, new long[] { 1, 1 })) {
                var pooled = pool.call(ones);
                Assert.Equal(new long[] { 16, 4, 3, 3 }, pooled.shape);
                Assert.Equal(2, pooled[0, 0, 0, 0].ToSingle());
                Assert.Equal(2, pooled[0, 0, 0, 1].ToSingle());
                Assert.Equal(2, pooled[0, 0, 0, 2].ToSingle());
                Assert.Equal(2, pooled[0, 0, 1, 0].ToSingle());
                Assert.Equal(2, pooled[0, 0, 1, 1].ToSingle());
                Assert.Equal(2, pooled[0, 0, 1, 2].ToSingle());
                Assert.Equal(2, pooled[0, 0, 2, 0].ToSingle());
                Assert.Equal(2, pooled[0, 0, 2, 1].ToSingle());
                Assert.Equal(2, pooled[0, 0, 2, 2].ToSingle());
            }
        }
        #endregion

        #region Normalization
        [Fact]
        public void TestBatchNorm1D()
        {
            {
                var ones = torch.ones(new long[] { 16, 3, 28 });
                using (var pool = BatchNorm1d(3)) {

                    var sd = pool.state_dict();
                    Assert.Equal(5, sd.Count);
                    var np = pool.named_parameters();
                    Assert.Equal(2, np.Count());
                    var nb = pool.named_buffers();
                    Assert.Equal(3, nb.Count());

                    var pooled = pool.call(ones);
                    Assert.Equal(ones.shape, pooled.shape);
                    Assert.Throws<ArgumentException>(() => pool.call(torch.ones(new long[] { 16 })));
                    Assert.Throws<ArgumentException>(() => pool.call(torch.ones(new long[] { 2, 2, 2, 2 })));
                }
            }
            {
                var ones = torch.ones(new long[] { 1, 3, 28 });
                using (var pool = BatchNorm1d(3)) {
                    var pooled = pool.call(ones);
                    Assert.Equal(ones.shape, pooled.shape);
                }
            }
            {
                var ones = torch.ones(new long[] { 16, 28 });
                using (var pool = BatchNorm1d(28)) {
                    var pooled = pool.call(ones);
                    Assert.Equal(ones.shape, pooled.shape);
                }
            }
        }

        [Fact]
        public void TestBatchNorm1DWeightAndBias()
        {
            var ones = torch.ones(new long[] { 16, 3, 28 });

            using (var norm = BatchNorm1d(3, track_running_stats: false)) {
                var pooled = norm.call(ones);
                Assert.Equal(ones.shape, pooled.shape);

                var w = norm.weight;
                var b = norm.bias;

                Assert.NotNull(w);
                Assert.NotNull(b);

                Assert.Null(norm.running_mean);
                Assert.Null(norm.running_var);

                Assert.Equal(new long[] { 3 }, w.shape);
                Assert.Equal(new long[] { 3 }, b.shape);
            }
        }

        [Fact]
        public void TestBatchNorm1DRunningStats()
        {
            var ones = torch.ones(new long[] { 16, 3, 28 });

            using (var norm = BatchNorm1d(3, track_running_stats: true)) {
                var pooled = norm.call(ones);
                Assert.Equal(ones.shape, pooled.shape);

                var m = norm.running_mean;
                var v = norm.running_var;

                Assert.NotNull(m);
                Assert.NotNull(v);

                if (m is not null) Assert.Equal(new long[] { 3 }, m.shape);
                if (v is not null) Assert.Equal(new long[] { 3 }, v.shape);
            }
        }

        [Fact]
        public void TestBatchNorm2D()
        {
            {
                var ones = torch.ones(new long[] { 16, 3, 28, 28 });
                using (var pool = BatchNorm2d(3)) {
                    var pooled = pool.call(ones);
                    Assert.Equal(ones.shape, pooled.shape);
                    Assert.Throws<ArgumentException>(() => pool.call(torch.ones(new long[] { 16, 2, 2 })));
                    Assert.Throws<ArgumentException>(() => pool.call(torch.ones(new long[] { 2, 2, 2, 2, 2 })));
                }
            }
            {
                var ones = torch.ones(new long[] { 1, 3, 28, 28 });
                using (var pool = BatchNorm2d(3)) {
                    var pooled = pool.call(ones);
                    Assert.Equal(ones.shape, pooled.shape);
                }
            }
        }

        [Fact]
        public void TestBatchNorm2dWeightAndBias()
        {
            var ones = torch.ones(new long[] { 16, 3, 28, 28 });

            using (var norm = BatchNorm2d(3, track_running_stats: false)) {
                var pooled = norm.call(ones);
                Assert.Equal(ones.shape, pooled.shape);

                var w = norm.weight;
                var b = norm.bias;

                Assert.NotNull(w);
                Assert.NotNull(b);

                Assert.Null(norm.running_mean);
                Assert.Null(norm.running_var);

                Assert.Equal(new long[] { 3 }, w.shape);
                Assert.Equal(new long[] { 3 }, b.shape);
            }
        }

        [Fact]
        public void TestBatchNorm2dRunningStats()
        {
            var ones = torch.ones(new long[] { 16, 3, 28, 28 });

            using (var norm = BatchNorm2d(3, track_running_stats: true)) {
                var pooled = norm.call(ones);
                Assert.Equal(ones.shape, pooled.shape);

                var m = norm.running_mean;
                var v = norm.running_var;

                Assert.NotNull(m);
                Assert.NotNull(v);

                if (m is not null) Assert.Equal(new long[] { 3 }, m.shape);
                if (v is not null) Assert.Equal(new long[] { 3 }, v.shape);
            }
        }

        [Fact]
        public void TestBatchNorm3D()
        {
            var ones = torch.ones(new long[] { 16, 3, 12, 28, 28 });
            using (var pool = BatchNorm3d(3)) {
                var pooled = pool.call(ones);
                Assert.Equal(ones.shape, pooled.shape);
                Assert.Throws<ArgumentException>(() => pool.call(torch.ones(new long[] { 16, 2, 2, 2 })));
                Assert.Throws<ArgumentException>(() => pool.call(torch.ones(new long[] { 2, 2, 2, 2, 2, 2 })));
            }
        }

        [Fact]
        public void TestBatchNorm3dWeightAndBias()
        {
            var ones = torch.ones(new long[] { 16, 3, 12, 28, 28 });

            using (var norm = BatchNorm3d(3, track_running_stats: false)) {
                var pooled = norm.call(ones);
                Assert.Equal(ones.shape, pooled.shape);

                var w = norm.weight;
                var b = norm.bias;

                Assert.NotNull(w);
                Assert.NotNull(b);

                Assert.Null(norm.running_mean);
                Assert.Null(norm.running_var);

                Assert.Equal(new long[] { 3 }, w.shape);
                Assert.Equal(new long[] { 3 }, b.shape);
            }
        }

        [Fact]
        public void TestBatchNorm3dRunningStats()
        {
            var ones = torch.ones(new long[] { 16, 3, 12, 28, 28 });

            using (var norm = BatchNorm3d(3, track_running_stats: true)) {
                var pooled = norm.call(ones);
                Assert.Equal(ones.shape, pooled.shape);

                var m = norm.running_mean;
                var v = norm.running_var;

                Assert.NotNull(m);
                Assert.NotNull(v);

                if (m is not null) Assert.Equal(new long[] { 3 }, m.shape);
                if (v is not null) Assert.Equal(new long[] { 3 }, v.shape);
            }
        }

        [Fact]
        public void TestInstanceNorm1D()
        {
            var ones = torch.ones(new long[] { 16, 3, 28 });
            {
                using (var pool = InstanceNorm1d(3)) {
                    var pooled = pool.call(ones);
                    Assert.Null(pool.weight);
                    Assert.Null(pool.bias);
                    Assert.Null(pool.running_mean);
                    Assert.Null(pool.running_var);
                    Assert.Equal(ones.shape, pooled.shape);
                    Assert.Throws<ArgumentException>(() => pool.call(torch.ones(new long[] { 16 })));
                    Assert.Throws<ArgumentException>(() => pool.call(torch.ones(new long[] { 2, 2, 2, 2 })));
                }
            }
            {
                using (var pool = InstanceNorm1d(3, affine: true)) {
                    var pooled = pool.call(ones);
                    Assert.NotNull(pool.weight);
                    Assert.NotNull(pool.bias);
                    Assert.Null(pool.running_mean);
                    Assert.Null(pool.running_var);
                    Assert.Equal(ones.shape, pooled.shape);
                    Assert.Throws<ArgumentException>(() => pool.call(torch.ones(new long[] { 16 })));
                    Assert.Throws<ArgumentException>(() => pool.call(torch.ones(new long[] { 2, 2, 2, 2 })));
                }
            }
            {
                using (var pool = InstanceNorm1d(3, track_running_stats: true)) {
                    var pooled = pool.call(ones);
                    Assert.Null(pool.weight);
                    Assert.Null(pool.bias);
                    Assert.NotNull(pool.running_mean);
                    Assert.NotNull(pool.running_var);
                    Assert.Equal(ones.shape, pooled.shape);
                    Assert.Throws<ArgumentException>(() => pool.call(torch.ones(new long[] { 16 })));
                    Assert.Throws<ArgumentException>(() => pool.call(torch.ones(new long[] { 2, 2, 2, 2 })));
                }
            }
            {
                using (var pool = InstanceNorm1d(3, affine: true, track_running_stats: true)) {
                    var pooled = pool.call(ones);
                    Assert.NotNull(pool.weight);
                    Assert.NotNull(pool.bias);
                    Assert.NotNull(pool.running_mean);
                    Assert.NotNull(pool.running_var);
                    Assert.Equal(ones.shape, pooled.shape);
                    Assert.Throws<ArgumentException>(() => pool.call(torch.ones(new long[] { 16 })));
                    Assert.Throws<ArgumentException>(() => pool.call(torch.ones(new long[] { 2, 2, 2, 2 })));
                }
            }
        }

        [Fact]
        public void TestInstanceNorm2D()
        {
            var ones = torch.ones(new long[] { 16, 3, 28, 28 });
            {
                using (var pool = InstanceNorm2d(3)) {
                    var pooled = pool.call(ones);
                    Assert.Null(pool.weight);
                    Assert.Null(pool.bias);
                    Assert.Null(pool.running_mean);
                    Assert.Null(pool.running_var);
                    Assert.Equal(ones.shape, pooled.shape);
                    Assert.Throws<ArgumentException>(() => pool.call(torch.ones(new long[] { 16, 2, 2 })));
                    Assert.Throws<ArgumentException>(() => pool.call(torch.ones(new long[] { 2, 2, 2, 2, 2 })));
                }
            }
            {
                using (var pool = InstanceNorm2d(3, affine: true)) {
                    var pooled = pool.call(ones);
                    Assert.NotNull(pool.weight);
                    Assert.NotNull(pool.bias);
                    Assert.Null(pool.running_mean);
                    Assert.Null(pool.running_var);
                    Assert.Equal(ones.shape, pooled.shape);
                    Assert.Throws<ArgumentException>(() => pool.call(torch.ones(new long[] { 16, 2, 2 })));
                    Assert.Throws<ArgumentException>(() => pool.call(torch.ones(new long[] { 2, 2, 2, 2, 2 })));
                }
            }
            {
                using (var pool = InstanceNorm2d(3, track_running_stats: true)) {
                    var pooled = pool.call(ones);
                    Assert.Null(pool.weight);
                    Assert.Null(pool.bias);
                    Assert.NotNull(pool.running_mean);
                    Assert.NotNull(pool.running_var);
                    Assert.Equal(ones.shape, pooled.shape);
                    Assert.Throws<ArgumentException>(() => pool.call(torch.ones(new long[] { 16, 2, 2 })));
                    Assert.Throws<ArgumentException>(() => pool.call(torch.ones(new long[] { 2, 2, 2, 2, 2 })));
                }
            }
            {
                using (var pool = InstanceNorm2d(3, affine: true, track_running_stats: true)) {
                    var pooled = pool.call(ones);
                    Assert.NotNull(pool.weight);
                    Assert.NotNull(pool.bias);
                    Assert.NotNull(pool.running_mean);
                    Assert.NotNull(pool.running_var);
                    Assert.Equal(ones.shape, pooled.shape);
                    Assert.Throws<ArgumentException>(() => pool.call(torch.ones(new long[] { 16, 2, 2 })));
                    Assert.Throws<ArgumentException>(() => pool.call(torch.ones(new long[] { 2, 2, 2, 2, 2 })));
                }
            }
        }

        [Fact]
        public void TestInstanceNorm3D()
        {
            var ones = torch.ones(new long[] { 16, 3, 12, 28, 28 });
            {
                using (var pool = InstanceNorm3d(3)) {
                    var pooled = pool.call(ones);
                    Assert.Null(pool.weight);
                    Assert.Null(pool.bias);
                    Assert.Null(pool.running_mean);
                    Assert.Null(pool.running_var);
                    Assert.Equal(ones.shape, pooled.shape);
                    Assert.Throws<ArgumentException>(() => pool.call(torch.ones(new long[] { 16, 2, 2, 2 })));
                    Assert.Throws<ArgumentException>(() => pool.call(torch.ones(new long[] { 2, 2, 2, 2, 2, 2 })));
                }
            }
            {
                using (var pool = InstanceNorm3d(3, affine: true)) {
                    var pooled = pool.call(ones);
                    Assert.NotNull(pool.weight);
                    Assert.NotNull(pool.bias);
                    Assert.Null(pool.running_mean);
                    Assert.Null(pool.running_var);
                    Assert.Equal(ones.shape, pooled.shape);
                    Assert.Throws<ArgumentException>(() => pool.call(torch.ones(new long[] { 16, 2, 2, 2 })));
                    Assert.Throws<ArgumentException>(() => pool.call(torch.ones(new long[] { 2, 2, 2, 2, 2, 2 })));
                }
            }
            {
                using (var pool = InstanceNorm3d(3, track_running_stats: true)) {
                    var pooled = pool.call(ones);
                    Assert.Null(pool.weight);
                    Assert.Null(pool.bias);
                    Assert.NotNull(pool.running_mean);
                    Assert.NotNull(pool.running_var);
                    Assert.Equal(ones.shape, pooled.shape);
                    Assert.Throws<ArgumentException>(() => pool.call(torch.ones(new long[] { 16, 2, 2, 2 })));
                    Assert.Throws<ArgumentException>(() => pool.call(torch.ones(new long[] { 2, 2, 2, 2, 2, 2 })));
                }
            }
            {
                using (var pool = InstanceNorm3d(3, affine: true, track_running_stats: true)) {
                    var pooled = pool.call(ones);
                    Assert.NotNull(pool.weight);
                    Assert.NotNull(pool.bias);
                    Assert.NotNull(pool.running_mean);
                    Assert.NotNull(pool.running_var);
                    Assert.Equal(ones.shape, pooled.shape);
                    Assert.Throws<ArgumentException>(() => pool.call(torch.ones(new long[] { 16, 2, 2, 2 })));
                    Assert.Throws<ArgumentException>(() => pool.call(torch.ones(new long[] { 2, 2, 2, 2, 2, 2 })));
                }
            }
        }

        [Fact]
        public void TestLayerNorm()
        {
            var ones = torch.ones(new long[] { 16, 3, 12, 28, 28 });
            using (var pool = LayerNorm(new long[] { 12, 28, 28 })) {
                var pooled = pool.call(ones);
                Assert.Equal(ones.shape, pooled.shape);
            }
        }

        [Fact]
        public void TestLocalResponseNorm()
        {
            var ones = torch.ones(new long[] { 16, 3, 12, 28, 28 });
            using (var pool = LocalResponseNorm(2)) {
                var pooled = pool.call(ones);
                Assert.Equal(ones.shape, pooled.shape);
                Assert.Throws<ArgumentException>(() => pool.call(torch.ones(new long[] { 2, 2 })));
            }
        }

        [Fact]
        public void TestGroupNorm()
        {
            var ones = torch.ones(new long[] { 20, 6, 10, 10 });
            using (var pool = GroupNorm(3, 6)) {
                var pooled = pool.call(ones);
                Assert.Equal(ones.shape, pooled.shape);
                Assert.Throws<ArgumentException>(() => pool.call(torch.ones(new long[] { 2, 2 })));
            }
        }

        private Tensor NormalizeTensor(Tensor x, long[] dim, double eps = 1e-5)
        {
            var x_mean = torch.mean(x, dimensions: dim, keepdim: true);
            var x_var = torch.var(x, unbiased: false, dimensions: dim, keepdim: true);
            return NormalizeTensor(x, x_mean, x_var, eps);
        }

        private Tensor NormalizeTensor(Tensor x, Tensor x_mean, Tensor x_var, double eps = 1e-5)
        {
            return (x - x_mean) / torch.sqrt(eps + x_var);
        }

        [Fact]
        public void TestBatchNormFunc()
        {
            var x = torch.randn(3, 2, 4);
            var running_mean = torch.randn(2);
            var running_var = torch.square(torch.randn(2));
            var y = torch.nn.functional.batch_norm(x, running_mean, running_var);
            var z = NormalizeTensor(x, torch.unsqueeze(running_mean, 1), torch.unsqueeze(running_var, 1));
            Assert.InRange(torch.mean(torch.square(z - y)).item<float>(), 0, 1e-5);

            var weight = torch.randn(2);
            var bias = torch.randn(2);
            y = torch.nn.functional.batch_norm(x, running_mean, running_var, weight, bias);
            z = torch.unsqueeze(weight, 1) * z + torch.unsqueeze(bias, 1);
            Assert.InRange(torch.mean(torch.square(z - y)).item<float>(), 0, 1e-5);

            y = torch.nn.functional.batch_norm(x, running_mean, running_var, weight, bias, training: true);
            Assert.Equal(x.shape, y.shape);
        }

        [Fact]
        public void TestGroupNormFunc()
        {
            var x = torch.randn(3, 12, 5);
            var y = torch.nn.functional.group_norm(x, 4);
            y = y[TensorIndex.Colon, TensorIndex.Slice(3, 6)];
            var z = NormalizeTensor(x[TensorIndex.Colon, TensorIndex.Slice(3, 6)], new long[] { 1, 2 });
            Assert.InRange(torch.mean(torch.square(z - y)).item<float>(), 0, 1e-5);

            var weight = torch.randn(12);
            var bias = torch.randn(12);
            y = torch.nn.functional.group_norm(x, 4, weight, bias);
            y = y[TensorIndex.Colon, TensorIndex.Slice(3, 6)];
            z = weight[TensorIndex.Slice(3, 6), TensorIndex.None] * z + bias[TensorIndex.Slice(3, 6), TensorIndex.None];
            Assert.InRange(torch.mean(torch.square(z - y)).item<float>(), 0, 1e-5);
        }

        [Fact]
        public void TestInstanceNormFunc()
        {
            var x = torch.randn(3, 2, 5);
            var y = torch.nn.functional.instance_norm(x);
            var z = NormalizeTensor(x, new long[] { 2 });
            Assert.InRange(torch.mean(torch.square(z - y)).item<float>(), 0, 1e-5);

            var running_mean = torch.randn(2);
            var running_var = torch.square(torch.randn(2));
            y = torch.nn.functional.instance_norm(x, running_mean, running_var);
            Assert.InRange(torch.mean(torch.square(z - y)).item<float>(), 0, 1e-5);

            var weight = torch.randn(2);
            var bias = torch.randn(2);
            y = torch.nn.functional.instance_norm(x, running_mean, running_var, weight, bias);
            z = torch.unsqueeze(weight, 1) * z + torch.unsqueeze(bias, 1);
            Assert.InRange(torch.mean(torch.square(z - y)).item<float>(), 0, 1e-5);
        }

        [Fact]
        public void TestLayerNormFunc()
        {
            var x = torch.randn(3, 5, 12);
            var y = torch.nn.functional.layer_norm(x, new long[] { 12 });
            var z = NormalizeTensor(x, new long[] { 2 });
            Assert.InRange(torch.mean(torch.square(z - y)).item<float>(), 0, 1e-5);

            var weight = torch.randn(12);
            var bias = torch.randn(12);
            y = torch.nn.functional.layer_norm(x, new long[] { 12 }, weight, bias);
            z = weight * z + bias;
            Assert.InRange(torch.mean(torch.square(z - y)).item<float>(), 0, 1e-5);
        }

        [Fact]
        public void TestLocalResponseNormFunc()
        {
            var x = torch.randn(3, 6, 4);
            var y = torch.nn.functional.local_response_norm(x, 5, alpha: 0.5);
            y = y[TensorIndex.Colon, 3];
            var z = x[TensorIndex.Colon, 3] * torch.pow(torch.square(x[TensorIndex.Colon, TensorIndex.Slice(1, 6)]).sum(dim: 1) * 0.5 / 5 + 1, torch.tensor(-0.75f));
            Assert.InRange(torch.mean(torch.square(z - y)).item<float>(), 0, 1e-5);
        }
        #endregion

        #region Embedding, Encoding, Transformer
        [Fact]
        public void TestEmbeddingDefaults()
        {
            var ones = torch.ones(new long[] { 16 }, torch.int32);
            using (var emb = Embedding(1000, 12)) {
                var output = emb.call(ones);
                Assert.Equal(new long[] { 16, 12 }, output.shape);
            }
        }

        [Fact]
        public void TestEmbeddingWithMaxNorm()
        {
            var ones = torch.ones(new long[] { 16 }, torch.int32);
            using (var emb = Embedding(1000, 128, max_norm: 1.5)) {
                var output = emb.call(ones);
                Assert.Equal(new long[] { 16, 128 }, output.shape);
            }
        }

        [Fact]
        public void TestEmbeddingSetWeights()
        {
            var ones = torch.ones(new long[] { 16 }, torch.int32);
            using (var emb = Embedding(1000, 12)) {
                var weights = torch.randn(new long[] { 1000, 12 });

                emb.weight = weights.clone().AsParameter();

                Assert.Equal(emb.weight.shape.Length, weights.shape.Length);
                Assert.Equal(emb.weight.shape[0], weights.shape[0]);
                Assert.Equal(emb.weight.shape[1], weights.shape[1]);
            }
        }

        [Fact]
        public void TestEmbeddingFromPretrained()
        {
            var ones = torch.ones(new long[] { 16 }, torch.int32);
            var weights = torch.randn(new long[] { 1000, 12 });

            using (var emb = Embedding_from_pretrained(weights)) {
                Assert.Equal(emb.weight!.shape.Length, weights.shape.Length);
                Assert.Equal(emb.weight!.shape[0], weights.shape[0]);
                Assert.Equal(emb.weight!.shape[1], weights.shape[1]);
            }
        }

        [Fact]
        public void TestEmbeddingBagDefaults()
        {
            var ones = torch.ones(new long[] { 16, 12 }, torch.int64);
            using (var emb = EmbeddingBag(1000, 12)) {
                var output = emb.call(ones);
                Assert.Equal(new long[] { 16, 12 }, output.shape);
            }
        }

        [Fact]
        public void TestEmbeddingBagWithMaxNormAndSum()
        {
            var ones = torch.ones(new long[] { 16, 12 }, torch.int64);
            using (var emb = EmbeddingBag(1000, 128, max_norm: 1.5, mode: EmbeddingBagMode.Sum)) {
                var output = emb.call(ones);
                Assert.Equal(new long[] { 16, 128 }, output.shape);
            }
        }

        [Fact]
        public void TestEmbeddingBagWithOffsets()
        {
            var ones = torch.ones(new long[] { 16 }, torch.int32);
            var offsets = torch.tensor(new int[] { 0, 8 });
            using (var emb = EmbeddingBag(1000, 128, max_norm: 1.5, mode: EmbeddingBagMode.Sum)) {
                var output = emb.call(ones, offsets);
                Assert.Equal(new long[] { offsets.shape[0], 128 }, output.shape);
            }
        }

        [Fact]
        public void TestEmbeddingBagSetWeights()
        {
            var ones = torch.ones(new long[] { 16 }, torch.int32);
            using (var emb = EmbeddingBag(1000, 12)) {
                var weights = torch.randn(new long[] { 1000, 12 });
                emb.weight = weights.clone().AsParameter();

                Assert.Equal(emb.weight.shape.Length, weights.shape.Length);
                Assert.Equal(emb.weight.shape[0], weights.shape[0]);
                Assert.Equal(emb.weight.shape[1], weights.shape[1]);
            }
        }

        [Fact]
        public void TestEmbeddingBagFromPretrained()
        {
            var ones = torch.ones(new long[] { 16 }, torch.int32);
            var weights = torch.randn(new long[] { 1000, 12 });

            using (var emb = EmbeddingBag_from_pretrained(weights)) {
                Assert.Equal(emb.weight!.shape.Length, weights.shape.Length);
                Assert.Equal(emb.weight!.shape[0], weights.shape[0]);
                Assert.Equal(emb.weight!.shape[1], weights.shape[1]);
            }
        }

        [Fact]
        public void TestOneHotEncoding1()
        {
            var ones = torch.tensor(new long[] { 1, 2, 0, 0, 3, 4, 2, 2 });
            var env = one_hot(ones, 5);
            var values = env.data<long>().ToArray();
            Assert.Equal(ones.shape[0], env.shape[0]);
            Assert.Equal(5, env.shape[1]);
        }

        [Fact]
        public void TestOneHotEncoding2()
        {
            var ones = torch.tensor(new long[] { 1, 2, 0, 5, 3, 4, 2, 2 });
            var env = one_hot(ones);
            var values = env.data<long>().ToArray();
            Assert.Equal(ones.shape[0], env.shape[0]);
            Assert.Equal(6, env.shape[1]);
        }

        [Fact]
        public void TestTransformer()
        {
            // Transformers are very memory-intensive. It is useful to avoid using the defaults here.
            using (var transformer_model = Transformer(d_model: 64, nhead: 2, num_encoder_layers: 2, dim_feedforward: 128)) {
                var src = torch.rand(new long[] { 10, 16, 64 });
                var tgt = torch.rand(new long[] { 20, 16, 64 });
                var output = transformer_model.call(src, tgt);
                Assert.Equal(tgt.shape, output.shape);
            }
        }

        [Fact]
        public void TestTransformerWithMasks()
        {
            // Transformers are very memory-intensive. It is useful to avoid using the defaults here.
            using (var transformer_model = Transformer(d_model: 64, nhead: 2, num_encoder_layers: 2, dim_feedforward: 128)) {
                var src = torch.rand(new long[] { 10, 16, 64 });
                var tgt = torch.rand(new long[] { 20, 16, 64 });
                var src_mask = torch.rand(new long[] { 10, 10 });
                var tgt_mask = torch.rand(new long[] { 20, 20 });
                var output = transformer_model.call(src, tgt, src_mask: src_mask, tgt_mask: tgt_mask);
                Assert.Equal(tgt.shape, output.shape);
            }
        }

        [Fact]
        public void TestTransformerEncoderLayer()
        {
            // Transformers are very memory-intensive. It is useful to avoid using the defaults here.
            using (var encoder_layer = TransformerEncoderLayer(d_model: 64, nhead: 2, dim_feedforward: 128)) {
                var src = torch.rand(new long[] { 10, 16, 64 });
                var output = encoder_layer.call(src);
                Assert.Equal(src.shape, output.shape);
            }
        }

        [Fact]
        public void TestTransformerEncoderLayerWithMasks()
        {
            // Transformers are very memory-intensive. It is useful to avoid using the defaults here.
            using (var encoder_layer = TransformerEncoderLayer(d_model: 64, nhead: 2, dim_feedforward: 128)) {
                var src = torch.rand(new long[] { 10, 16, 64 });
                var src_mask = torch.rand(new long[] { 10, 10 });
                var output = encoder_layer.call(src, src_mask: src_mask);
                Assert.Equal(src.shape, output.shape);
            }
        }

        [Fact]
        public void TestTransformerEncoder()
        {
            // Transformers are very memory-intensive. It is useful to avoid using the defaults here.
            using (var encoder_layer = TransformerEncoderLayer(d_model: 64, nhead: 2, dim_feedforward: 128))
            using (var encoder = TransformerEncoder(encoder_layer, 1)) {
                var src = torch.rand(new long[] { 10, 16, 64 });
                var output = encoder.call(src);
                Assert.Equal(src.shape, output.shape);
            }
        }

        [Fact]
        public void TestTransformerEncoderWithMasks()
        {
            // Transformers are very memory-intensive. It is useful to avoid using the defaults here.
            using (var encoder_layer = TransformerEncoderLayer(d_model: 64, nhead: 2, dim_feedforward: 128))
            using (var encoder = TransformerEncoder(encoder_layer, 1)) {
                var src = torch.rand(new long[] { 10, 16, 64 });
                var src_mask = torch.rand(new long[] { 10, 10 });
                var output = encoder.call(src, src_mask: src_mask);
                Assert.Equal(src.shape, output.shape);
            }
        }

        [Fact]
        public void TestTransformerDecoderLayer()
        {
            // Transformers are very memory-intensive. It is useful to avoid using the defaults here.
            using (var decoder_layer = TransformerDecoderLayer(d_model: 64, nhead: 2, dim_feedforward: 128)) {
                var tgt = torch.rand(new long[] { 20, 16, 64 });
                var memory = torch.rand(new long[] { 10, 16, 64 });
                var output = decoder_layer.call(tgt, memory);
                Assert.Equal(tgt.shape, output.shape);
            }
        }

        [Fact]
        public void TestTransformerDecoderLayerWithMasks()
        {
            // Transformers are very memory-intensive. It is useful to avoid using the defaults here.
            using (var decoder_layer = TransformerDecoderLayer(d_model: 64, nhead: 2, dim_feedforward: 128)) {
                var tgt = torch.rand(new long[] { 20, 16, 64 });
                var memory = torch.rand(new long[] { 10, 16, 64 });
                var tgt_mask = torch.rand(new long[] { 20, 20 });
                var output = decoder_layer.call(tgt, memory, tgt_mask: tgt_mask);
                Assert.Equal(tgt.shape, output.shape);
            }
        }

        [Fact]
        public void TestTransformerDecoder()
        {
            // Transformers are very memory-intensive. It is useful to avoid using the defaults here.
            using (var decoder_layer = TransformerDecoderLayer(d_model: 64, nhead: 2, dim_feedforward: 128))
            using (var decoder = TransformerDecoder(decoder_layer, 1)) {
                var tgt = torch.rand(new long[] { 20, 16, 64 });
                var memory = torch.rand(new long[] { 10, 16, 64 });
                var output = decoder.call(tgt, memory);
                Assert.Equal(tgt.shape, output.shape);
            }
        }

        [Fact]
        public void TestTransformerDecoderWithMasks()
        {
            // Transformers are very memory-intensive. It is useful to avoid using the defaults here.
            using (var decoder_layer = TransformerDecoderLayer(d_model: 64, nhead: 2, dim_feedforward: 128))
            using (var decoder = TransformerDecoder(decoder_layer, 1)) {
                var tgt = torch.rand(new long[] { 20, 16, 64 });
                var memory = torch.rand(new long[] { 10, 16, 64 });
                var tgt_mask = torch.rand(new long[] { 20, 20 });
                var output = decoder.call(tgt, memory, tgt_mask: tgt_mask);
                Assert.Equal(tgt.shape, output.shape);
            }
        }

        [Fact]
        public void TestMultiheadAttention()
        {
            var num_heads = 1;
            var qembed_dim = 2L; // Must be divisible by the number of heads
            var kembed_dim = 2L;
            var vembed_dim = 2L;
            var src_seq_len = 3L;
            var tgt_seq_len = 3L;
            var batch_size = 1L;
            var dropout = 0.0; //  # This is not supported
            var bias = false;
            var add_bias_kv = false;
            var add_zero_attn = false;

            var q_data = new float[]{  0.3367f, 0.1288f,
                                       0.2345f,  0.2303f,
                                       -1.1229f, -0.1863f};

            var k_data = new float[] { 2.2082f, -0.6380f,
                                       0.4617f,  0.2674f,
                                       0.5349f,  0.8094f};

            var v_data = new float[] {1.1103f, -1.6898f,
                                      -0.9890f,  0.9580f,
                                       1.3221f,  0.8172f};

            var attn_data = new float[] {0.342628956f, 0.3370244f, 0.3203467f,
                                         0.336390018f, 0.333694249f, 0.329915673f,
                                         0.296296269f, 0.314919323f, 0.388784438f};



            using (var mha = MultiheadAttention(qembed_dim, num_heads, dropout: dropout, bias: bias, add_bias_kv: add_bias_kv, add_zero_attn: add_zero_attn, kdim: kembed_dim, vdim: vembed_dim))
            using (var Q = torch.tensor(q_data, tgt_seq_len, batch_size, qembed_dim))
            using (var K = torch.tensor(k_data, src_seq_len, batch_size, kembed_dim))
            using (var V = torch.tensor(v_data, src_seq_len, batch_size, vembed_dim))
            using (var Attn = torch.tensor(attn_data, batch_size, src_seq_len, src_seq_len)) {

                mha.eval();
                Assert.False(mha.training);

                var (att_out, att_wts) = mha.call(Q, K, V);
                var t = att_wts.allclose(Attn, rtol: 0.5, atol: 0.5);
                Assert.True(t);
            }
        }

        #endregion

        #region Dropout
        [Fact]
        public void TestDropout()
        {
            var drop = Dropout(0.75);
            var data = torch.rand(new long[] { 12, 23, 24 });
            var output = drop.call(data);
            Assert.Equal(data.shape, output.shape);

            var dataVal = data.data<float>().ToArray();
            var outVal = output.data<float>().ToArray();
            Assert.NotEqual(outVal, dataVal);
        }

        [Fact]
        public void TestDropoutInPlace()
        {
            var drop = Dropout(0.75, inplace: true);
            var data = torch.rand(new long[] { 12, 23, 24 });
            var output = drop.call(data);
            Assert.Equal(data.shape, output.shape);

            var dataVal = data.data<float>().ToArray();
            var outVal = output.data<float>().ToArray();
            Assert.Equal(outVal, dataVal);
        }

        [Fact]
        public void TestDropout1d()
        {
            var drop = Dropout1d(0.75);
            var data = torch.rand(new long[] { 12, 23, 24 });
            var output = drop.call(data);
            Assert.Equal(data.shape, output.shape);

            var dataVal = data.data<float>().ToArray();
            var outVal = output.data<float>().ToArray();
            Assert.NotEqual(dataVal, outVal);
        }

        [Fact]
        public void TestDropout1dInPlace()
        {
            var drop = Dropout1d(0.75, inplace: true);
            var data = torch.rand(new long[] { 12, 23, 24 });
            var output = drop.call(data);
            Assert.Equal(data.shape, output.shape);

            var dataVal = data.data<float>().ToArray();
            var outVal = output.data<float>().ToArray();
            Assert.Equal(outVal, dataVal);
        }

        [Fact]
        public void TestDropout2d()
        {
            var drop = Dropout2d(0.75);
            var data = torch.rand(new long[] { 12, 23, 24, 5 });
            var output = drop.call(data);
            Assert.Equal(data.shape, output.shape);

            var dataVal = data.data<float>().ToArray();
            var outVal = output.data<float>().ToArray();
            Assert.NotEqual(outVal, dataVal);
        }

        [Fact]
        public void TestDropout2dInPlace()
        {
            var drop = Dropout2d(0.75, inplace: true);
            var data = torch.rand(new long[] { 12, 23, 24, 5 });
            var output = drop.call(data);
            Assert.Equal(data.shape, output.shape);

            var dataVal = data.data<float>().ToArray();
            var outVal = output.data<float>().ToArray();
            Assert.Equal(outVal, dataVal);
        }

        [Fact]
        public void TestDropout3d()
        {
            var drop = Dropout3d(0.75);
            var data = torch.rand(new long[] { 12, 23, 24, 5, 6 });
            var output = drop.call(data);
            Assert.Equal(data.shape, output.shape);

            var dataVal = data.data<float>().ToArray();
            var outVal = output.data<float>().ToArray();
            Assert.NotEqual(outVal, dataVal);
        }

        [Fact]
        public void TestDropout3dInPlace()
        {
            var drop = Dropout3d(0.75, inplace: true);
            var data = torch.rand(new long[] { 12, 23, 24, 5, 6 });
            var output = drop.call(data);
            Assert.Equal(data.shape, output.shape);

            var dataVal = data.data<float>().ToArray();
            var outVal = output.data<float>().ToArray();
            Assert.Equal(outVal, dataVal);
        }

        [Fact]
        public void TestAlphaDropout()
        {
            var drop = AlphaDropout(0.75);
            var data = torch.rand(new long[] { 12, 23, 24 });
            var output = drop.call(data);
            Assert.Equal(data.shape, output.shape);

            var dataVal = data.data<float>().ToArray();
            var outVal = output.data<float>().ToArray();
            Assert.NotEqual(outVal, dataVal);
        }
        #endregion

#if DEBUG
        [Fact(Skip = "Not working on Mac and Ubuntu (note: may now be working, we need to recheck)")]
        public void TestErrorHandling()
        {
            using (Tensor input = torch.tensor(new float[] { 0.5f, 1.5f }))
            using (Tensor target = torch.tensor(new float[] { 1f, 2f, 3f })) {
                Assert.Throws<ExternalException>(() => torch.nn.PoissonNLLLoss().call(input, target));
            }
        }
#endif

        [Fact]
        public void TestFlatten()
        {
            var data = torch.rand(new long[] { 32, 3, 4, 5, 6 });

            using (var flat = Flatten()) {
                var output = flat.call(data);
                Assert.Equal(new long[] { 32, 360 }, output.shape);
            }

            using (var flat = Flatten(startDim: 2)) {
                var output = flat.call(data);
                Assert.Equal(new long[] { 32, 3, 120 }, output.shape);
            }

            using (var flat = Flatten(startDim: 0)) {
                var output = flat.call(data);
                Assert.Equal(new long[] { 32 * 360 }, output.shape);
            }
        }

        [Fact]
        public void TestUnflatten()
        {
            var input = torch.rand(new long[] { 2, 50 });

            var uf = Unflatten(1, new long[] { 2, 5, 5 });
            var res = uf.call(input);

            Assert.Equal(4, res.Dimensions);
            Assert.Equal(new long[] { 2, 2, 5, 5 }, res.shape);
        }

        [Fact]
        public void TestCosineSimilarity()
        {
            using (Tensor input1 = torch.rand(new long[] { 5, 12 }))
            using (Tensor input2 = torch.randint(12, new long[] { 5, 12 }, torch.int64))

            using (var module = CosineSimilarity()) {
                var output = module.call(input1, input2);
                Assert.Equal(input1.shape[0], output.shape[0]);
            }
        }

        [Fact]
        public void TestPairwiseDistance()
        {
            using (Tensor input1 = torch.rand(new long[] { 5, 12 }))
            using (Tensor input2 = torch.randint(12, new long[] { 5, 12 }, torch.int64))

            using (var module = PairwiseDistance(keep_dim: true)) {
                var output = module.call(input1, input2);
                Assert.Equal(input1.shape[0], output.shape[0]);
                Assert.Equal(1, output.shape[1]);
            }
        }

        [Fact]
        public void TestZeroPad2d()
        {
            var data = torch.rand(new long[] { 32, 3, 4, 4 });

            using (var pad = ZeroPad2d(3)) {
                var output = pad.call(data);
                Assert.Equal(new long[] { 32, 3, 10, 10 }, output.shape);
                Assert.Equal(0.0, output[0, 0, 0, 0].ToDouble());
            }
        }

        [Fact]
        public void TestReflectionPad1d()
        {
            var data = torch.rand(new long[] { 32, 3, 4 });

            using (var pad = ReflectionPad1d(3)) {
                var output = pad.call(data);
                Assert.Equal(new long[] { 32, 3, 10 }, output.shape);
                var values = output.data<float>().ToArray();
                Assert.Equal(values[6], values[0]);
                Assert.Equal(values[5], values[1]);
                Assert.Equal(values[4], values[2]);
                Assert.Equal(values[5], values[7]);
                Assert.Equal(values[4], values[8]);
                Assert.Equal(values[3], values[9]);
            }
        }

        [Fact]
        public void TestReflectionPad2d()
        {
            var data = torch.rand(new long[] { 32, 3, 4, 4 });

            using (var pad = ReflectionPad2d(3)) {
                var output = pad.call(data);
                Assert.Equal(new long[] { 32, 3, 10, 10 }, output.shape);
                var values = output.data<float>().ToArray();
                Assert.Equal(values[6], values[0]);
                Assert.Equal(values[5], values[1]);
                Assert.Equal(values[4], values[2]);
            }
        }

        [Fact]
        public void TestReflectionPad3d()
        {
            var data = torch.rand(new long[] { 32, 3, 4, 4, 4 });

            using (var pad = ReflectionPad3d(3)) {
                var output = pad.call(data);
                Assert.Equal(new long[] { 32, 3, 10, 10, 10 }, output.shape);
                var values = output.data<float>().ToArray();
                Assert.Equal(values[6], values[0]);
                Assert.Equal(values[5], values[1]);
                Assert.Equal(values[4], values[2]);
            }
        }

        [Fact]
        public void TestReplicationPad1d()
        {
            var data = torch.rand(new long[] { 32, 3, 4 });

            using (var pad = ReplicationPad1d(3)) {
                var output = pad.call(data);
                Assert.Equal(new long[] { 32, 3, 10 }, output.shape);
                var values = output.data<float>().ToArray();
                Assert.Equal(values[3], values[0]);
                Assert.Equal(values[3], values[1]);
                Assert.Equal(values[3], values[3]);
                Assert.Equal(values[6], values[7]);
                Assert.Equal(values[6], values[8]);
                Assert.Equal(values[6], values[9]);
            }
        }

        [Fact]
        public void TestReplicationPad2d()
        {
            var data = torch.rand(new long[] { 32, 3, 4, 4 });

            using (var pad = ReplicationPad2d(3)) {
                var output = pad.call(data);
                Assert.Equal(new long[] { 32, 3, 10, 10 }, output.shape);
                var values = output.data<float>().ToArray();
                Assert.Equal(values[3], values[0]);
                Assert.Equal(values[3], values[1]);
                Assert.Equal(values[3], values[3]);
            }
        }

        [Fact]
        public void TestReplicationPad3d()
        {
            var data = torch.rand(new long[] { 32, 3, 4, 4, 4 });

            using (var pad = ReplicationPad3d(3)) {
                var output = pad.call(data);
                Assert.Equal(new long[] { 32, 3, 10, 10, 10 }, output.shape);
                var values = output.data<float>().ToArray();
                Assert.Equal(values[3], values[0]);
                Assert.Equal(values[3], values[1]);
                Assert.Equal(values[3], values[3]);
            }
        }

        [Fact]
        public void TestConstantPad1d()
        {
            var data = torch.rand(new long[] { 32, 3, 4 }, torch.float64);

            using (var pad = ConstantPad1d(3, Math.PI)) {
                var output = pad.call(data);
                Assert.Equal(new long[] { 32, 3, 10 }, output.shape);
                Assert.Equal(Math.PI, output[0, 0, 0].ToDouble());
            }
        }

        [Fact]
        public void TestConstantPad2d()
        {
            var data = torch.rand(new long[] { 32, 3, 4, 4 }, torch.float64);

            using (var pad = ConstantPad2d(3, Math.PI)) {
                var output = pad.call(data);
                Assert.Equal(new long[] { 32, 3, 10, 10 }, output.shape);
                Assert.Equal(Math.PI, output[0, 0, 0, 0].ToDouble());
            }
        }

        [Fact]
        public void TestConstantPad3d()
        {
            var data = torch.rand(new long[] { 32, 3, 4, 4, 4 }, torch.float64);

            using (var pad = ConstantPad3d(3, Math.PI)) {
                var output = pad.call(data);
                Assert.Equal(new long[] { 32, 3, 10, 10, 10 }, output.shape);
                Assert.Equal(Math.PI, output[0, 0, 0, 0, 0].ToDouble());
            }
        }

        [Fact]
        public void TestRNN1()
        {
            using (Tensor input = torch.randn(new long[] { 5, 3, 10 }),
                   h0 = torch.randn(new long[] { 1, 3, 20 }))
            using (var rnn = RNN(10, 20)) {
                var (output, hN) = rnn.call(input, h0);
                Assert.Equal(h0.shape, hN.shape);
                Assert.Equal(new long[] { input.shape[0], input.shape[1], 20 }, output.shape);
            }

        }

        [Fact]
        public void TestRNN2()
        {
            using (Tensor input = torch.randn(new long[] { 5, 3, 10 }),
                   h0 = torch.randn(new long[] { 2, 3, 20 }))
            using (var rnn = RNN(10, 20, 2)) {
                var (output, hN) = rnn.call(input, h0);
                Assert.Equal(h0.shape, hN.shape);
                Assert.Equal(new long[] { input.shape[0], input.shape[1], 20 }, output.shape);
            }

        }

        [Fact]
        public void TestRNN3()
        {
            using (Tensor input = torch.randn(new long[] { 5, 3, 10 }),
                   h0 = torch.randn(new long[] { 2, 3, 20 }))
            using (var rnn = RNN(10, 20, 2)) {
                var (output, hN) = rnn.call(input);
                Assert.Equal(h0.shape, hN.shape);
                Assert.Equal(new long[] { input.shape[0], input.shape[1], 20 }, output.shape);
            }

        }

        [Fact]
        public void TestRNN4()
        {
            using (Tensor input = torch.randn(new long[] { 5, 3, 10 }),
                   h0 = torch.randn(new long[] { 1, 3, 20 }))
            using (var rnn = RNN(10, 20)) {
                rnn.flatten_parameters();
                var (output, hN) = rnn.call(input, h0);
                Assert.Equal(h0.shape, hN.shape);
                Assert.Equal(new long[] { input.shape[0], input.shape[1], 20 }, output.shape);
            }
        }

        [Fact]
        public void TestRNN5()
        {
            using (Tensor input = torch.randn(new long[] { 5, 3, 10 }),
                   lengths = torch.tensor(new long[] { 5, 5, 5 }))
            using (var rnn = RNN(10, 20, 2)) {
                rnn.flatten_parameters();
                var (output, hN) = rnn.call(input);
                var packed_input = torch.nn.utils.rnn.pack_padded_sequence(input, lengths);
                var (packed_output, packed_hN) = rnn.call(packed_input);
                float mse;
                mse = torch.mean(torch.square(hN - packed_hN)).item<float>();
                Assert.InRange(mse, 0, 0.1f);
                var (unpacked_output, unpacked_output_lengths) = torch.nn.utils.rnn.pad_packed_sequence(packed_output);
                mse = torch.mean(torch.square(output - unpacked_output)).item<float>();
                Assert.InRange(mse, 0, 0.1f);
            }
        }

        [Fact]
        public void TestRNNCell1()
        {
            var seq = 5;
            using (Tensor input = torch.randn(new long[] { seq, 3, 10 }),
                   h0 = torch.randn(new long[] { 3, 20 }))
            using (var rnn = RNNCell(10, 20)) {
                var hN = rnn.call(input[0], h0);
                Assert.Equal(h0.shape, hN.shape);
                for (int i = 1; i < seq; ++i) {
                    hN = rnn.call(input[i], hN);
                    Assert.Equal(h0.shape, hN.shape);
                }
            }
        }

        [Fact]
        public void TestRNNCell2()
        {
            using (Tensor input = torch.randn(new long[] { 3, 10 }),
                   h0 = torch.randn(new long[] { 3, 20 }))
            using (var rnn = RNNCell(10, 20, NonLinearities.ReLU)) {
                var hN = rnn.call(input, h0);
                Assert.Equal(h0.shape, hN.shape);
            }
        }

        [Fact]
        public void TestLRNNEditWeightsAndBias()
        {
            var lin = RNN(10, 20, 2, NonLinearities.ReLU);
            var bias = torch.randn(new long[] { 100 });
            var weights = torch.randn(new long[] { 100, 1000 });

            var w1 = lin.get_weight_ih(1);

            Assert.Equal(2, w1!.shape.Length);
            Assert.Equal(20, w1!.shape[0]);
            Assert.Equal(20, w1!.shape[1]);

            var w2 = lin.parameters().ToArray()[0];

            Assert.Equal(2, w2.shape.Length);
            Assert.Equal(20, w2.shape[0]);
            Assert.Equal(10, w2.shape[1]);
        }

        [Fact]
        public void TestLRNNCellEditWeightsAndBias()
        {
            var lin = RNNCell(10, 20, NonLinearities.ReLU);
            var bias = torch.randn(new long[] { 100 });
            var weights = torch.randn(new long[] { 100, 1000 });

            lin.bias_ih = bias.clone().AsParameter();
            lin.weight_ih = weights.clone().AsParameter();

            var w1 = lin.weight_ih;
            var b1 = lin.bias_ih;

            Assert.Equal(w1.shape.Length, weights.shape.Length);
            Assert.Equal(w1.shape[0], weights.shape[0]);
            Assert.Equal(w1.shape[1], weights.shape[1]);

            for (int i = 0; i < 100; i++) {
                Assert.Equal(b1.data<float>()[i], bias.data<float>()[i]);
            }

            var w2 = lin.parameters().ToArray()[0];
            var b2 = lin.parameters().ToArray()[2];

            Assert.Equal(weights.shape.Length, w2.shape.Length);
            Assert.Equal(weights.shape[0], w2.shape[0]);
            Assert.Equal(weights.shape[1], w2.shape[1]);

            for (int i = 0; i < 100; i++) {
                Assert.Equal(b2.data<float>()[i], bias.data<float>()[i]);
            }
        }

        [Fact]
        public void TestGRU1()
        {
            using (Tensor input = torch.randn(new long[] { 5, 3, 10 }),
                   h0 = torch.randn(new long[] { 1, 3, 20 }))
            using (var gru = GRU(10, 20)) {
                var (output, hN) = gru.call(input, h0);
                Assert.Equal(h0.shape, hN.shape);
                Assert.Equal(new long[] { input.shape[0], input.shape[1], 20 }, output.shape);
            }

        }

        [Fact]
        public void TestGRU2()
        {
            using (Tensor input = torch.randn(new long[] { 5, 3, 10 }),
                   h0 = torch.randn(new long[] { 2, 3, 20 }))
            using (var gru = GRU(10, 20, 2)) {
                var (output, hN) = gru.call(input, h0);
                Assert.Equal(h0.shape, hN.shape);
                Assert.Equal(new long[] { input.shape[0], input.shape[1], 20 }, output.shape);
            }

        }

        [Fact]
        public void TestGRU3()
        {
            using (Tensor input = torch.randn(new long[] { 5, 3, 10 }),
                   h0 = torch.randn(new long[] { 2, 3, 20 }))
            using (var gru = GRU(10, 20, 2)) {
                var (output, hN) = gru.call(input);
                Assert.Equal(h0.shape, hN.shape);
                Assert.Equal(new long[] { input.shape[0], input.shape[1], 20 }, output.shape);
            }

        }

        [Fact]
        public void TestGRU4()
        {
            using (Tensor input = torch.randn(new long[] { 5, 3, 10 }),
                   h0 = torch.randn(new long[] { 2, 3, 20 }))
            using (var gru = GRU(10, 20, 2)) {
                gru.flatten_parameters();
                var (output, hN) = gru.call(input);
                Assert.Equal(h0.shape, hN.shape);
                Assert.Equal(new long[] { input.shape[0], input.shape[1], 20 }, output.shape);
            }

        }

        [Fact]
        public void TestGRU5()
        {
            using (Tensor input = torch.randn(new long[] { 5, 3, 10 }).to(torch.float64),
                   h0 = torch.randn(new long[] { 2, 3, 20 }).to(torch.float64))
            using (var gru = GRU(10, 20, 2)) {
                gru.to(torch.float64);
                gru.flatten_parameters();
                var (output, hN) = gru.call(input);
                Assert.Equal(h0.shape, hN.shape);
                Assert.Equal(new long[] { input.shape[0], input.shape[1], 20 }, output.shape);
            }
        }

        [Fact]
        public void TestGRU6()
        {
            using (Tensor input = torch.randn(new long[] { 5, 3, 10 }),
                   lengths = torch.tensor(new long[] { 5, 5, 5 }))
            using (var rnn = GRU(10, 20, 2)) {
                rnn.flatten_parameters();
                var (output, hN) = rnn.call(input);
                var packed_input = torch.nn.utils.rnn.pack_padded_sequence(input, lengths);
                var (packed_output, packed_hN) = rnn.call(packed_input);
                float mse;
                mse = torch.mean(torch.square(hN - packed_hN)).item<float>();
                Assert.InRange(mse, 0, 0.1f);
                var (unpacked_output, unpacked_output_lengths) = torch.nn.utils.rnn.pad_packed_sequence(packed_output);
                mse = torch.mean(torch.square(output - unpacked_output)).item<float>();
                Assert.InRange(mse, 0, 0.1f);
            }
        }

        [Fact]
        public void TestGRUCell1()
        {
            var seq = 5;
            using (Tensor input = torch.randn(new long[] { seq, 3, 10 }),
                   h0 = torch.randn(new long[] { 3, 20 }))
            using (var rnn = GRUCell(10, 20)) {
                var hN = rnn.call(input[0], h0);
                Assert.Equal(h0.shape, hN.shape);
                for (int i = 1; i < seq; ++i) {
                    hN = rnn.call(input[i], hN);
                    Assert.Equal(h0.shape, hN.shape);
                }
            }
        }

        [Fact]
        public void TestGRUCell2()
        {
            using (Tensor input = torch.randn(new long[] { 3, 10 }),
                   h0 = torch.randn(new long[] { 3, 20 }))
            using (var rnn = GRUCell(10, 20, bias: false)) {
                var hN = rnn.call(input, h0);
                Assert.Equal(h0.shape, hN.shape);
            }
        }

        [Fact]
        public void TestLSTM1()
        {
            using (Tensor input = torch.randn(new long[] { 5, 3, 10 }),
                   h0 = torch.randn(new long[] { 1, 3, 20 }),
                   c0 = torch.randn(new long[] { 1, 3, 20 }))
            using (var rnn = LSTM(10, 20)) {
                var (output, hN, cN) = rnn.call(input, (h0, c0));
                Assert.Equal(h0.shape, hN.shape);
                Assert.Equal(c0.shape, cN.shape);
                Assert.Equal(new long[] { input.shape[0], input.shape[1], 20 }, output.shape);
            }

        }

        [Fact]
        public void TestLSTM2()
        {
            using (Tensor input = torch.randn(new long[] { 5, 3, 10 }),
                   h0 = torch.randn(new long[] { 2, 3, 20 }),
                   c0 = torch.randn(new long[] { 2, 3, 20 }))
            using (var rnn = LSTM(10, 20, 2)) {
                var (output, hN, cN) = rnn.call(input, (h0, c0));
                Assert.Equal(h0.shape, hN.shape);
                Assert.Equal(c0.shape, cN.shape);
                Assert.Equal(new long[] { input.shape[0], input.shape[1], 20 }, output.shape);
            }

        }

        [Fact]
        public void TestLSTM3()
        {
            using (Tensor input = torch.randn(new long[] { 5, 3, 10 }),
                   h0 = torch.randn(new long[] { 2, 3, 20 }),
                   c0 = torch.randn(new long[] { 2, 3, 20 }))
            using (var rnn = LSTM(10, 20, 2)) {
                var (output, hN, cN) = rnn.call(input);
                Assert.Equal(h0.shape, hN.shape);
                Assert.Equal(c0.shape, cN.shape);
                Assert.Equal(new long[] { input.shape[0], input.shape[1], 20 }, output.shape);
            }

        }

        [Fact]
        public void TestLSTM4()
        {
            using (Tensor input = torch.randn(new long[] { 5, 3, 10 }),
                   h0 = torch.randn(new long[] { 2, 3, 20 }),
                   c0 = torch.randn(new long[] { 2, 3, 20 }))
            using (var rnn = LSTM(10, 20, 2)) {
                rnn.flatten_parameters();
                var (output, hN, cN) = rnn.call(input);
                Assert.Equal(h0.shape, hN.shape);
                Assert.Equal(c0.shape, cN.shape);
                Assert.Equal(new long[] { input.shape[0], input.shape[1], 20 }, output.shape);
            }

        }

        [Fact]
        public void TestLSTM5()
        {
            using (Tensor input = torch.randn(new long[] { 5, 3, 10 }),
                   lengths = torch.tensor(new long[] { 5, 5, 5 }),
                   h0 = torch.randn(new long[] { 2, 3, 20 }),
                   c0 = torch.randn(new long[] { 2, 3, 20 }))
            using (var rnn = LSTM(10, 20, 2)) {
                rnn.flatten_parameters();
                var (output, hN, cN) = rnn.call(input, (h0, c0));
                var packed_input = torch.nn.utils.rnn.pack_padded_sequence(input, lengths);
                var (packed_output, packed_hN, packed_cN) = rnn.call(packed_input, (h0, c0));
                float mse;
                mse = torch.mean(torch.square(hN - packed_hN)).item<float>();
                Assert.InRange(mse, 0, 0.1f);
                mse = torch.mean(torch.square(cN - packed_cN)).item<float>();
                Assert.InRange(mse, 0, 0.1f);
                var (unpacked_output, unpacked_output_lengths) = torch.nn.utils.rnn.pad_packed_sequence(packed_output);
                mse = torch.mean(torch.square(output - unpacked_output)).item<float>();
                Assert.InRange(mse, 0, 0.1f);
            }
        }

        [Fact]
        public void TestLSTM6()
        {
            using (Tensor input = torch.randn(new long[] { 5, 3, 10 }),
                   lengths = torch.tensor(new long[] { 5, 5, 5 }))
            using (var rnn = LSTM(10, 20, 2)) {
                rnn.flatten_parameters();
                var (output, hN, cN) = rnn.call(input);
                var packed_input = torch.nn.utils.rnn.pack_padded_sequence(input, lengths);
                var (packed_output, packed_hN, packed_cN) = rnn.call(packed_input);
                float mse;
                mse = torch.mean(torch.square(hN - packed_hN)).item<float>();
                Assert.InRange(mse, 0, 0.1f);
                mse = torch.mean(torch.square(cN - packed_cN)).item<float>();
                Assert.InRange(mse, 0, 0.1f);
                var (unpacked_output, unpacked_output_lengths) = torch.nn.utils.rnn.pad_packed_sequence(packed_output);
                mse = torch.mean(torch.square(output - unpacked_output)).item<float>();
                Assert.InRange(mse, 0, 0.1f);
            }
        }

        [Fact]
        public void TestLSTMCell1()
        {
            var seq = 5;
            using (Tensor input = torch.randn(new long[] { seq, 3, 10 }),
                   h0 = torch.randn(new long[] { 3, 20 }),
                   c0 = torch.randn(new long[] { 3, 20 }))
            using (var rnn = LSTMCell(10, 20)) {
                var (hN, cN) = rnn.call(input[0], (h0, c0));
                Assert.Equal(h0.shape, hN.shape);
                Assert.Equal(c0.shape, cN.shape);
                for (int i = 1; i < seq; ++i) {
                    (hN, cN) = rnn.call(input[i], (hN, cN));
                    Assert.Equal(h0.shape, hN.shape);
                    Assert.Equal(c0.shape, cN.shape);
                }
            }

        }

        [Fact]
        public void TestLSTMCell2()
        {
            using (Tensor input = torch.randn(new long[] { 3, 10 }),
                   h0 = torch.randn(new long[] { 3, 20 }),
                   c0 = torch.randn(new long[] { 3, 20 }))
            using (var rnn = LSTMCell(10, 20, bias: false)) {
                var (hN, cN) = rnn.call(input, (h0, c0));
                Assert.Equal(h0.shape, hN.shape);
                Assert.Equal(c0.shape, cN.shape);
            }

        }

        [Fact]
        public void TestPixelShuffle()
        {
            using (Tensor input = torch.randn(new long[] { 8, 9, 4, 4 }))
            using (var layer = PixelShuffle(3)) {
                var res = layer.call(input);
                Assert.Equal(new long[] { 8, 1, 12, 12 }, res.shape);
            }
        }

        [Fact]
        public void TestPixelUnshuffle()
        {
            using (Tensor input = torch.randn(new long[] { 8, 1, 12, 12 }))
            using (var layer = PixelUnshuffle(3)) {
                var res = layer.call(input);
                Assert.Equal(new long[] { 8, 9, 4, 4 }, res.shape);
            }
        }

        [Fact]
        public void TestVisionPad()
        {
            using (Tensor p4d = torch.randn(new long[] { 3, 3, 4, 2 })) {
                using (var res = torchvision.transforms.functional.pad(p4d, new long[] { 1, 1 }, 0.0, PaddingModes.Constant)) {
                    Assert.Equal(new long[] { 3, 3, 6, 4 }, res.shape);
                }
                using (var res = torchvision.transforms.functional.pad(p4d, new long[] { 1, 1, 2, 2 }, 0.0, PaddingModes.Constant)) {
                    Assert.Equal(new long[] { 3, 3, 7, 5 }, res.shape);
                }
            }
        }

        [Fact]
        public void TestNNPad()
        {
            {
                var source = torch.arange(9).reshape(3, 3);
                var result = torch.nn.functional.pad(input: source, pad: new long[] { 1, 2 }, mode: PaddingModes.Constant, value: 0);
                Assert.Equal(new long[] { 3, 6 }, result.shape);

                var str = result.ToString(TensorStringStyle.Numpy, newLine: "\n");
                Assert.Equal("[[0 0 1 2 0 0]\n [0 3 4 5 0 0]\n [0 6 7 8 0 0]]", str);
            }
            using (Tensor p4d = torch.randn(new long[] { 3, 3, 4, 2 })) {
                using (var res = pad(p4d, new long[] { 1, 1, 2, 3 }, PaddingModes.Constant, 0.0)) {
                    Assert.Equal(new long[] { 3, 3, 9, 4 }, res.shape);
                }
            }
        }


        [Fact]
        public void TestInterpolateDefaults()
        {
            using (Tensor input = torch.arange(1, 5, float32).view(1, 1, 2, 2))
            using (var res = interpolate(input, scale_factor: new double[] { 2, 2 })) {
                Assert.Equal(new long[] { 1, 1, 4, 4 }, res.shape);
            }
        }

        [Fact]
        public void TestInterpolateNearest()
        {
            using (Tensor input = torch.arange(1, 5, float32).view(1, 1, 2, 2))
            using (var res = interpolate(input, scale_factor: new double[] { 2, 2 }, mode: InterpolationMode.Nearest)) {
                Assert.Equal(new long[] { 1, 1, 4, 4 }, res.shape);
            }
        }

        [Fact]
        public void TestInterpolateBilinear2D()
        {
            using (Tensor input = torch.arange(1, 5, float32).view(1, 1, 2, 2))
            using (var res = interpolate(input, scale_factor: new double[] { 2, 2 }, mode: InterpolationMode.Bilinear)) {
                Assert.Equal(new long[] { 1, 1, 4, 4 }, res.shape);
            }
        }


        [Fact]
        public void TestInterpolateArea()
        {
            using (Tensor input = torch.arange(1, 5, float32).view(1, 1, 2, 2))
            using (var res = interpolate(input, scale_factor: new double[] { 2, 2 }, mode: InterpolationMode.Area)) {
                Assert.Equal(new long[] { 1, 1, 4, 4 }, res.shape);
            }
        }

        [Fact]
        public void TestInterpolateTrilinear()
        {
            using (Tensor input = torch.arange(1, 9, 1, float32).view(1, 1, 2, 2, 2))
            using (var res = interpolate(input, scale_factor: new double[] { 2, 2, 2 }, mode: InterpolationMode.Trilinear)) {
                Assert.Equal(new long[] { 1, 1, 4, 4, 4 }, res.shape);
            }
        }

        [Fact]
        public void TestUpsampleNearest()
        {
            using (Tensor input = torch.arange(1, 5, float32).view(1, 1, 2, 2))
            using (var layer = Upsample(scale_factor: new double[] { 2, 2 }, mode: UpsampleMode.Nearest)) {
                var res = layer.call(input);
                Assert.Equal(new long[] { 1, 1, 4, 4 }, res.shape);
            }
        }

        [Fact]
        public void TestUpsampleLinear()
        {
            using (Tensor input = torch.arange(1, 5, float32).view(1, 1, 4))
            using (var layer = Upsample(scale_factor: new double[] { 2 }, mode: UpsampleMode.Linear)) {
                var res = layer.call(input);
                Assert.Equal(new long[] { 1, 1, 8 }, res.shape);
            }
        }

        [Fact]
        public void TestUpsampleBilinear()
        {
            using (Tensor input = torch.arange(1, 5, float32).view(1, 1, 2, 2))
            using (var layer = Upsample(scale_factor: new double[] { 2, 2 }, mode: UpsampleMode.Bilinear)) {
                var res = layer.call(input);
                Assert.Equal(new long[] { 1, 1, 4, 4 }, res.shape);
            }
        }

        [Fact]
        public void TestUpsampleBilinearAC()
        {
            using (Tensor input = torch.arange(1, 5, float32).view(1, 1, 2, 2))
            using (var layer = Upsample(scale_factor: new double[] { 2, 2 }, mode: UpsampleMode.Bilinear, alignCorners: true)) {
                var res = layer.call(input);
                Assert.Equal(new long[] { 1, 1, 4, 4 }, res.shape);
            }
        }

        [Fact]
        public void TestUpsampleBicubic()
        {
            using (Tensor input = torch.arange(1, 5, float32).view(1, 1, 2, 2))
            using (var layer = Upsample(scale_factor: new double[] { 2, 2 }, mode: UpsampleMode.Bicubic)) {
                var res = layer.call(input);
                Assert.Equal(new long[] { 1, 1, 4, 4 }, res.shape);
            }
        }

        [Fact]
        public void TestUpsampleBicubicAC()
        {
            using (Tensor input = torch.arange(1, 5, float32).view(1, 1, 2, 2))
            using (var layer = Upsample(scale_factor: new double[] { 2, 2 }, mode: UpsampleMode.Bicubic, alignCorners: true)) {
                var res = layer.call(input);
                Assert.Equal(new long[] { 1, 1, 4, 4 }, res.shape);
            }
        }

        [Fact]
        public void TestUpsampleTrilinear()
        {
            using (Tensor input = torch.arange(1, 9, float32).view(1, 1, 2, 2, 2))
            using (var layer = Upsample(scale_factor: new double[] { 2, 2, 2 }, mode: UpsampleMode.Trilinear)) {
                var res = layer.call(input);
                Assert.Equal(new long[] { 1, 1, 4, 4, 4 }, res.shape);
            }
        }

        [Fact]
        public void TestUpsampleTrilinearAC()
        {
            using (Tensor input = torch.arange(1, 9, float32).view(1, 1, 2, 2, 2))
            using (var layer = Upsample(scale_factor: new double[] { 2, 2, 2 }, mode: UpsampleMode.Trilinear, alignCorners: true)) {
                var res = layer.call(input);
                Assert.Equal(new long[] { 1, 1, 4, 4, 4 }, res.shape);
            }
        }

        [Fact]
        public void TestModulePreHooks()
        {
            var lin1 = torch.nn.Linear(100, 10);
            var input = torch.randn(32, 100, 100);
            var counter = 0;

            var pre_hook = (Module<Tensor,Tensor> m, Tensor input) => { counter += 1; return input; };

            var handle = lin1.register_forward_pre_hook(pre_hook);

            lin1.call(input);
            Assert.Equal(1, counter);

            handle.remove();

            lin1.call(input);
            Assert.Equal(1, counter);
        }

        [Fact]
        public void TestModulePostHooks()
        {
            var lin1 = torch.nn.Linear(100, 10);
            var input = torch.randn(32, 100, 100);
            var counter = 0;

            var hook = (Module<Tensor, Tensor> m, Tensor input, Tensor output) => { counter += 1; return output; };

            var handle = lin1.register_forward_hook(hook);

            lin1.call(input);
            Assert.Equal(1, counter);

            handle.remove();

            lin1.call(input);
            Assert.Equal(1, counter);
        }
    }
}<|MERGE_RESOLUTION|>--- conflicted
+++ resolved
@@ -438,13 +438,8 @@
         public void EvaluateGLU()
         {
             var rel = GLU();
-<<<<<<< HEAD
             var input = torch.randn(new long[] { 8, 8, 8 });
             var output = rel.call(input);
-=======
-            var input = randn(new long[] { 8, 8, 8 });
-            var output = rel.forward(input);
->>>>>>> b6b719c5
             var values = output.data<float>().ToArray();
             Assert.Equal(new long[] { 8, 8, 4 }, output.shape);
         }
