// Copyright (c) .NET Foundation and Contributors.  All Rights Reserved.  See LICENSE in the project root for license information.
using System;
using System.Linq;
using System.Runtime.InteropServices;
using Xunit;

using TorchSharp.Modules;
using static TorchSharp.torch;
using static TorchSharp.torch.nn;
using static TorchSharp.torch.nn.functional;
using System.Drawing;

#nullable enable

namespace TorchSharp
{
#if NET472_OR_GREATER
    [Collection("Sequential")]
#endif // NET472_OR_GREATER
    public class TestNN
    {
        #region "Linear"

        [Fact]
        public void CreateLinear()
        {
            var lin = Linear(1000, 100);
            Assert.NotNull(lin);
            Assert.True(!(lin.bias is null));

            var ps = lin.parameters();
            Assert.Equal(2, ps.Count());
        }

        [Fact]
        public void TestGetBiasInLinear()
        {
            var lin = Linear(1000, 100, false);
            var ps = lin.parameters();
            var nps = ps.Count();
            Assert.Equal(1, nps);
            Assert.True(lin.bias is null);

            var lin2 = Linear(1000, 100, true);
            Assert.True(!(lin2.bias is null));
        }

        [Fact]
        public void TestDeviceAndTypeLinear()
        {
            {
                var lin = Linear(1000, 100, true, dtype: torch.float64);
                var ps = lin.parameters().ToArray();
                var nps = ps.Count();

                Assert.Multiple(
                    () => Assert.Equal(2, nps),
                    () => Assert.False(lin.bias is null),
                    () => Assert.Equal(torch.float64, ps[0].dtype),
                    () => Assert.Equal(torch.float64, ps[1].dtype)
                );
            }
            if (torch.cuda.is_available()) {
                {
                    var lin = Linear(1000, 100, true, device: torch.CUDA, dtype: torch.float64);
                    var ps = lin.parameters().ToArray();
                    var nps = ps.Count();

                    Assert.Multiple(
                        () => Assert.Equal(2, nps),
                        () => Assert.False(lin.bias is null),
                        () => Assert.Equal(torch.float64, ps[0].dtype),
                        () => Assert.Equal(torch.float64, ps[1].dtype),
                        () => Assert.Equal(DeviceType.CUDA, ps[0].device_type),
                        () => Assert.Equal(DeviceType.CUDA, ps[1].device_type)
                    );
                }
                {
                    var lin = Linear(1000, 100, true, device: torch.CUDA);
                    var ps = lin.parameters().ToArray();
                    var nps = ps.Count();

                    Assert.Multiple(
                        () => Assert.Equal(2, nps),
                        () => Assert.False(lin.bias is null),
                        () => Assert.Equal(torch.float32, ps[0].dtype),
                        () => Assert.Equal(torch.float32, ps[1].dtype),
                        () => Assert.Equal(DeviceType.CUDA, ps[0].device_type),
                        () => Assert.Equal(DeviceType.CUDA, ps[1].device_type)
                    );
                }
            }
        }

        [Fact]
        public void TestSetGetBiasInLinear()
        {
            var lin = Linear(1000, 100, true);
            var bias = torch.ones(new long[] { 1000 });
            var bCount = bias.NumberOfElements;
            lin.bias = bias.AsParameter();
            Assert.True(!(lin.bias is null));

            Assert.Equal(lin.bias?.NumberOfElements, bCount);
        }

        [Fact]
        public void TestWeightAndBiasShapeInLinear()
        {
            var lin = Linear(1000, 100, true);

            Assert.Equal(2, lin.weight!.shape.Length);
            Assert.Equal(100, lin.weight!.shape[0]);
            Assert.Equal(1000, lin.weight!.shape[1]);
            Assert.True(1 == lin.bias?.shape.Length);
            Assert.Equal(100, lin.bias?.shape[0]);
        }

        [Fact]
        public void TestWeightAndBiasParametersInLinear()
        {
            var lin = Linear(1000, 100, true);
            var names = lin.named_parameters().Select(p => p.name);
            Assert.True(names.Contains("weight") == true);
            Assert.True(names.Contains("bias") == true);
        }

        [Fact]
        public void TestWeightParameterInLinear()
        {
            var lin = Linear(1000, 100, false);
            var names = lin.named_parameters().Select(p => p.name);
            Assert.True(names.Contains("weight") == true);
            Assert.False(names.Contains("bias") == true);
        }

        [Fact]
        public void TestWeightAndBiasShapeInLinear3()
        {
            var lin = Linear(1000, 100, true);
            var weight = lin.get_parameter("weight");
            var bias = lin.get_parameter("bias");
            Assert.Equal(2, weight.shape.Length);
            Assert.Equal(100, weight.shape[0]);
            Assert.Equal(1000, weight.shape[1]);
            Assert.True(1 == bias.shape.Length);
            Assert.Equal(100, bias.shape[0]);
        }

        [Fact]
        public void TestLinearWithBias()
        {
            var lin = Linear(1000, 100, true);
            var bias = lin.bias!;
            var weight = lin.weight!.t();
            var input = torch.randn(new long[] { 1, 1000 });
            var forward = lin.call(input);
            var matmul = input.matmul(weight).add(bias);

            Assert.Multiple(
                () => Assert.Equal(forward.shape.Length, matmul.shape.Length),
                () => Assert.Equal(forward.shape[0], matmul.shape[0]),
                () => Assert.Equal(forward.shape[1], matmul.shape[1])
            );

            for (int i = 0; i < 100; i++) {
                Assert.InRange(forward.data<float>()[i], matmul.data<float>()[i] - 10e5f, matmul.data<float>()[i] + 10e5f);
            }
        }

        [Fact]
        public void FunctionalLinearWithBias()
        {
            var input = torch.randn(4, 1000);
            var weight = torch.randn(100, 1000);
            var bias = torch.randn(100);
            var forward = torch.nn.functional.linear(input, weight, bias);
            var matmul = input.matmul(weight.t()).add(bias);

            Assert.Multiple(
                () => Assert.Equal(forward.shape.Length, matmul.shape.Length),
                () => Assert.Equal(forward.shape[0], matmul.shape[0]),
                () => Assert.Equal(forward.shape[1], matmul.shape[1])
            );
            for (int i = 0; i < 100; i++) {
                Assert.InRange(forward.data<float>()[i], matmul.data<float>()[i] - 10e5f, matmul.data<float>()[i] + 10e5f);
            }
        }

        [Fact]
        public void FunctionalLinearNoBias()
        {
            var input = torch.randn(4, 1000);
            var weight = torch.randn(100, 1000);
            var forward = torch.nn.functional.linear(input, weight);
            var matmul = input.matmul(weight.t());

            Assert.Multiple(
                () => Assert.Equal(forward.shape.Length, matmul.shape.Length),
                () => Assert.Equal(forward.shape[0], matmul.shape[0]),
                () => Assert.Equal(forward.shape[1], matmul.shape[1])
            );
            for (int i = 0; i < 100; i++) {
                Assert.InRange(forward.data<float>()[i], matmul.data<float>()[i] - 10e5f, matmul.data<float>()[i] + 10e5f);
            }
        }

        [Fact]
        public void TestLinearNoBias()
        {
            var lin = Linear(1000, 100, false);
            Assert.False(!(lin.bias is null));

            var weight = lin.weight!.transpose(0, 1);
            var input = torch.randn(new long[] { 1, 1000 });
            var forward = lin.call(input);
            var matmul = input.matmul(weight);

            Assert.Equal(forward.shape.Length, matmul.shape.Length);
            Assert.Equal(forward.shape[0], matmul.shape[0]);
            Assert.Equal(forward.shape[1], matmul.shape[1]);

            for (int i = 0; i < 100; i++) {
                Assert.Equal(forward.data<float>()[i], matmul.data<float>()[i]);
            }
        }

        [Fact]
        public void TestBilinearWithBias()
        {
            var lin = Bilinear(20, 30, 40);
            var input1 = torch.randn(new long[] { 128, 20 });
            var input2 = torch.randn(new long[] { 128, 30 });
            var forward = lin.call(input1, input2);

            Assert.Equal(2, forward.shape.Length);
            Assert.Equal(128, forward.shape[0]);
            Assert.Equal(40, forward.shape[1]);
        }

        [Fact]
        public void FunctionalBilinearWithBias()
        {
            var input1 = torch.randn(new long[] { 128, 20 });
            var input2 = torch.randn(new long[] { 128, 30 });
            var weight = torch.randn(40, 20, 30);
            var bias = torch.randn(40);

            var forward = torch.nn.functional.bilinear(input1, input2, weight, bias);

            Assert.Equal(2, forward.shape.Length);
            Assert.Equal(128, forward.shape[0]);
            Assert.Equal(40, forward.shape[1]);
        }

        [Fact]
        public void FunctionalBilinearNoBias()
        {
            var input1 = torch.randn(new long[] { 128, 20 });
            var input2 = torch.randn(new long[] { 128, 30 });
            var weight = torch.randn(40, 20, 30);

            var forward = torch.nn.functional.bilinear(input1, input2, weight);

            Assert.Equal(2, forward.shape.Length);
            Assert.Equal(128, forward.shape[0]);
            Assert.Equal(40, forward.shape[1]);
        }

        [Fact]
        public void TestIdentity()
        {
            var lin = Identity();

            var input = torch.randn(new long[] { 1, 1000 });
            var output = lin.call(input);

            for (int i = 0; i < 1000; i++) {
                Assert.Equal(input.data<float>()[i], output.data<float>()[i]);
            }
        }

        [Fact]
        public void TestLinearEditBias()
        {
            var lin = Linear(1000, 100, true);
            var bias = torch.randn(new long[] { 100 });
            lin.bias = bias.clone().AsParameter();

            for (int i = 0; i < 100; i++) {
                Assert.Equal(lin.bias.data<float>()[i], bias.data<float>()[i]);
            }
        }

        [Fact]
        public void TestLinearEditWeightsAndBias()
        {
            var lin = Linear(1000, 1000, true);
            var bias = torch.randn(new long[] { 100 });
            var weights = torch.randn(new long[] { 100, 1000 });

            lin.bias = bias.clone().AsParameter();
            lin.weight = weights.clone().AsParameter();

            var w1 = lin.weight;
            var b1 = lin.bias;

            Assert.Equal(w1.shape.Length, weights.shape.Length);
            Assert.Equal(w1.shape[0], weights.shape[0]);
            Assert.Equal(w1.shape[1], weights.shape[1]);

            for (int i = 0; i < 100; i++) {
                Assert.Equal(b1.data<float>()[i], bias.data<float>()[i]);
            }

            var np = lin.named_parameters().ToArray();
            var w2 = np[0].parameter;
            var b2 = np[1].parameter;

            Assert.Equal(weights.shape.Length, w2.shape.Length);
            Assert.Equal(weights.shape[0], w2.shape[0]);
            Assert.Equal(weights.shape[1], w2.shape[1]);

            for (int i = 0; i < 100; i++) {
                Assert.Equal(b2.data<float>()[i], bias.data<float>()[i]);
            }
        }

        [Fact]
        public void TestLinearEditWeightsAndBiasGetParameters()
        {
            var lin = Linear(1000, 1000, true);
            var bias = torch.randn(new long[] { 100 });
            var weights = torch.randn(new long[] { 1000, 1000 });
            lin.bias = bias.AsParameter();
            lin.weight = weights.AsParameter();

            var parameters = lin.parameters().ToArray();

            Assert.Equal(lin.weight.shape.Length, parameters[0].shape.Length);
            Assert.Equal(lin.weight.shape[0], parameters[0].shape[0]);
            Assert.Equal(lin.weight.shape[1], parameters[0].shape[1]);
        }
        #endregion

        #region "Activations"
        [Fact]
        public void CreateRelu()
        {
            var rel = ReLU();
            Assert.NotNull(rel);
            var modules = rel.GetName();
        }

        [Fact]
        public void EvaluateRelu()
        {
            var rel = ReLU();
            var input = torch.randn(new long[] { 64, 8 });
            var output = rel.call(input);
            var values = output.data<float>().ToArray();
            Assert.Equal(input.shape, output.shape);
            Assert.All(values, val => Assert.True(val >= 0.0));
        }

        [Fact]
        public void EvaluateRelu6()
        {
            var rel = ReLU6();
            var input = torch.randn(new long[] { 64, 8 }) * 25.0;
            var output = rel.call(input);
            var values = output.data<float>().ToArray();
            Assert.Equal(input.shape, output.shape);
            Assert.All(values, val => Assert.True(val >= 0.0 && val <= 6.0));
        }

        [Fact]
        public void EvaluateLeakyRelu()
        {
            var rel = LeakyReLU(0.1);
            var input = torch.randn(new long[] { 64, 8 });
            var output = rel.call(input);
            var values = output.data<float>().ToArray();
            Assert.Equal(input.shape, output.shape);

            var singleton = torch.tensor(15.0f);
            Assert.Equal(15.0f, rel.call(singleton).item<float>());
            singleton = torch.tensor(-15.0f);
            Assert.Equal(-1.50f, rel.call(singleton).item<float>());
        }

        [Fact]
        public void EvaluateMish()
        {
            var rel = Mish();
            var input = torch.randn(new long[] { 64, 8 });
            var output = rel.call(input);
            var values = output.data<float>().ToArray();
            Assert.Equal(input.shape, output.shape);
        }

        [Fact]
        public void EvaluateRRelu()
        {
            var rel = RReLU();
            var input = torch.randn(new long[] { 64, 8 });
            var output = rel.call(input);
            var values = output.data<float>().ToArray();
            Assert.Equal(input.shape, output.shape);
        }

        [Fact]
        public void EvaluateCELU()
        {
            var rel = CELU();
            var input = torch.randn(new long[] { 64, 8 });
            var output = rel.call(input);
            var values = output.data<float>().ToArray();
            Assert.Equal(input.shape, output.shape);
            Assert.All(values, val => Assert.True(val >= -1.0));
        }

        [Fact]
        public void EvaluateELU()
        {
            var rel = ELU();
            var input = torch.randn(new long[] { 64, 8 });
            var output = rel.call(input);
            var values = output.data<float>().ToArray();
            Assert.Equal(input.shape, output.shape);
            Assert.All(values, val => Assert.True(val >= -1.0));
        }

        [Fact]
        public void EvaluateGLU()
        {
            var rel = GLU();
            var input = torch.randn(new long[] { 8, 8, 8 });
            var output = rel.call(input);
            var values = output.data<float>().ToArray();
            Assert.Equal(new long[] { 8, 8, 4 }, output.shape);
        }

        [Fact]
        public void EvaluateSELU()
        {
            var rel = SELU();
            var input = torch.randn(new long[] { 64, 8 });
            var output = rel.call(input);
            var values = output.data<float>().ToArray();
            Assert.Equal(input.shape, output.shape);
            Assert.All(values, val => Assert.True(val >= -1.76));
        }

        [Fact]
        public void EvaluateGELU()
        {
            var rel = GELU();
            var input = torch.randn(new long[] { 64, 8 }) * 25.0;
            var output = rel.call(input);
            var values = output.data<float>().ToArray();
            Assert.Equal(input.shape, output.shape);
            Assert.All(values, val => Assert.True(val >= -0.2));
        }

        [Fact]
        public void EvaluateHardshrink()
        {
            var rel = Hardshrink();
            var input = torch.randn(new long[] { 8, 8, 8 });
            var output = rel.call(input);
            var values = output.data<float>().ToArray();
            Assert.Equal(output.shape, new long[] { 8, 8, 8 });
        }

        [Fact]
        public void EvaluateHardsigmoid()
        {
            var rel = Hardsigmoid();
            var input = torch.randn(new long[] { 8, 8, 8 });
            var output = rel.call(input);
            var values = output.data<float>().ToArray();
            Assert.Equal(output.shape, new long[] { 8, 8, 8 });
        }

        [Fact]
        public void EvaluateHardswish()
        {
            var rel = Hardswish();
            var input = torch.from_array(new float[] { -3.5f, 0.6f, 3.25f });
            var output = rel.call(input);
            var values = output.data<float>().ToArray();
            Assert.Equal(new float[] { 0f, 0.36f, 3.25f }, values);
        }

        [Fact]
        public void EvaluateHardtanh()
        {
            var rel = Hardtanh();
            var input = torch.randn(new long[] { 8, 8, 8 });
            var output = rel.call(input);
            var values = output.data<float>().ToArray();
            Assert.Equal(output.shape, new long[] { 8, 8, 8 });
        }

        [Fact]
        public void EvaluateSigmoid()
        {
            var rel = Sigmoid();
            var input = torch.randn(new long[] { 64, 8 }) * 25.0;
            var output = rel.call(input);
            var values = output.data<float>().ToArray();
            Assert.Equal(input.shape, output.shape);
            Assert.All(values, val => Assert.True(val >= 0.0 && val <= 1.0));
        }

        [Fact]
        public void EvaluateSiLU()
        {
            var rel = SiLU();
            var input = torch.randn(new long[] { 64, 8 }) * 25.0;
            var output = rel.call(input);
            var values = output.data<float>().ToArray();
            Assert.Equal(input.shape, output.shape);
            Assert.All(values, val => Assert.True(val >= -1.0));
        }

        [Fact]
        public void EvaluateSoftmax2d()
        {
            var rel = Softmax2d();
            var input = torch.randn(new long[] { 64, 3, 8, 8 }) * 25.0;
            var output = rel.call(input);
            var values = output.data<float>().ToArray();
            Assert.Equal(input.shape, output.shape);
            Assert.All(values, val => Assert.True(val >= 0.0 && val <= 1.0));
        }

        [Fact]
        public void EvaluateTanh()
        {
            var rel = Tanh();
            var input = torch.randn(new long[] { 64, 3, 8, 8 }) * 25.0;
            var output = rel.call(input);
            var values = output.data<float>().ToArray();
            Assert.Equal(input.shape, output.shape);
            Assert.All(values, val => Assert.True(val >= -1.0 && val <= 1.0));
        }

        [Fact]
        public void EvaluateSoftmax()
        {
            var input = torch.randn(new long[] { 64, 8 }) * 25.0;
<<<<<<< HEAD
            var output = rel.call(input);
            var values = output.data<float>().ToArray();
            Assert.Equal(input.shape, output.shape);
            Assert.All(values, val => Assert.True(val >= 0.0 && val <= 1.0));
=======
            {
                var rel = Softmax(1);
                var output = rel.forward(input);
                var values = output.data<float>().ToArray();
                Assert.Equal(input.shape, output.shape);
                Assert.All(values, val => Assert.True(val >= 0.0 && val <= 1.0));
            }
            {
                var output = torch.special.softmax(input, 1);
                var values = output.data<float>().ToArray();
                Assert.Equal(input.shape, output.shape);
                Assert.All(values, val => Assert.True(val >= 0.0 && val <= 1.0));
            }
            {
                var output = torch.special.softmax(input, 1, float64);
                Assert.Equal(ScalarType.Float64, output.dtype);
                var values = output.data<double>().ToArray();
                Assert.Equal(input.shape, output.shape);
                Assert.All(values, val => Assert.True(val >= 0.0 && val <= 1.0));
            }
>>>>>>> 4310d20c
        }

        [Fact]
        public void EvaluateSoftmin()
        {
            var rel = Softmax(1);
            var input = torch.randn(new long[] { 64, 8 }) * 25.0;
            var output = rel.call(input);
            var values = output.data<float>().ToArray();
            Assert.Equal(input.shape, output.shape);
            Assert.All(values, val => Assert.True(val >= 0.0 && val <= 1.0));
        }

        [Fact]
        public void EvaluateSoftplus()
        {
            var rel = Softplus();
            var input = torch.randn(new long[] { 8, 8, 8 });
            var output = rel.call(input);
            var values = output.data<float>().ToArray();
            Assert.Equal(input.shape, output.shape);
        }

        [Fact]
        public void EvaluateSoftshrink()
        {
            var rel = Softshrink();
            var input = torch.randn(new long[] { 8, 8, 8 });
            var output = rel.call(input);
            var values = output.data<float>().ToArray();
            Assert.Equal(input.shape, output.shape);
        }

        [Fact]
        public void EvaluateSoftsign()
        {
            var rel = Softsign();
            var input = torch.randn(new long[] { 8, 8, 8 });
            var output = rel.call(input);
            var values = output.data<float>().ToArray();
            Assert.Equal(input.shape, output.shape);
        }

        [Fact]
        public void EvaluateTanhshrink()
        {
            var rel = Tanhshrink();
            var input = torch.randn(new long[] { 8, 8, 8 });
            var output = rel.call(input);
            var values = output.data<float>().ToArray();
            Assert.Equal(input.shape, output.shape);
        }

        [Fact]
        public void EvaluateThreshold()
        {
            var rel = Threshold(0.1, 0.0);
            var input = torch.randn(new long[] { 8, 8, 8 });
            var output = rel.call(input);
            var values = output.data<float>().ToArray();
            Assert.Equal(input.shape, output.shape);
        }
        #endregion

        #region Sequence
        [Fact]
        public void EvalSequence()
        {
            var lin1 = Linear(1000, 100);
            var lin2 = Linear(100, 10);
            var seq = Sequential(
                ("lin1", lin1),
                ("relu1", ReLU()));

            var seq1 = Sequential(seq, lin2);

            var x = torch.randn(new long[] { 64, 1000 }, requires_grad: true);
            var eval = seq.call(x);
        }

        [Fact]
        public void EvalEmptySequence()
        {
            var seq = Sequential();

            var x = torch.randn(new long[] { 64, 1000 }, requires_grad: true);
            var eval = seq.call(x);
            Assert.Equal(x, eval);
        }

        [Fact]
        public void CreateSequence()
        {
            var lin1 = Linear(1000, 100);
            var lin2 = Linear(100, 10);
            var seq = Sequential(
                ("lin1", lin1),
                ("relu1", ReLU()));

            var s2 = seq.append("lin2", lin2);
            Assert.Same(seq, s2);

            var parameters = seq.parameters();
            var parametersCount = parameters.Count();
            Assert.Equal(4, parametersCount);

            var namedParams = seq.named_parameters();
            var namedParamsCount = namedParams.Count();
            Assert.Equal(4, namedParamsCount);
        }

        [Fact]
        public void EvalLossSequence()
        {
            var lin1 = Linear(1000, 100);
            var lin2 = Linear(100, 10);
            var seq = Sequential(
                ("lin1", lin1),
                ("relu1", ReLU()),
                ("lin2", lin2));

            var x = torch.randn(new long[] { 64, 1000 });
            var y = torch.randn(new long[] { 64, 10 });

            var eval = seq.call(x);
            var loss = MSELoss(Reduction.Sum);
            var output = loss.call(eval, y);

            var result = output.ToSingle();

            Assert.Same(lin1, seq[0]);
            Assert.Same(lin2, seq[2]);
        }

        [Fact]
        public void SequentialSlice()
        {
            var seq = Sequential(
                ("lin1", Linear(10,10)),
                ("relu1", ReLU()),
                ("lin2", Linear(10, 10)),
                ("tanh1", Tanh()),
                ("lin2", Linear(10, 10)));

            var slice = seq[(0, 2)];
            Assert.Equal(2, slice.Count);
            Assert.Same(seq[0], slice[0]);

            slice = seq[(1, null)];
            Assert.Equal(4, slice.Count);
            Assert.Same(seq[1], slice[0]);

            slice = seq[(null, 3)];
            Assert.Equal(3, slice.Count);
            Assert.Same(seq[0], slice[0]);
        }

        [Fact]
        public void SequentialSliceNames()
        {
            var seq = Sequential(
                ("lin1", Linear(10, 10)),
                ("relu1", ReLU()),
                ("lin2", Linear(10, 10)),
                ("tanh1", Tanh()),
                ("lin2", Linear(10, 10)));

            var slice = seq[(1, 3)].named_modules().ToArray();
            Assert.Equal("relu1", slice[0].name);
            Assert.Equal("lin2", slice[1].name);
        }

#if !NETFRAMEWORK
        [Fact]
        public void SequentialSliceWithRange()
        {
            var seq = Sequential(
                ("lin1", Linear(10, 10)),
                ("relu1", ReLU()),
                ("lin2", Linear(10, 10)),
                ("tanh1", Tanh()),
                ("lin2", Linear(10, 10)));

            var slice = seq[0..2];
            Assert.Equal(2, slice.Count);
            Assert.Same(seq[0], slice[0]);

            slice = seq[1..];
            Assert.Equal(4, slice.Count);
            Assert.Same(seq[1], slice[0]);

            slice = seq[..3];
            Assert.Equal(3, slice.Count);
            Assert.Same(seq[0], slice[0]);

            slice = seq[..^1];
            Assert.Equal(4, slice.Count);
            Assert.Same(seq[0], slice[0]);
        }

        [Fact]
        public void SequentialSliceNamesRange()
        {
            var seq = Sequential(
                ("lin1", Linear(10, 10)),
                ("relu1", ReLU()),
                ("lin2", Linear(10, 10)),
                ("tanh1", Tanh()),
                ("lin2", Linear(10, 10)));

            var slice = seq[1..3].named_modules().ToArray();
            Assert.Equal("relu1", slice[0].name);
            Assert.Equal("lin2", slice[1].name);
        }
#endif
        [Fact]
        public void EvalSequence2()
        {
            var lin1 = Linear(1000, 100);
            var lin2 = Linear(100, 10);
            var seq = Sequential(
                lin1,
                ReLU(),
                lin2);

            var x = torch.randn(new long[] { 64, 1000 }, requires_grad: true);
            var eval = seq.call(x);
        }

        [Fact]
        public void CreateSequence2()
        {
            var lin1 = Linear(1000, 100);
            var lin2 = Linear(100, 10);
            var seq = Sequential(
                lin1,
                ReLU());

            var s2 = seq.append(lin2);
            Assert.Same(seq, s2);

            var parameters = seq.parameters();
            var parametersCount = parameters.Count();
            Assert.Equal(4, parametersCount);

            var namedParams = seq.named_parameters().ToArray();
            var namedParamsCount = namedParams.Count();
            Assert.Equal(4, namedParamsCount);

            Assert.Equal("0.weight", namedParams[0].name);
            Assert.Equal("0.bias", namedParams[1].name);
            Assert.Equal("2.weight", namedParams[2].name);
            Assert.Equal("2.bias", namedParams[3].name);
        }

        [Fact]
        public void EvalLossSequence2()
        {
            var lin1 = Linear(1000, 100);
            var lin2 = Linear(100, 10);
            var seq = Sequential(
                lin1,
                ReLU(),
                lin2);

            var x = torch.randn(new long[] { 64, 1000 });
            var y = torch.randn(new long[] { 64, 10 });

            var eval = seq.call(x);
            var loss = MSELoss(Reduction.Sum);
            var output = loss.call(eval, y);

            var result = output.ToSingle();
        }
        #endregion

        #region Loss Functions
        [Fact]
        public void TestPoissonNLLLoss()
        {
            using (Tensor input = torch.tensor(new float[] { 0.5f, 1.5f, 2.5f }))
            using (Tensor target = torch.tensor(new float[] { 1f, 2f, 3f })) {
                var componentWiseLoss = ((Tensor)input.exp()) - target * input;
                Assert.True(componentWiseLoss.Equals(torch.nn.PoissonNLLLoss(reduction: Reduction.None).call(input, target)));
                Assert.True(componentWiseLoss.sum().Equals(torch.nn.PoissonNLLLoss(reduction: Reduction.Sum).call(input, target)));
                Assert.True(componentWiseLoss.mean().Equals(torch.nn.PoissonNLLLoss(reduction: Reduction.Mean).call(input, target)));
            }
        }
        [Fact]
        public void TestPoissonNLLLossF()
        {
            using (Tensor input = torch.tensor(new float[] { 0.5f, 1.5f, 2.5f }))
            using (Tensor target = torch.tensor(new float[] { 1f, 2f, 3f })) {
                var componentWiseLoss = ((Tensor)input.exp()) - target * input;
                Assert.True(componentWiseLoss.Equals(torch.nn.functional.poisson_nll_loss(input, target, reduction: Reduction.None)));
                Assert.True(componentWiseLoss.sum().Equals(torch.nn.functional.poisson_nll_loss(input, target, reduction: Reduction.Sum)));
                Assert.True(componentWiseLoss.mean().Equals(torch.nn.functional.poisson_nll_loss(input, target, reduction: Reduction.Mean)));
            }
        }

        [Fact]
        public void TestPoissonNLLLoss2()
        {
            using (Tensor input = torch.rand(new long[] { 5, 2 }))
            using (Tensor target = torch.rand(new long[] { 5, 2 })) {
                var outTensor = torch.nn.PoissonNLLLoss(true, true).call(input, target);
                var values = outTensor.data<float>().ToArray();
                Assert.Multiple(
                () => Assert.Empty(outTensor.shape),
                () => Assert.Single(values),
                () => Assert.False(float.IsNaN(values[0]))
                );
            }
        }

        [Fact]
        public void TestPoissonNLLLossF2()
        {
            using (Tensor input = torch.rand(new long[] { 5, 2 }))
            using (Tensor target = torch.rand(new long[] { 5, 2 })) {
                var outTensor = torch.nn.functional.poisson_nll_loss(input, target, true, true);
                var values = outTensor.data<float>().ToArray();
                Assert.Multiple(
                () => Assert.Empty(outTensor.shape),
                () => Assert.Single(values),
                () => Assert.False(float.IsNaN(values[0]))
                );
            }
        }

        [Fact]
        public void TestCrossEntropyLoss()
        {
            using (Tensor input = torch.rand(new long[] { 5, 12 }))
            using (Tensor target = torch.randint(12, new long[] { 5 }, torch.int64)) {
                var outTensor = CrossEntropyLoss().call(input, target);
                var values = outTensor.data<float>().ToArray();
                Assert.Multiple(
                () => Assert.Empty(outTensor.shape),
                () => Assert.Single(values),
                () => Assert.False(float.IsNaN(values[0]))
                );
            }
        }

        [Fact]
        public void TestCrossEntropyLossF()
        {
            using (Tensor input = torch.rand(new long[] { 5, 12 }))
            using (Tensor target = torch.randint(12, new long[] { 5 }, torch.int64)) {
                var outTensor = cross_entropy(input, target);
                var values = outTensor.data<float>().ToArray();
                Assert.Multiple(
                () => Assert.Empty(outTensor.shape),
                () => Assert.Single(values),
                () => Assert.False(float.IsNaN(values[0]))
                );
            }
        }

        [Fact]
        public void TestL1Loss()
        {
            using (Tensor input = torch.rand(new long[] { 5, 2 }))
            using (Tensor target = torch.rand(new long[] { 5, 2 })) {
                var outTensor = L1Loss().call(input, target);
                var values = outTensor.data<float>().ToArray();
                Assert.Multiple(
                () => Assert.Empty(outTensor.shape),
                () => Assert.Single(values),
                () => Assert.False(float.IsNaN(values[0]))
                );
            }
        }

        [Fact]
        public void TestL1LossF()
        {
            using (Tensor input = torch.rand(new long[] { 5, 2 }))
            using (Tensor target = torch.rand(new long[] { 5, 2 })) {
                var outTensor = l1_loss(input, target);
                var values = outTensor.data<float>().ToArray();
                Assert.Multiple(
                () => Assert.Empty(outTensor.shape),
                () => Assert.Single(values),
                () => Assert.False(float.IsNaN(values[0]))
                );
            }
        }

        [Fact]
        public void TestBinaryCrossEntropyLoss()
        {
            var m = Sigmoid();
            using (Tensor input = torch.randn(new long[] { 3 }))
            using (Tensor target = torch.randn(new long[] { 3 })) {
                var outTensor = BCELoss().call(m.call(input), target);
                var values = outTensor.data<float>().ToArray();
                Assert.Multiple(
                () => Assert.Empty(outTensor.shape),
                () => Assert.Single(values),
                () => Assert.False(float.IsNaN(values[0]))
                );
            }
        }

        [Fact]
        public void TestBinaryCrossEntropyLossF()
        {
            var m = Sigmoid();
            using (Tensor input = torch.randn(new long[] { 3 }))
            using (Tensor target = torch.randn(new long[] { 3 })) {
                var outTensor = binary_cross_entropy(m.call(input), target);
                var values = outTensor.data<float>().ToArray();
                Assert.Multiple(
                () => Assert.Empty(outTensor.shape),
                () => Assert.Single(values),
                () => Assert.False(float.IsNaN(values[0]))
                );
            }
        }

        [Fact]
        public void TestBinaryCrossEntropyLossWithLogits()
        {
            using (Tensor input = torch.randn(new long[] { 3 }))
            using (Tensor target = torch.randn(new long[] { 3 })) {
                var outTensor = BCEWithLogitsLoss().call(input, target);
                var values = outTensor.data<float>().ToArray();
                Assert.Multiple(
                () => Assert.Empty(outTensor.shape),
                () => Assert.Single(values),
                () => Assert.False(float.IsNaN(values[0]))
                );
            }
        }

        [Fact]
        public void TestBinaryCrossEntropyLossWithLogitsF()
        {
            using (Tensor input = torch.randn(new long[] { 3 }))
            using (Tensor target = torch.randn(new long[] { 3 })) {
                var outTensor = binary_cross_entropy_with_logits(input, target);
                var values = outTensor.data<float>().ToArray();
                Assert.Multiple(
                () => Assert.Empty(outTensor.shape),
                () => Assert.Single(values),
                () => Assert.False(float.IsNaN(values[0]))
                );
            }
        }

        [Fact]
        public void TestKLDivLoss()
        {
            using (Tensor input = torch.randn(new long[] { 3 }))
            using (Tensor target = torch.randn(new long[] { 3 })) {
                var outTensor = KLDivLoss().call(input, target);
                var values = outTensor.data<float>().ToArray();
                Assert.Multiple(
                () => Assert.Empty(outTensor.shape),
                () => Assert.Single(values),
                () => Assert.False(float.IsNaN(values[0]))
                );
            }
        }

        [Fact]
        public void TestKLDivLossF()
        {
            using (Tensor input = torch.randn(new long[] { 3 }))
            using (Tensor target = torch.randn(new long[] { 3 })) {
                var outTensor = kl_div(input, target);
                var values = outTensor.data<float>().ToArray();
                Assert.Multiple(
                () => Assert.Empty(outTensor.shape),
                () => Assert.Single(values),
                () => Assert.False(float.IsNaN(values[0]))
                );
            }
        }

        [Fact]
        public void TestSmoothL1Loss()
        {
            using (Tensor input = torch.randn(new long[] { 3 }))
            using (Tensor target = torch.randn(new long[] { 3 })) {
                var outTensor = SmoothL1Loss().call(input, target);
                var values = outTensor.data<float>().ToArray();
                Assert.Multiple(
                () => Assert.Empty(outTensor.shape),
                () => Assert.Single(values),
                () => Assert.False(float.IsNaN(values[0]))
                );
            }
        }

        [Fact]
        public void TestSmoothL1LossF()
        {
            using (Tensor input = torch.randn(new long[] { 3 }))
            using (Tensor target = torch.randn(new long[] { 3 })) {
                var outTensor = smooth_l1_loss(input, target);
                var values = outTensor.data<float>().ToArray();
                Assert.Multiple(
                () => Assert.Empty(outTensor.shape),
                () => Assert.Single(values),
                () => Assert.False(float.IsNaN(values[0]))
                );
            }
        }

        [Fact]
        public void TestSoftMarginLoss()
        {
            using (Tensor input = torch.randn(new long[] { 3 }))
            using (Tensor target = torch.randn(new long[] { 3 })) {
                var outTensor = SoftMarginLoss().call(input, target);
                var values = outTensor.data<float>().ToArray();
                Assert.Multiple(
                () => Assert.Empty(outTensor.shape),
                () => Assert.Single(values),
                () => Assert.False(float.IsNaN(values[0]))
                );
            }
        }

        [Fact]
        public void TestSoftMarginLossF()
        {
            using (Tensor input = torch.randn(new long[] { 3 }))
            using (Tensor target = torch.randn(new long[] { 3 })) {
                var outTensor = soft_margin_loss(input, target);
                var values = outTensor.data<float>().ToArray();
                Assert.Multiple(
                () => Assert.Empty(outTensor.shape),
                () => Assert.Single(values),
                () => Assert.False(float.IsNaN(values[0]))
                );
            }
        }

        [Fact]
        public void TestGaussianNLLLoss32()
        {
            {
                Tensor variance = torch.rand(new long[] { 15, 1 }, requires_grad: true);
                Tensor input = torch.randn(new long[] { 15, 5, 5 }, requires_grad: true);
                Tensor target = torch.randn(new long[] { 15, 5, 5 });

                if (torch.cuda.is_available()) {
                    input = input.cuda();
                    target = target.cuda();
                    variance = variance.cuda();
                }

                var outTensor = GaussianNLLLoss().call(input, target, variance);
                outTensor.backward();

                var values = outTensor.cpu().data<float>().ToArray();
                Assert.Multiple(
                () => Assert.Empty(outTensor.shape),
                () => Assert.Single(values),
                () => Assert.False(float.IsNaN(values[0]))
                );
            }
            {
                Tensor variance = torch.rand(new long[] { 15, 1 }, requires_grad: true);
                Tensor input = torch.randn(new long[] { 15, 5, 5 }, requires_grad: true);
                Tensor target = torch.randn(new long[] { 15, 5, 5 });

                if (torch.cuda.is_available()) {
                    input = input.cuda();
                    target = target.cuda();
                    variance = variance.cuda();
                }
                var outTensor = GaussianNLLLoss().call(input, target, variance);
                outTensor.backward();

                var values = outTensor.cpu().data<float>().ToArray();
                Assert.Multiple(
                () => Assert.Empty(outTensor.shape),
                () => Assert.Single(values),
                () => Assert.False(float.IsNaN(values[0]))
                );
            }
        }

        [Fact]
        public void TestGaussianNLLLoss64()
        {
            using (Tensor variance = torch.rand(new long[] { 15, 1 }, torch.float64, requires_grad: true))
            using (Tensor input = torch.randn(new long[] { 15, 5, 5 }, torch.float64, requires_grad: true))
            using (Tensor target = torch.randn(new long[] { 15, 5, 5 }, torch.float64)) {

                var outTensor = GaussianNLLLoss().call(input, target, variance);
                outTensor.backward();

                var values = outTensor.data<double>().ToArray();
                Assert.Multiple(
                () => Assert.Empty(outTensor.shape),
                () => Assert.Single(values),
                () => Assert.False(double.IsNaN(values[0]))
                );
            }
            using (Tensor variance = torch.rand(new long[] { 15, 5, 5 }, torch.float64, requires_grad: true))
            using (Tensor input = torch.randn(new long[] { 15, 5, 5 }, torch.float64, requires_grad: true))
            using (Tensor target = torch.randn(new long[] { 15, 5, 5 }, torch.float64)) {

                var outTensor = GaussianNLLLoss().call(input, target, variance);
                outTensor.backward();

                var values = outTensor.data<double>().ToArray();
                Assert.Multiple(
                () => Assert.Empty(outTensor.shape),
                () => Assert.Single(values),
                () => Assert.False(double.IsNaN(values[0]))
                );
            }
        }

        [Fact]
        public void TestCTCLossWithError()
        {
            var device = cuda.is_available() ? DeviceType.CUDA : DeviceType.CPU;

            int T = 50, C = 20, N = 16, S = 30, S_min = 10;

            using var input = torch.randn(T, N, C).log_softmax(2).detach().requires_grad_().to(device);
            using var target = torch.randint(low: 1, high: C, size: (N, S), dtype: torch.@long).to(device);
            using var input_lengths = torch.full(size: N, value: T, dtype: torch.@long).to(device);
            using var target_lengths = torch.randint(low: S_min, high: S, size: N, dtype: torch.@long).to(device);

            using var ctc_loss = nn.CTCLoss().to(device);
            using var loss = ctc_loss.call(input, target, input_lengths, target_lengths);
            loss.backward();

            var outTensor = loss.cpu();

            var values = outTensor.data<float>().ToArray();
            Assert.Multiple(
            () => Assert.Empty(outTensor.shape),
            () => Assert.Single(values),
            () => Assert.False(float.IsNaN(values[0]))
            );
        }

        [Fact]
        public void TestGaussianNLLLossWithError()
        {
            using (Tensor variance = torch.rand(new long[] { 15, 1 }, requires_grad: true).neg())
            using (Tensor input = torch.randn(new long[] { 15, 5 }, requires_grad: true))
            using (Tensor target = torch.randn(new long[] { 15, 5 })) {

                Assert.Throws<ArgumentException>(() => {
                    var outTensor = GaussianNLLLoss().call(input, target, variance);
                    outTensor.backward();
                });

            }
        }

        [Fact]
        public void TestCosineEmbeddingLoss()
        {
            using (Tensor input1 = torch.rand(new long[] { 15, 5 }, requires_grad: true).neg())
            using (Tensor input2 = torch.randn(new long[] { 15, 5 }, requires_grad: true))
            using (Tensor target = torch.randn(new long[] { 15 }).sign()) {

                var outTensor = CosineEmbeddingLoss().call(input1, input2, target);
                outTensor.backward();
                Assert.Multiple(
                () => Assert.Empty(outTensor.shape),
                () => Assert.False(float.IsNaN(outTensor.item<float>()))
                );
            }
        }

        [Fact]
        public void TestCosineEmbeddingLossF()
        {
            using (Tensor input1 = torch.rand(new long[] { 15, 5 }, requires_grad: true).neg())
            using (Tensor input2 = torch.randn(new long[] { 15, 5 }, requires_grad: true))
            using (Tensor target = torch.randn(new long[] { 15 }).sign()) {

                var outTensor = cosine_embedding_loss(input1, input2, target);
                outTensor.backward();
                Assert.Multiple(
                () => Assert.Empty(outTensor.shape),
                () => Assert.False(float.IsNaN(outTensor.item<float>()))
                );
            }
        }

        [Fact]
        public void TestHingeEmbeddingLoss()
        {
            using (Tensor input = torch.randn(new long[] { 15, 5 }, requires_grad: true))
            using (Tensor target = torch.randn(new long[] { 15, 5 }).sign()) {
                var outTensor = HingeEmbeddingLoss().call(input, target);
                outTensor.backward();
                Assert.Multiple(
                () => Assert.Empty(outTensor.shape),
                () => Assert.False(float.IsNaN(outTensor.item<float>()))
                );
            }
        }

        [Fact]
        public void TestHingeEmbeddingLossF()
        {
            using (Tensor input = torch.randn(new long[] { 15, 5 }, requires_grad: true))
            using (Tensor target = torch.randn(new long[] { 15, 5 }).sign()) {
                var outTensor = hinge_embedding_loss(input, target);
                outTensor.backward();
                Assert.Multiple(
                () => Assert.Empty(outTensor.shape),
                () => Assert.False(float.IsNaN(outTensor.item<float>()))
                );
            }
        }

        [Fact]
        public void TestHuberLoss()
        {
            using (Tensor input = torch.randn(new long[] { 15, 5 }, requires_grad: true))
            using (Tensor target = torch.randn(new long[] { 15, 5 }).sign()) {
                var outTensor = HuberLoss().call(input, target);
                outTensor.backward();
                Assert.Multiple(
                () => Assert.Empty(outTensor.shape),
                () => Assert.False(float.IsNaN(outTensor.item<float>()))
                );
                outTensor = HuberLoss(1.5).call(input, target);
                outTensor.backward();
                Assert.Multiple(
                () => Assert.Empty(outTensor.shape),
                () => Assert.False(float.IsNaN(outTensor.item<float>()))
                );
            }
        }

        [Fact]
        public void TestHuberLossF()
        {
            using (Tensor input = torch.randn(new long[] { 15, 5 }, requires_grad: true))
            using (Tensor target = torch.randn(new long[] { 15, 5 }).sign()) {
                var outTensor = huber_loss(input, target);
                outTensor.backward();
                Assert.Multiple(
                () => Assert.Empty(outTensor.shape),
                () => Assert.False(float.IsNaN(outTensor.item<float>()))
                );
                outTensor = huber_loss(input, target, 1.5);
                outTensor.backward();
                Assert.Multiple(
                () => Assert.Empty(outTensor.shape),
                () => Assert.False(float.IsNaN(outTensor.item<float>()))
                );
            }
        }

        [Fact]
        public void TestMarginRankingLoss()
        {
            using (Tensor input1 = torch.randn(new long[] { 15 }, requires_grad: true))
            using (Tensor input2 = torch.randn(new long[] { 15 }, requires_grad: true))
            using (Tensor target = torch.randn(new long[] { 15 }).sign()) {
                var outTensor = MarginRankingLoss().call(input1, input2, target);
                outTensor.backward();
                Assert.Multiple(
                () => Assert.Empty(outTensor.shape),
                () => Assert.False(float.IsNaN(outTensor.item<float>()))
                );
            }
        }

        [Fact]
        public void TestMarginRankingLossF()
        {
            using (Tensor input1 = torch.randn(new long[] { 15 }, requires_grad: true))
            using (Tensor input2 = torch.randn(new long[] { 15 }, requires_grad: true))
            using (Tensor target = torch.randn(new long[] { 15 }).sign()) {
                var outTensor = margin_ranking_loss(input1, input2, target);
                outTensor.backward();
                Assert.Multiple(
                () => Assert.Empty(outTensor.shape),
                () => Assert.False(float.IsNaN(outTensor.item<float>()))
                );
            }
        }

        [Fact]
        public void TestMultilabelMarginLoss()
        {
            using (Tensor input = torch.randn(new long[] { 15, 5 }, requires_grad: true))
            using (Tensor target = torch.ones(new long[] { 15, 5 }, torch.int64)) {
                var outTensor = MultiLabelMarginLoss().call(input, target);
                outTensor.backward();
                Assert.Multiple(
                () => Assert.Empty(outTensor.shape),
                () => Assert.False(float.IsNaN(outTensor.item<float>()))
                );
            }
        }

        [Fact]
        public void TestMultilabelMarginLossF()
        {
            using (Tensor input = torch.randn(new long[] { 15, 5 }, requires_grad: true))
            using (Tensor target = torch.ones(new long[] { 15, 5 }, torch.int64)) {
                var outTensor = multi_label_margin_loss(input, target);
                outTensor.backward();
                Assert.Multiple(
                () => Assert.Empty(outTensor.shape),
                () => Assert.False(float.IsNaN(outTensor.item<float>()))
                );
            }
        }

        [Fact]
        public void TestMultilabelSoftMarginLoss()
        {
            using (Tensor input = torch.randn(new long[] { 15, 5 }, requires_grad: true))
            using (Tensor target = torch.ones(new long[] { 15, 5 })) {
                var outTensor = MultiLabelSoftMarginLoss().call(input, target);
                outTensor.backward();
                Assert.Multiple(
                () => Assert.Empty(outTensor.shape),
                () => Assert.False(float.IsNaN(outTensor.item<float>()))
                );
            }
        }

        [Fact]
        public void TestMultilabelSoftMarginLossF()
        {
            using (Tensor input = torch.randn(new long[] { 15, 5 }, requires_grad: true))
            using (Tensor target = torch.ones(new long[] { 15, 5 })) {
                var outTensor = multilabel_soft_margin_loss(input, target);
                outTensor.backward();
                Assert.Multiple(
                () => Assert.Empty(outTensor.shape),
                () => Assert.False(float.IsNaN(outTensor.item<float>()))
                );
            }
        }

        [Fact]
        public void TestMultiMarginLoss()
        {
            using (Tensor input = torch.randn(new long[] { 15, 5 }, requires_grad: true))
            using (Tensor target = torch.ones(new long[] { 15 }, torch.int64)) {
                var outTensor = MultiMarginLoss().call(input, target);
                outTensor.backward();
                Assert.Multiple(
                () => Assert.Empty(outTensor.shape),
                () => Assert.False(float.IsNaN(outTensor.item<float>()))
                );
            }
        }

        [Fact]
        public void TestMultiMarginLossF()
        {
            using (Tensor input = torch.randn(new long[] { 15, 5 }, requires_grad: true))
            using (Tensor target = torch.ones(new long[] { 15 }, torch.int64)) {
                var outTensor = multi_margin_loss(input, target);
                outTensor.backward();
                Assert.Multiple(
                () => Assert.Empty(outTensor.shape),
                () => Assert.False(float.IsNaN(outTensor.item<float>()))
                );
            }
        }

        [Fact]
        public void TestTripleMarginLoss()
        {
            using (Tensor anchor = torch.rand(new long[] { 15, 5 }, requires_grad: true).neg())
            using (Tensor positive = torch.randn(new long[] { 15, 5 }, requires_grad: true))
            using (Tensor negative = torch.randn(new long[] { 15, 5 })) {

                var output = TripletMarginLoss();
                var result = output.call(anchor, positive, negative);
                Assert.Multiple(
                () => Assert.Empty(result.shape),
                () => Assert.False(float.IsNaN(result.item<float>()))
                );
            }
        }

        [Fact]
        public void TestTripleMarginLossF()
        {
            using (Tensor anchor = torch.rand(new long[] { 15, 5 }, requires_grad: true).neg())
            using (Tensor positive = torch.randn(new long[] { 15, 5 }, requires_grad: true))
            using (Tensor negative = torch.randn(new long[] { 15, 5 })) {

                var result = triplet_margin_loss(anchor, positive, negative);
                Assert.Multiple(
                () => Assert.Empty(result.shape),
                () => Assert.False(float.IsNaN(result.item<float>()))
                );
            }
        }

        [Fact]
        public void TestTripleMarginWithDistanceLoss()
        {
            Func<Tensor, Tensor, Tensor> distance =
                (x, y) => {
                    return (x - y).abs();
                };

            using (Tensor anchor = torch.rand(new long[] { 15, 5 }, requires_grad: true).neg())
            using (Tensor positive = torch.randn(new long[] { 15, 5 }, requires_grad: true))
            using (Tensor negative = torch.randn(new long[] { 15, 5 })) {

                var output = TripletMarginWithDistanceLoss(distance);
                var result = output.call(anchor, positive, negative);
                Assert.Multiple(
                () => Assert.Empty(result.shape),
                () => Assert.False(float.IsNaN(result.item<float>()))
                );
            }
        }

        [Fact]
        public void TestTripleMarginWithDistanceLossF()
        {
            Func<Tensor, Tensor, Tensor> distance =
                (x, y) => {
                    return (x - y).abs();
                };

            using (Tensor anchor = torch.rand(new long[] { 15, 5 }, requires_grad: true).neg())
            using (Tensor positive = torch.randn(new long[] { 15, 5 }, requires_grad: true))
            using (Tensor negative = torch.randn(new long[] { 15, 5 })) {

                var result = triplet_margin_with_distance_loss(anchor, positive, negative, distance);
                Assert.Multiple(
                () => Assert.Empty(result.shape),
                () => Assert.False(float.IsNaN(result.item<float>()))
                );
            }
        }

        [Fact]
        public void TestTripleMarginWithDistanceLossNoDistance()
        {
            using (Tensor anchor = torch.rand(new long[] { 15, 5 }, requires_grad: true).neg())
            using (Tensor positive = torch.randn(new long[] { 15, 5 }, requires_grad: true))
            using (Tensor negative = torch.randn(new long[] { 15, 5 })) {

                var output = TripletMarginWithDistanceLoss();
                var result = output.call(anchor, positive, negative);
                Assert.Multiple(
                () => Assert.Empty(result.shape),
                () => Assert.False(float.IsNaN(result.item<float>()))
                );
            }
        }

        [Fact]
        public void TestTripleMarginWithDistanceLossNoDistanceF()
        {
            using (Tensor anchor = torch.rand(new long[] { 15, 5 }, requires_grad: true).neg())
            using (Tensor positive = torch.randn(new long[] { 15, 5 }, requires_grad: true))
            using (Tensor negative = torch.randn(new long[] { 15, 5 })) {

                var result = triplet_margin_with_distance_loss(anchor, positive, negative);
                Assert.Multiple(
                () => Assert.Empty(result.shape),
                () => Assert.False(float.IsNaN(result.item<float>()))
                );
            }
        }

        #endregion

        #region Gradients
        [Fact]
        public void TestBackward()
        {
            var lin1 = Linear(1000, 100);
            var lin2 = Linear(100, 10);
            var seq = Sequential(
                ("lin1", lin1),
                ("relu1", ReLU()),
                ("lin2", lin2));

            var x = torch.randn(new long[] { 64, 1000 }, requires_grad: true);
            var y = torch.randn(new long[] { 64, 10 }, requires_grad: true);

            var eval = seq.call(x);
            var loss = MSELoss(Reduction.Sum);
            var output = loss.call(eval, y);

            seq.zero_grad();

            output.backward();
        }

        [Fact]
        public void TestGettingParameters()
        {
            var lin1 = Linear(1000, 100);
            var lin2 = Linear(100, 10);
            var seq = Sequential(
                ("lin1", lin1),
                ("relu1", ReLU()),
                ("lin2", lin2));

            var x = torch.randn(new long[] { 64, 1000 }, requires_grad: true);
            var y = torch.randn(new long[] { 64, 10 }, requires_grad: true);

            var eval = seq.call(x);
            var loss = MSELoss(Reduction.Sum);
            var output = loss.call(eval, y);

            seq.zero_grad();

            output.backward();

            foreach (var parm in seq.parameters()) {
            }
        }

        [Fact]
        public void TestGrad()
        {
            var lin1 = Linear(1000, 100);
            var lin2 = Linear(100, 10);
            var seq = Sequential(
                ("lin1", lin1),
                ("relu1", ReLU()),
                ("lin2", lin2));

            var x = torch.randn(new long[] { 64, 1000 }, requires_grad: true);
            var y = torch.randn(new long[] { 64, 10 }, requires_grad: true);

            var eval = seq.call(x);
            var loss = MSELoss(Reduction.Sum);
            var output = loss.call(eval, y);

            seq.zero_grad();

            output.backward();

            foreach (var parm in seq.parameters()) {
                var grad = parm.grad();
            }
        }

        [Fact]
        public void TestGrad2()
        {
            var y = torch.randn(new long[] { 32, 1 });
            var input = new double[] { -2.75, 0.77, -0.61, 0.14, 1.39, 0.38, -0.53, -0.5, -2.13, -0.39, 0.46, -0.61, -0.37, -0.12, 0.55, -1, 0.84, -0.02, 1.3, -0.24, -0.5, -2.12, -0.85, -0.91, 1.81, 0.02, -0.78, -1.41, -1.09, -0.65, 0.9, -0.37, -0.22, 0.28, 1.05, -0.24, 0.3, -0.99, 0.19, 0.32, -0.95, -1.19, -0.63, 0.75, 0.16, 0.15, 0.3, -0.69, 0.2, -0.4, -0.67, 0.18, -1.43, -0.61, -0.78, -0.11, -1.07, -1.71, -0.45, -0.6, 0.05, -1.59, 1.24, 0.62, 0.01, 1.35, -0.9, -1.25, 1.62, -1.45, 0.92, 1.51, -0.19, -1.33, -0.01, -0.13, 0.1, -1.34, 1.23, 0.57, -0.24, 0.5, 0.71, -0.15, -1.37, -1.03, 1.8, 1.4, -0.63, 0.8, -0.97, -0.64, 0.51, 0.52, 0.95, 0.86, 0.43, 0.73, -1.38, -0.56, 0.44, 1.2, -1.45, -0.07, 1.88, 1.57, 0.38, -2.2, -0.56, -1.52, -0.17, 1.38, -1.02, -1.61, -0.13, -0.44, -0.37, 0.23, 1.75, 0.83, -0.02, -1.91, -0.23, -0.47, -1.41, -1.01, -0.91, -0.56, -1.72, 1.47, 0.31, 0.24, 0.48, 2.06, 0.07, -0.96, 1.03, -0.4, -0.64, -0.85, 0.42, -0.33, 0.85, -0.11, -1.24, -0.71, -1.04, -0.37, -0.37, 0.84, -0.9, -1.63, -2.91, -0.71, 0.09, 1.64, -1.1, -1.05, 0.51, 0.57, 0.19, 0.36, 1.36, 1.45, 0.35, -1.66, -0.65, 0.47, 1.95, -0.32, 0.19, -2.06, 0.5, 1.03, 0.94, -0.65, -2.94, 0.41, 1.13, 0.95, -0.02, 1.12, 0.19, 0.66, -0.77, -0.39, 0.59, -1.58, -0.67, 0.88, 0.26, -0.63, 0.49, 1.38, 1.48, -0.55, 0.4, 0.65, 0.19, 0.25, 0.03, -0.31, 0.75, 2.16, -1.36, 0.05, 0.22, 0.65, 1.28, 0.42, 1.35, -0.08, 1.1, 0.25, 0.44, 1.06, -1.78, 0.47, 1.38, 0.43, -1.56, 0.14, -0.22, 1.48, 0.04, 0.33, 0.1, 0.2, -0.99, 1.04, 0.61, -0.4, 0.96, 0.4, 0.5, 0.1, 0.02, 0.01, 0.22, 1.45, -0.77, 0.69, 0.95, 0.96, -0.09, -0.26, 0.22, -1.61, 1.86, -0.06, -0.34, -0.35, 0.55, -1.08, 1.29, 0.92, 0.16, 0.55, -0.01, 0.2, -0.61, -0.28, -2.17, -0.46, 1.63, 1.61, 0.64, 0.32, -0.75, 0.33, 0.3, -1.15, 0.42, -0.06, -1.14, 1.62, -0.9, -0.39, 0.4, 1.52, -0.43, 1.22, -0.32, -0.02, 1, -0.92, 0.11, 0.8, -0.99, -0.26, -2.85, -1.13, 0.49, -0.63, -0.54, -0.86, -0.97, -0.9, 0.23, 1.26, -1.78, -0.84, -0.48, 0.35, -1.13, -2.23, 0.1, 0.95, 1.27, 0.08, -2.21, 0.67, -0.2, 0.6, -1.14, 0.65, -0.73, -0.01, 0.9, -1.33, -1.16, 0.29, 1.16, 1.19, 0.84, 0.66, -1.55, -0.58, 1.85, -1.16, -0.95, 0.98, -0.1, -1.47, 0.78, -0.75, -1.32, 0.61, -0.5, -1, -0.42, 0.96, -1.39, 0.08, -1.82, 0.51, -0.71, -0.02, 2.32, -0.71, 0.08, -1.07 }.ToTensor(new long[] { 32, 11 }).to_type(ScalarType.Float32);
            var inputs = new Tensor[] { input };
            var scaler = new double[] { 0.2544529, 0.3184713, 0.2597403, 0.3246753, 0.3144654, 0.3322259, 0.3436426, 0.3215434, 0.308642, 0.3154574, 0.3448276 }.ToTensor(new long[] { 1, 11 }).to_type(ScalarType.Float32).with_requires_grad();
            var linear = Linear(11, 1, true);
            linear.bias = new double[] { 373.8864 }.ToTensor(new long[] { 1, 1 }).to_type(ScalarType.Float32).with_requires_grad().AsParameter();
            linear.weight = new double[] { 300.2818, -0.5905267, 286.2787, 0.1970505, 0.9004903, 0.1373157, 55.85495, 11.43741, 1.525748, 0.4299785, 239.9356 }.ToTensor(new long[] { 1, 11 }).to_type(ScalarType.Float32).with_requires_grad().AsParameter();

            var afterCat = torch.cat(inputs, 1);
            var afterScaler = afterCat * scaler;
            var prediction = linear.call(afterScaler);

            var loss = MSELoss();
            var output = loss.call(prediction, y);

            linear.zero_grad();

            output.backward();

            var scalerGrad = scaler.grad();
            var weightGrad = linear.weight.grad();
            var biasGrad = linear.bias.grad();
            Assert.True(scalerGrad is not null && scalerGrad.shape.Length == 2);
            Assert.True(weightGrad is not null && weightGrad.shape.Length == 2);
            Assert.True(biasGrad is not null && biasGrad.shape.Length == 2);
        }

        [Fact]
        public void TestSetGrad()
        {
            var x = torch.rand(new long[] { 10, 10 });
            Assert.False(x.requires_grad);

            x.requires_grad = true;
            Assert.True(x.requires_grad);
            x.requires_grad = false;
            Assert.False(x.requires_grad);
        }

        private class CondModel : Module<Tensor, Tensor>
        {
            private Module<Tensor, Tensor> fb = Linear(1000, 100, false);
            private Module<Tensor, Tensor> fbT1 = Linear(100, 10, false);
            private Module<Tensor, Tensor> fbF1 = Linear(100, 50, false);
            private Module<Tensor, Tensor> fbF2 = Linear(50, 10, false);
            private bool _isTrue = false;

            public CondModel(string name, bool isTrue) : base(name)
            {
                _isTrue = isTrue;
                RegisterComponents();
            }

            protected override Tensor forward(Tensor input)
            {
                using (var x = fb.call(input))
                    if (_isTrue) {
                        return fbT1.call(x);
                    } else {
                        return fbF2.call(fbF1.call(x));
                    }
            }
        }

        [Fact]
        public void TestGradConditional()
        {
            var modT = new CondModel("modT", true);
            var modF = new CondModel("modF", false);

            var psT = modT.parameters();
            Assert.Equal(4, psT.Count());

            var psF = modF.parameters();
            Assert.Equal(4, psF.Count());

            var x = torch.randn(new long[] { 64, 1000 }, requires_grad: true);
            var y = torch.randn(new long[] { 64, 10 }, requires_grad: true);

            modT.train();

            Assert.True(modT.training);

            var eval = modT.call(x);
            var loss = MSELoss(Reduction.Sum);
            var output = loss.call(eval, y);

            modT.zero_grad();

            output.backward();
            var gradCounts = 0;

            foreach (var (name, parm) in modT.named_parameters()) {
                var grad = parm.grad();
                gradCounts += grad is not null ? (grad.Handle == IntPtr.Zero ? 0 : 1) : 0;
            }

            Assert.Equal(2, gradCounts);

            //{ "grad can be implicitly created only for scalar outputs (_make_grads at ..\\..\\torch\\csrc\\autograd\\autograd.cpp:47)\n(no backtrace available)"}
            modF.train();

            eval = modF.call(x);
            output = loss.call(eval, y);

            modF.zero_grad();

            output.backward();
            gradCounts = 0;

            foreach (var parm in modF.parameters()) {
                var grad = parm.grad();
                gradCounts += grad is not null ? (grad.Handle == IntPtr.Zero ? 0 : 1) : 0;
            }

            Assert.Equal(3, gradCounts);
        }
        #endregion

        #region Convolution
        [Fact]
        public void TestConv1d()
        {
            var shape = new long[] { 16, 3, 28 };
            Tensor t = torch.rand(shape);
            var conv = Conv1d(3, 64, 3);
            var output = conv.call(t);
            Assert.Equal(16, output.shape[0]);
            Assert.Equal(64, output.shape[1]);
            Assert.Equal(26, output.shape[2]);
        }

        [Fact]
        public void TestConv1dGetWeight()
        {
            var conv = Conv1d(3, 64, 3);
            var weight = conv.weight;
            var bias = conv.bias;
            Assert.NotNull(weight);
            Assert.NotNull(bias);
            Assert.Equal(new long[] { 64, 3, 3 }, weight.shape);
        }

        [Fact]
        public void TestConv1dEditWeightAndBias()
        {
            var conv = Conv1d(3, 64, 3);

            conv.bias = torch.randn(new long[] { 64 }).AsParameter();
            var weights = torch.randn(new long[] { 64, 3, 3 });

            var weight = conv.weight;
            var bias = conv.bias;

            Assert.NotNull(weight);
            Assert.NotNull(bias);
            Assert.Equal(new long[] { 64, 3, 3 }, weight.shape);

            for (int i = 0; i < 64; i++) {
                Assert.Equal(conv.bias.data<float>()[i], bias.data<float>()[i]);
            }
        }

        [Fact]
        public void TestConv1dStride()
        {
            var shape = new long[] { 16, 3, 28 };
            Tensor t = torch.rand(shape);
            var conv = Conv1d(3, 64, 3, stride: 2);
            var output = conv.call(t);
            Assert.Equal(16, output.shape[0]);
            Assert.Equal(64, output.shape[1]);
            Assert.Equal(13, output.shape[2]);
        }

        [Fact]
        public void TestConv1dPadding()
        {
            var shape = new long[] { 16, 3, 28 };
            Tensor t = torch.rand(shape);

            using (var conv = Conv1d(3, 64, 3, padding: 1))
            using (var output = conv.call(t)) {
                Assert.Equal(16, output.shape[0]);
                Assert.Equal(64, output.shape[1]);
                Assert.Equal(28, output.shape[2]);
            }
            using (var conv = Conv1d(3, 64, 3, padding: 1, paddingMode: PaddingModes.Reflect))
            using (var output = conv.call(t)) {
                Assert.Equal(16, output.shape[0]);
                Assert.Equal(64, output.shape[1]);
                Assert.Equal(28, output.shape[2]);
            }
            using (var conv = Conv1d(3, 64, 3, padding: Padding.Same))
            using (var output = conv.call(t)) {
                Assert.Equal(16, output.shape[0]);
                Assert.Equal(64, output.shape[1]);
                Assert.Equal(28, output.shape[2]);
            }
        }

        [Fact]
        public void TestConv2d()
        {
            var shape = new long[] { 16, 3, 28, 28 };
            Tensor t = torch.rand(shape);
            {
                var conv = Conv2d(3, 64, 3);
                var output = conv.call(t);
                Assert.Equal(16, output.shape[0]);
                Assert.Equal(64, output.shape[1]);
                Assert.Equal(26, output.shape[2]);
                Assert.Equal(26, output.shape[3]);
            }
            {
                var conv = Conv2d(3, 64, (3, 3));
                var output = conv.call(t);
                Assert.Equal(16, output.shape[0]);
                Assert.Equal(64, output.shape[1]);
                Assert.Equal(26, output.shape[2]);
                Assert.Equal(26, output.shape[3]);
            }
        }

        [Fact]
        public void TestConv2dGetWeight()
        {
            var conv = Conv2d(3, 64, (3, 3));
            var weight = conv.weight;
            var bias = conv.bias;
            Assert.NotNull(weight);
            Assert.NotNull(bias);
            Assert.Equal(new long[] { 64, 3, 3, 3 }, weight.shape);
        }

        [Fact]
        public void TestConv2dEditWeightAndBias()
        {
            var conv = Conv2d(3, 64, 3);

            conv.bias = torch.randn(new long[] { 64 }).AsParameter();
            var weights = torch.randn(new long[] { 64, 3, 3, 3 });

            var weight = conv.weight;
            var bias = conv.bias;

            Assert.NotNull(weight);
            Assert.NotNull(bias);
            Assert.Equal(new long[] { 64, 3, 3, 3 }, weight.shape);

            for (int i = 0; i < 64; i++) {
                Assert.Equal(conv.bias.data<float>()[i], bias.data<float>()[i]);
            }
        }

        [Fact]
        public void TestConv2dStride()
        {
            var shape = new long[] { 16, 3, 28, 28 };
            Tensor t = torch.rand(shape);

            {
                var conv = Conv2d(3, 64, 3, stride: 2);
                var output = conv.call(t);
                Assert.Equal(16, output.shape[0]);
                Assert.Equal(64, output.shape[1]);
                Assert.Equal(13, output.shape[2]);
                Assert.Equal(13, output.shape[3]);
            }
            {
                var conv = Conv2d(3, 64, (3, 3), stride: (2, 2));
                var output = conv.call(t);
                Assert.Equal(16, output.shape[0]);
                Assert.Equal(64, output.shape[1]);
                Assert.Equal(13, output.shape[2]);
                Assert.Equal(13, output.shape[3]);
            }
        }

        [Fact]
        public void TestConv2dPadding()
        {
            var shape = new long[] { 16, 3, 28, 28 };
            Tensor t = torch.rand(shape);
            using (var conv = Conv2d(3, 64, 3, padding: 1))
            using (var output = conv.call(t)) {
                Assert.Equal(16, output.shape[0]);
                Assert.Equal(64, output.shape[1]);
                Assert.Equal(28, output.shape[2]);
                Assert.Equal(28, output.shape[3]);
            }
            using (var conv = Conv2d(3, 64, (3, 3), padding: (1, 1), paddingMode: PaddingModes.Reflect))
            using (var output = conv.call(t)) {
                Assert.Equal(16, output.shape[0]);
                Assert.Equal(64, output.shape[1]);
                Assert.Equal(28, output.shape[2]);
                Assert.Equal(28, output.shape[3]);
            }
            using (var conv = Conv2d(3, 64, 3, padding: Padding.Same))
            using (var output = conv.call(t)) {
                Assert.Equal(16, output.shape[0]);
                Assert.Equal(64, output.shape[1]);
                Assert.Equal(28, output.shape[2]);
                Assert.Equal(28, output.shape[3]);
            }
            using (var conv = Conv2d(3, 64, (3, 3), padding: Padding.Same))
            using (var output = conv.call(t)) {
                Assert.Equal(16, output.shape[0]);
                Assert.Equal(64, output.shape[1]);
                Assert.Equal(28, output.shape[2]);
                Assert.Equal(28, output.shape[3]);
            }
        }

        [Fact]
        public void TestConv3d()
        {
            var shape = new long[] { 16, 3, 28, 28, 28 };
            Tensor t = torch.rand(shape);
            {
                var conv = Conv3d(3, 64, 3);
                var output = conv.call(t);
                Assert.Equal(16, output.shape[0]);
                Assert.Equal(64, output.shape[1]);
                Assert.Equal(26, output.shape[2]);
                Assert.Equal(26, output.shape[3]);
                Assert.Equal(26, output.shape[4]);
            }
            {
                var conv = Conv3d(3, 64, (3, 3, 3));
                var output = conv.call(t);
                Assert.Equal(16, output.shape[0]);
                Assert.Equal(64, output.shape[1]);
                Assert.Equal(26, output.shape[2]);
                Assert.Equal(26, output.shape[3]);
                Assert.Equal(26, output.shape[4]);
            }
        }

        [Fact]
        public void TestConv3dGetWeight()
        {
            var conv = Conv3d(3, 64, 3);
            var weight = conv.weight;
            var bias = conv.bias;
            Assert.NotNull(weight);
            Assert.NotNull(bias);
            Assert.Equal(new long[] { 64, 3, 3, 3, 3 }, weight.shape);
        }

        [Fact]
        public void TestConv3dEditWeightAndBias()
        {
            var conv = Conv3d(3, 64, 3);

            conv.bias = torch.randn(new long[] { 64 }).AsParameter();
            var weights = torch.randn(new long[] { 64, 3, 3, 3 });

            var weight = conv.weight;
            var bias = conv.bias;

            Assert.NotNull(weight);
            Assert.NotNull(bias);
            Assert.Equal(new long[] { 64, 3, 3, 3, 3 }, weight.shape);

            for (int i = 0; i < 64; i++) {
                Assert.Equal(conv.bias.data<float>()[i], bias.data<float>()[i]);
            }
        }

        [Fact]
        public void TestConv3dStride()
        {
            var shape = new long[] { 16, 3, 28, 28, 28 };
            Tensor t = torch.rand(shape);
            {
                var conv = Conv3d(3, 64, 3, stride: 2);
                var output = conv.call(t);
                Assert.Equal(16, output.shape[0]);
                Assert.Equal(64, output.shape[1]);
                Assert.Equal(13, output.shape[2]);
                Assert.Equal(13, output.shape[3]);
                Assert.Equal(13, output.shape[4]);
            }
            {
                var conv = Conv3d(3, 64, (3, 3, 3), stride: (2, 2, 2));
                var output = conv.call(t);
                Assert.Equal(16, output.shape[0]);
                Assert.Equal(64, output.shape[1]);
                Assert.Equal(13, output.shape[2]);
                Assert.Equal(13, output.shape[3]);
                Assert.Equal(13, output.shape[4]);
            }
        }

        [Fact]
        public void TestConv3dPadding()
        {
            // TODO: (Skip = "Not working on MacOS (note: may now be working, we need to recheck)")
            if (!RuntimeInformation.IsOSPlatform(OSPlatform.OSX)) {
                var shape = new long[] { 16, 3, 28, 28, 28 };
                Tensor t = torch.rand(shape);
                using (var conv = Conv3d(3, 64, 3, padding: 1))
                using (var output = conv.call(t)) {
                    Assert.Equal(16, output.shape[0]);
                    Assert.Equal(64, output.shape[1]);
                    Assert.Equal(28, output.shape[2]);
                    Assert.Equal(28, output.shape[3]);
                    Assert.Equal(28, output.shape[4]);
                }
                using (var conv = Conv3d(3, 64, (3, 3, 3), padding: (1, 1, 1), paddingMode: PaddingModes.Replicate))
                using (var output = conv.call(t)) {
                    Assert.Equal(16, output.shape[0]);
                    Assert.Equal(64, output.shape[1]);
                    Assert.Equal(28, output.shape[2]);
                    Assert.Equal(28, output.shape[3]);
                    Assert.Equal(28, output.shape[4]);
                }
                using (var conv = Conv3d(3, 64, 3, padding: Padding.Same))
                using (var output = conv.call(t)) {
                    Assert.Equal(16, output.shape[0]);
                    Assert.Equal(64, output.shape[1]);
                    Assert.Equal(28, output.shape[2]);
                    Assert.Equal(28, output.shape[3]);
                    Assert.Equal(28, output.shape[4]);
                }
                using (var conv = Conv3d(3, 64, (3, 3, 3), padding: Padding.Same))
                using (var output = conv.call(t)) {
                    Assert.Equal(16, output.shape[0]);
                    Assert.Equal(64, output.shape[1]);
                    Assert.Equal(28, output.shape[2]);
                    Assert.Equal(28, output.shape[3]);
                    Assert.Equal(28, output.shape[4]);
                }
            }
        }

        [Fact]
        public void TestConvTranspose1d()
        {
            var shape = new long[] { 16, 3, 28 };
            Tensor t = torch.rand(shape);
            var conv = ConvTranspose1d(3, 64, 3);
            var output = conv.call(t);
            Assert.Equal(16, output.shape[0]);
            Assert.Equal(64, output.shape[1]);
            Assert.Equal(30, output.shape[2]);
        }

        [Fact]
        public void TestConvTranspose2d()
        {
            var shape = new long[] { 16, 3, 28, 28 };
            Tensor t = torch.rand(shape);
            var conv = ConvTranspose2d(3, 64, 3);
            var output = conv.call(t);
            Assert.Equal(16, output.shape[0]);
            Assert.Equal(64, output.shape[1]);
            Assert.Equal(30, output.shape[2]);
            Assert.Equal(30, output.shape[3]);
        }

        [Fact]
        public void TestConvTranspose3d()
        {
            var shape = new long[] { 16, 3, 28, 28, 28 };
            Tensor t = torch.rand(shape);
            var conv = ConvTranspose3d(3, 64, 3);
            var output = conv.call(t);
            Assert.Equal(16, output.shape[0]);
            Assert.Equal(64, output.shape[1]);
            Assert.Equal(30, output.shape[2]);
            Assert.Equal(30, output.shape[3]);
            Assert.Equal(30, output.shape[4]);
        }
        #endregion

        #region Custom Modules
        [Fact]
        public void TestCustomModule1()
        {
            var module = new TestModule1(torch.randn(new long[] { 2, 2 }), true);
            var name = module.GetName();
            Assert.NotNull(name);
            Assert.Equal("TestModule1", name);

            Assert.True(module.has_parameter("test"));
            Assert.True(module.has_parameter("list.0"));
            Assert.True(module.has_parameter("dict.first"));
            Assert.True(module.has_parameter("dict.second"));

            var ps = module.parameters();
            var n = ps.Count();
            Assert.Equal(4, n);
        }

        [Fact]
        public void TestCustomModuleWithInPlaceModification()
        {
            var param = torch.randn(new long[] { 1000, 100 });
            var module = new TestModule1(param, true);

            Assert.Equal(1000, module.get_parameter("test").shape[0]);
            Assert.Equal(100, module.get_parameter("test").shape[1]);

            param = module.get_parameter("test");

            using (torch.no_grad()) {
                param.transpose_(0, 1);
            }
            Assert.Equal(100, module.get_parameter("test").shape[0]);
            Assert.Equal(1000, module.get_parameter("test").shape[1]);
            Assert.Equal(100, param.shape[0]);
            Assert.Equal(1000, param.shape[1]);
        }

        [Fact]
        public void TestCustomModule2()
        {
            var module = new TestModule2(torch.randn(new long[] { 2, 2 }), true);

            var ps = module.named_parameters().ToArray();
            Assert.Equal(16, ps.Length);

            Assert.True(module.has_parameter("submodule.test"));
            Assert.True(module.has_parameter("submodule.list.0"));
            Assert.True(module.has_parameter("submodule.dict.first"));
            Assert.True(module.has_parameter("submodule.dict.second"));
            Assert.True(module.has_parameter("list.0.test"));
            Assert.True(module.has_parameter("list.0.list.0"));
            Assert.True(module.has_parameter("list.0.dict.first"));
            Assert.True(module.has_parameter("list.0.dict.second"));
            Assert.True(module.has_parameter("dict.first.test"));
            Assert.True(module.has_parameter("dict.first.list.0"));
            Assert.True(module.has_parameter("dict.first.dict.first"));
            Assert.True(module.has_parameter("dict.first.dict.second"));
            Assert.True(module.has_parameter("dict.second.test"));
            Assert.True(module.has_parameter("dict.second.list.0"));
            Assert.True(module.has_parameter("dict.second.dict.first"));
            Assert.True(module.has_parameter("dict.second.dict.second"));
        }

        [Fact]
        public void TestCustomModule3()
        {
            var module = new TestModule1(torch.randn(new long[] { 2, 2 }), true);

            var seq = Sequential(("test", module));

            Assert.True(module.has_parameter("test"));
            Assert.True(module.has_parameter("list.0"));
            Assert.True(module.has_parameter("dict.first"));
            Assert.True(module.has_parameter("dict.second"));

            Assert.True(seq.has_parameter("test.test"));
            Assert.True(seq.has_parameter("test.list.0"));
            Assert.True(seq.has_parameter("test.dict.first"));
            Assert.True(seq.has_parameter("test.dict.second"));
        }

        [Fact]
        public void TestCustomModule4()
        {
            var module = new TestModule1(torch.randn(new long[] { 2, 2 }), true);

            var seq = Sequential(module);

            Assert.True(module.has_parameter("test"));
            Assert.True(module.has_parameter("list.0"));
            Assert.True(module.has_parameter("dict.first"));
            Assert.True(module.has_parameter("dict.second"));

            Assert.True(seq.has_parameter("0.test"));
            Assert.True(seq.has_parameter("0.list.0"));
            Assert.True(seq.has_parameter("0.dict.first"));
            Assert.True(seq.has_parameter("0.dict.second"));
        }

        private class TestModule1 : Module<Tensor, Tensor>
        {
            public TestModule1(Tensor tensor, bool withGrad)
                : base("TestModule1")
            {
                test = Parameter(tensor.clone(), withGrad);
                list.append(Parameter(tensor.clone(), withGrad));
                dict.Add("first", Parameter(tensor.clone(), withGrad));
                dict.Add("second", Parameter(tensor.clone(), withGrad));
                RegisterComponents();
            }

            protected override Tensor forward(Tensor input)
            {
                throw new NotImplementedException();
            }

            private Parameter test;
            private ParameterList list = new ParameterList();
            private ParameterDict dict = new ParameterDict();
        }

        private class TestModule2 : Module<Tensor, Tensor>
        {
            public TestModule2(Tensor tensor, bool withGrad)
                : base("TestModule1")
            {
                submodule = new TestModule1(tensor.clone(), withGrad);

                list.append(new TestModule1(tensor.clone(), withGrad));
                dict.Add("first", new TestModule1(tensor.clone(), withGrad));
                dict.Add("second", new TestModule1(tensor.clone(), withGrad));
                RegisterComponents();
            }

            protected override Tensor forward(Tensor input)
            {
                for (int i = 0; i < list.Count; i++) { input = list[i].call(input); }
                throw new NotImplementedException();
            }

            public Module<Tensor, Tensor> submodule;
            private ModuleList<Module<torch.Tensor, torch.Tensor>> list = new ModuleList<Module<torch.Tensor, torch.Tensor>>();
            private ModuleDict<Module<torch.Tensor, torch.Tensor>> dict = new ModuleDict<Module<torch.Tensor, torch.Tensor>>();
        }

        private class SequenceModel1 : Sequential
        {
            public SequenceModel1() :
                base(Linear(1000, 100, false),
                     Linear(100, 10, false))
            {
            }
        }

        private class SequenceModel2 : Sequential
        {
            public SequenceModel2() :
                base(("lin1", Linear(1000, 100, false)),
                     ("lin2", Linear(100, 10, false)))
            {
            }
        }

        [Fact]
        public void TestDerivedSequence1Grad()
        {
            using var seq = new SequenceModel1();

            var x = torch.randn(new long[] { 64, 1000 }, requires_grad: true);
            var y = torch.randn(new long[] { 64, 10 }, requires_grad: true);

            var eval = seq.call(x);
            var loss = MSELoss(Reduction.Sum);
            var output = loss.call(eval, y);

            seq.zero_grad();

            output.backward();

            foreach (var parm in seq.parameters()) {
                var grad = parm.grad();
            }
        }

        [Fact]
        public void TestDerivedSequence2Grad()
        {
            using var seq = new SequenceModel2();

            var x = torch.randn(new long[] { 64, 1000 }, requires_grad: true);
            var y = torch.randn(new long[] { 64, 10 }, requires_grad: true);

            var eval = seq.call(x);
            var loss = MSELoss(Reduction.Sum);
            var output = loss.call(eval, y);

            seq.zero_grad();

            output.backward();

            foreach (var parm in seq.parameters()) {
                var grad = parm.grad();
            }
        }


        [Fact]
        public void TestDatatypeTo()
        {
            var mod = new TestModule3();
            mod.ValidateDtype(torch.float32);
            mod.to(torch.float64);
            mod.ValidateDtype(torch.float64);

            var lin1 = Linear(10, 10);
            var lin2 = Linear(25, 25);
            var seq = Sequential(lin1, lin2);

            Assert.Equal(torch.float32, lin1.weight!.dtype);
            Assert.Equal(torch.float32, lin2.weight!.dtype);
            if (lin1.bias is not null) Assert.Equal(torch.float32, lin1.bias!.dtype);
            if (lin2.bias is not null) Assert.Equal(torch.float32, lin2.bias!.dtype);

            seq.to(torch.float64);

            Assert.Equal(torch.float64, lin1.weight!.dtype);
            Assert.Equal(torch.float64, lin2.weight!.dtype);
            if (lin1.bias is not null) Assert.Equal(torch.float64, lin1.bias!.dtype);
            if (lin2.bias is not null) Assert.Equal(torch.float64, lin2.bias!.dtype);
        }

        [Fact]
        public void TestDeviceTo()
        {
            if (torch.cuda.is_available()) {

                var mod = new TestModule3();
                mod.ValidateDeviceType(DeviceType.CPU);
                mod.cuda();
                mod.ValidateDeviceType(DeviceType.CUDA);

                var lin1 = Linear(10, 10);
                var lin2 = Linear(25, 25);
                var seq = Sequential(lin1, lin2);

                Assert.Equal(DeviceType.CPU, lin1.weight!.device_type);
                Assert.Equal(DeviceType.CPU, lin2.weight!.device_type);
                if (lin1.bias is not null) Assert.Equal(DeviceType.CPU, lin1.bias!.device_type);
                if (lin2.bias is not null) Assert.Equal(DeviceType.CPU, lin2.bias!.device_type);

                seq.cuda();

                Assert.Equal(DeviceType.CUDA, lin1.weight!.device_type);
                Assert.Equal(DeviceType.CUDA, lin2.weight!.device_type);
                if (lin1.bias is not null) Assert.Equal(DeviceType.CUDA, lin1.bias!.device_type);
                if (lin2.bias is not null) Assert.Equal(DeviceType.CUDA, lin2.bias!.device_type);
            }
        }

        private class TestModule3 : Module<Tensor, Tensor>
        {
            public TestModule3() : base(nameof(TestModule3)) { RegisterComponents(); }

            protected override Tensor forward(Tensor t)
            {
                return mod2.call(mod1.call(t));
            }

            public void ValidateDtype(ScalarType dtype)
            {
                Assert.Equal(dtype, mod1.weight!.dtype);
                Assert.Equal(dtype, mod2.weight!.dtype);
                if (mod1.bias is not null) Assert.Equal(dtype, mod1.bias.dtype);
                if (mod2.bias is not null) Assert.Equal(dtype, mod2.bias.dtype);

                Assert.Equal(dtype, p1.dtype);
                Assert.Equal(dtype, b1.dtype);

                foreach (var p in parameters()) {
                    Assert.Equal(dtype, p.dtype);
                }
            }

            public void ValidateDeviceType(DeviceType device)
            {
                Assert.Equal(device, mod1.weight!.device_type);
                Assert.Equal(device, mod2.weight!.device_type);
                if (mod1.bias is not null) Assert.Equal(device, mod1.bias.device_type);
                if (mod2.bias is not null) Assert.Equal(device, mod2.bias.device_type);

                Assert.Equal(device, p1.device_type);
                Assert.Equal(device, b1.device_type);

                foreach (var p in parameters()) {
                    Assert.Equal(device, p.device_type);
                }
            }

            public Tensor b1 = torch.zeros(5, 5, 5);
            private Modules.Linear mod1 = Linear(10, 10);
            private Modules.Linear mod2 = Linear(10, 10);
            private Parameter p1 = new Parameter(torch.zeros(5, 5, 5), true);
        }
        #endregion

        #region Pooling
        [Fact]
        public void AvgPool2DObjectInitialized()
        {
            Tensor ones = torch.ones(new long[] { 2, 2, 2 });
            var obj = avg_pool2d(ones, new long[] { 2, 2 }, new long[] { 2, 2 });
            Assert.Equal(typeof(Tensor), obj.GetType());
        }

        [Fact]
        public void AvgPool2DTensor()
        {
            {
                Tensor ones = torch.ones(new long[] { 4, 2, 2, 2 });
                var obj = torch.nn.functional.avg_pool2d(ones, new long[] { 2, 2 });
                Assert.Equal(typeof(Tensor), obj.GetType());
                Assert.Equal(torch.ones(new long[] { 4, 2, 1, 1 }), obj);
            }
            {
                Tensor ones = torch.ones(new long[] { 4, 2, 2, 2 });
                var obj = torch.nn.functional.avg_pool2d(ones, (2, 2));
                Assert.Equal(typeof(Tensor), obj.GetType());
                Assert.Equal(torch.ones(new long[] { 4, 2, 1, 1 }), obj);
            }
            {
                Tensor ones = torch.ones(new long[] { 4, 2, 2, 2 });
                var obj = torch.nn.functional.avg_pool2d(ones, 2);
                Assert.Equal(typeof(Tensor), obj.GetType());
                Assert.Equal(torch.ones(new long[] { 4, 2, 1, 1 }), obj);
            }
        }

        [Fact]
        public void AvgPool2DTensorNN()
        {
            Tensor ones = torch.ones(new long[] { 4, 2, 2, 2 });
            {
                var obj = AvgPool2d(new long[] { 2, 2 }).call(ones);
                Assert.Equal(typeof(Tensor), obj.GetType());
                Assert.Equal(torch.ones(new long[] { 4, 2, 1, 1 }), obj);
            }
            {
                var obj = AvgPool2d(2).call(ones);
                Assert.Equal(typeof(Tensor), obj.GetType());
                Assert.Equal(torch.ones(new long[] { 4, 2, 1, 1 }), obj);
            }
            {
                var obj = AvgPool2d((2, 2)).call(ones);
                Assert.Equal(typeof(Tensor), obj.GetType());
                Assert.Equal(torch.ones(new long[] { 4, 2, 1, 1 }), obj);
            }
        }

        [Fact]
        public void AdaptiveAvgPool2DTensorNN()
        {
            {
                Tensor ones = torch.ones(new long[] { 4, 2, 2, 2 });
                var obj = AdaptiveAvgPool2d(new long[] { 2, 2 }).call(ones);
                Assert.Equal(typeof(Tensor), obj.GetType());
                Assert.Equal(torch.ones(new long[] { 4, 2, 2, 2 }), obj);
            }
            {
                Tensor ones = torch.ones(new long[] { 4, 2, 2, 2 });
                var obj = AdaptiveAvgPool2d(2).call(ones);
                Assert.Equal(typeof(Tensor), obj.GetType());
                Assert.Equal(torch.ones(new long[] { 4, 2, 2, 2 }), obj);
            }
            {
                Tensor ones = torch.ones(new long[] { 4, 2, 2, 2 });
                var obj = AdaptiveAvgPool2d((2, 2)).call(ones);
                Assert.Equal(typeof(Tensor), obj.GetType());
                Assert.Equal(torch.ones(new long[] { 4, 2, 2, 2 }), obj);
            }
        }

        [Fact]
        public void AvgPool2DBackwardTensor()
        {
            var ones = torch.ones(new long[] { 4, 2, 2, 2 });
            var kernelSize = new long[] { 2, 2 };
            var avg = torch.ones(new long[] { 4, 2, 1, 1 });
            var res = torch.nn.functional.avg_pool2d_backward(avg, ones, kernelSize) * 4.0;

            var ones0000 = ones[0, 0, 0, 0].ToSingle();
            var res0000 = res[0, 0, 0, 0].ToSingle();
            Assert.Equal(ones0000, res0000);
            // This gets back to the original uniform input
            Assert.Equal(res, ones);
        }


        [Fact]
        public void AvgPool3DBackwardTensor()
        {
            var ones = torch.ones(new long[] { 4, 2, 2, 2, 2 });
            var kernelSize = new long[] { 2, 2, 2 };
            var avg = torch.ones(new long[] { 4, 2, 1, 1, 1 });
            var res = torch.nn.functional.avg_pool3d_backward(avg, ones, kernelSize) * 8.0;

            var ones0000 = ones[0, 0, 0, 0, 0].ToSingle();
            var res0000 = res[0, 0, 0, 0, 0].ToSingle();
            Assert.True(Math.Abs(ones0000 - res0000) < 0.00001);
            // This gets back to the original uniform input
            Assert.True(res.allclose(ones));
        }

        [Fact]
        public void AvgPool3DBackwardTensorExplicitDivisor()
        {
            var ones = torch.ones(new long[] { 4, 2, 2, 2, 2 });
            var kernelSize = new long[] { 2, 2, 2 };
            var avg = torch.ones(new long[] { 4, 2, 1, 1, 1 });
            var res = torch.nn.functional.avg_pool3d_backward(avg, ones, kernelSize, divisorOverride: 6) * 6.0;

            var ones0000 = ones[0, 0, 0, 0, 0].ToSingle();
            var res0000 = res[0, 0, 0, 0, 0].ToSingle();
            Assert.True(Math.Abs(ones0000 - res0000) < 0.00001);
            // This gets back to the original uniform input
            Assert.True(res.allclose(ones));
        }

        [Fact]
        public void MaxPool2DObjectInitialized()
        {
            {
                Tensor ones = torch.ones(new long[] { 2, 2, 2 });
                var obj = max_pool2d(ones, new long[] { 2, 2 }, new long[] { 2, 2 });
                Assert.Equal(typeof(Tensor), obj.GetType());
            }
            {
                Tensor ones = torch.ones(new long[] { 2, 2, 2 });
                var obj = max_pool2d(ones, (2, 2), (2, 2));
                Assert.Equal(typeof(Tensor), obj.GetType());
            }
            {
                Tensor ones = torch.ones(new long[] { 2, 2, 2 });
                var obj = max_pool2d(ones, 2, 2);
                Assert.Equal(typeof(Tensor), obj.GetType());
            }
            {
                Tensor ones = torch.ones(new long[] { 2, 2, 2 });
                var obj = max_pool2d(ones, 2);
                Assert.Equal(typeof(Tensor), obj.GetType());
            }
        }

        [Fact]
        public void TestMaxPool1D_1()
        {
            Tensor ones = torch.ones(new long[] { 16, 3, 4 });
            using (var pool = MaxPool1d(2)) {
                var pooled = pool.call(ones);
                var expShape = new long[] { 16, 3, 2 };
                Assert.Equal(expShape, pooled.shape);
                Assert.Equal(1, pooled[0, 0, 0].ToSingle());
                Assert.Equal(1, pooled[0, 1, 0].ToSingle());

                var (output, indices) = pool.forward_with_indices(ones);
                Assert.Equal(expShape, output.shape);
                Assert.Equal(expShape, indices.shape);
            }
        }

        [Fact]
        public void TestMaxPool1D_2()
        {
            Tensor ones = torch.ones(new long[] { 16, 3, 4 });
            using (var pool = MaxPool1d(2, 1)) {
                var pooled = pool.call(ones);
                var expShape = new long[] { 16, 3, 3 };
                Assert.Equal(expShape, pooled.shape);
                Assert.Equal(1, pooled[0, 0, 0].ToSingle());
                Assert.Equal(1, pooled[0, 1, 0].ToSingle());
                Assert.Equal(1, pooled[0, 2, 0].ToSingle());
            }
        }

        [Fact]
        public void TestMaxPool1D_3()
        {
            Tensor ones = torch.ones(new long[] { 16, 32, 40 });
            using (var pool = MaxPool1d(3, 1, 1, 2)) {
                var pooled = pool.call(ones);
                var expShape = new long[] { 16, 32, 38 };
                Assert.Equal(expShape, pooled.shape);
                Assert.Equal(1, pooled[0, 0, 0].ToSingle());
                Assert.Equal(1, pooled[0, 1, 0].ToSingle());
                Assert.Equal(1, pooled[0, 2, 0].ToSingle());
            }
            using (var pool = MaxPool1d(3, 1, 1, 2, true)) {
                var pooled = pool.call(ones);
                var expShape = new long[] { 16, 32, 38 };
                Assert.Equal(expShape, pooled.shape);
                Assert.Equal(1, pooled[0, 0, 0].ToSingle());
                Assert.Equal(1, pooled[0, 1, 0].ToSingle());
                Assert.Equal(1, pooled[0, 2, 0].ToSingle());
            }
        }

        [Fact]
        public void TestMaxPool2D_1()
        {
            Tensor ones = torch.ones(new long[] { 16, 4, 4 });
            using (var pool = MaxPool2d(2)) {
                var pooled = pool.call(ones);
                var expShape = new long[] { 16, 2, 2 };
                Assert.Equal(expShape, pooled.shape);
                Assert.Equal(1, pooled[0, 0, 0].ToSingle());
                Assert.Equal(1, pooled[0, 0, 1].ToSingle());
                Assert.Equal(1, pooled[0, 1, 0].ToSingle());
                Assert.Equal(1, pooled[0, 1, 1].ToSingle());

                var witIdx = pool.forward_with_indices(ones);
                Assert.Equal(expShape, witIdx.Values.shape);
                Assert.Equal(expShape, witIdx.Indices.shape);
            }
            using (var pool = MaxPool2d((2, 2))) {
                var pooled = pool.call(ones);
                var expShape = new long[] { 16, 2, 2 };
                Assert.Equal(expShape, pooled.shape);
                Assert.Equal(1, pooled[0, 0, 0].ToSingle());
                Assert.Equal(1, pooled[0, 0, 1].ToSingle());
                Assert.Equal(1, pooled[0, 1, 0].ToSingle());
                Assert.Equal(1, pooled[0, 1, 1].ToSingle());

                var (output, indices) = pool.forward_with_indices(ones);
                Assert.Equal(expShape, output.shape);
                Assert.Equal(expShape, indices.shape);
            }
        }

        [Fact]
        public void TestMaxPool2D_2()
        {
            Tensor ones = torch.ones(new long[] { 16, 4, 4 });
            using (var pool = MaxPool2d(2, 1)) {
                var pooled = pool.call(ones);
                Assert.Equal(new long[] { 16, 3, 3 }, pooled.shape);
                Assert.Equal(1, pooled[0, 0, 0].ToSingle());
                Assert.Equal(1, pooled[0, 0, 1].ToSingle());
                Assert.Equal(1, pooled[0, 0, 2].ToSingle());
                Assert.Equal(1, pooled[0, 1, 0].ToSingle());
                Assert.Equal(1, pooled[0, 1, 1].ToSingle());
                Assert.Equal(1, pooled[0, 1, 2].ToSingle());
                Assert.Equal(1, pooled[0, 2, 0].ToSingle());
                Assert.Equal(1, pooled[0, 2, 1].ToSingle());
                Assert.Equal(1, pooled[0, 2, 2].ToSingle());
            }
            using (var pool = MaxPool2d((2, 2), (1, 1))) {
                var pooled = pool.call(ones);
                Assert.Equal(new long[] { 16, 3, 3 }, pooled.shape);
                Assert.Equal(1, pooled[0, 0, 0].ToSingle());
                Assert.Equal(1, pooled[0, 0, 1].ToSingle());
                Assert.Equal(1, pooled[0, 0, 2].ToSingle());
                Assert.Equal(1, pooled[0, 1, 0].ToSingle());
                Assert.Equal(1, pooled[0, 1, 1].ToSingle());
                Assert.Equal(1, pooled[0, 1, 2].ToSingle());
                Assert.Equal(1, pooled[0, 2, 0].ToSingle());
                Assert.Equal(1, pooled[0, 2, 1].ToSingle());
                Assert.Equal(1, pooled[0, 2, 2].ToSingle());
            }
        }

        [Fact]
        public void TestMaxPool2D_3()
        {
            Tensor ones = torch.ones(new long[] { 16, 32, 40 });
            using (var pool = MaxPool2d(3, 1, 1, 2)) {
                var pooled = pool.call(ones);
                var expShape = new long[] { 16, 30, 38 };
                Assert.Equal(expShape, pooled.shape);
                Assert.Equal(1, pooled[0, 0, 0].ToSingle());
                Assert.Equal(1, pooled[0, 1, 0].ToSingle());
                Assert.Equal(1, pooled[0, 2, 0].ToSingle());
            }
            using (var pool = MaxPool2d((3, 3), (1, 1), (1, 1), (2, 2))) {
                var pooled = pool.call(ones);
                var expShape = new long[] { 16, 30, 38 };
                Assert.Equal(expShape, pooled.shape);
                Assert.Equal(1, pooled[0, 0, 0].ToSingle());
                Assert.Equal(1, pooled[0, 1, 0].ToSingle());
                Assert.Equal(1, pooled[0, 2, 0].ToSingle());
            }
            using (var pool = MaxPool2d(3, 1, 1, 2, true)) {
                var pooled = pool.call(ones);
                var expShape = new long[] { 16, 30, 38 };
                Assert.Equal(expShape, pooled.shape);
                Assert.Equal(1, pooled[0, 0, 0].ToSingle());
                Assert.Equal(1, pooled[0, 1, 0].ToSingle());
                Assert.Equal(1, pooled[0, 2, 0].ToSingle());
            }
            using (var pool = MaxPool2d((3, 3), (1, 1), (1, 1), (2, 2), true)) {
                var pooled = pool.call(ones);
                var expShape = new long[] { 16, 30, 38 };
                Assert.Equal(expShape, pooled.shape);
                Assert.Equal(1, pooled[0, 0, 0].ToSingle());
                Assert.Equal(1, pooled[0, 1, 0].ToSingle());
                Assert.Equal(1, pooled[0, 2, 0].ToSingle());
            }
        }

        [Fact]
        public void TestMaxPool3D_1()
        {
            Tensor ones = torch.ones(new long[] { 16, 4, 4, 8 });
            using (var pool = MaxPool3d(2)) {
                var pooled = pool.call(ones);
                var expShape = new long[] { 16, 2, 2, 4 };
                Assert.Equal(expShape, pooled.shape);
                Assert.Equal(1, pooled[0, 0, 0, 0].ToSingle());
                Assert.Equal(1, pooled[0, 0, 1, 0].ToSingle());
                Assert.Equal(1, pooled[0, 1, 0, 0].ToSingle());
                Assert.Equal(1, pooled[0, 1, 1, 0].ToSingle());

                var witIdx = pool.forward_with_indices(ones);
                Assert.Equal(expShape, witIdx.Values.shape);
                Assert.Equal(expShape, witIdx.Indices.shape);
            }
            using (var pool = MaxPool3d((2, 2, 2))) {
                var pooled = pool.call(ones);
                var expShape = new long[] { 16, 2, 2, 4 };
                Assert.Equal(expShape, pooled.shape);
                Assert.Equal(1, pooled[0, 0, 0, 0].ToSingle());
                Assert.Equal(1, pooled[0, 0, 1, 0].ToSingle());
                Assert.Equal(1, pooled[0, 1, 0, 0].ToSingle());
                Assert.Equal(1, pooled[0, 1, 1, 0].ToSingle());

                var (output, indices) = pool.forward_with_indices(ones);
                Assert.Equal(expShape, output.shape);
                Assert.Equal(expShape, indices.shape);
            }
        }

        [Fact]
        public void TestMaxPool3D_2()
        {
            Tensor ones = torch.ones(new long[] { 16, 4, 4, 8 });
            using (var pool = MaxPool3d(2, 1)) {
                var pooled = pool.call(ones);
                Assert.Equal(new long[] { 16, 3, 3, 7 }, pooled.shape);
                Assert.Equal(1, pooled[0, 0, 0, 0].ToSingle());
                Assert.Equal(1, pooled[0, 0, 0, 1].ToSingle());
                Assert.Equal(1, pooled[0, 0, 0, 2].ToSingle());
                Assert.Equal(1, pooled[0, 0, 1, 0].ToSingle());
                Assert.Equal(1, pooled[0, 0, 1, 1].ToSingle());
                Assert.Equal(1, pooled[0, 0, 1, 2].ToSingle());
                Assert.Equal(1, pooled[0, 0, 2, 0].ToSingle());
                Assert.Equal(1, pooled[0, 0, 2, 1].ToSingle());
                Assert.Equal(1, pooled[0, 0, 2, 2].ToSingle());
            }
            using (var pool = MaxPool3d((2, 2, 2), (1, 1, 1))) {
                var pooled = pool.call(ones);
                Assert.Equal(new long[] { 16, 3, 3, 7 }, pooled.shape);
                Assert.Equal(1, pooled[0, 0, 0, 0].ToSingle());
                Assert.Equal(1, pooled[0, 0, 0, 1].ToSingle());
                Assert.Equal(1, pooled[0, 0, 0, 2].ToSingle());
                Assert.Equal(1, pooled[0, 0, 1, 0].ToSingle());
                Assert.Equal(1, pooled[0, 0, 1, 1].ToSingle());
                Assert.Equal(1, pooled[0, 0, 1, 2].ToSingle());
                Assert.Equal(1, pooled[0, 0, 2, 0].ToSingle());
                Assert.Equal(1, pooled[0, 0, 2, 1].ToSingle());
                Assert.Equal(1, pooled[0, 0, 2, 2].ToSingle());
            }
        }

        [Fact]
        public void TestMaxPool3D_3()
        {
            Tensor ones = torch.ones(new long[] { 16, 32, 40, 40 });
            using (var pool = MaxPool3d(3, 1, 1, 2)) {
                var pooled = pool.call(ones);
                var expShape = new long[] { 16, 30, 38, 38 };
                Assert.Equal(expShape, pooled.shape);
                Assert.Equal(1, pooled[0, 0, 0, 0].ToSingle());
                Assert.Equal(1, pooled[0, 0, 1, 0].ToSingle());
                Assert.Equal(1, pooled[0, 0, 2, 0].ToSingle());
            }
            using (var pool = MaxPool3d(3, 1, 1, 2, true)) {
                var pooled = pool.call(ones);
                var expShape = new long[] { 16, 30, 38, 38 };
                Assert.Equal(expShape, pooled.shape);
                Assert.Equal(1, pooled[0, 0, 0, 0].ToSingle());
                Assert.Equal(1, pooled[0, 0, 1, 0].ToSingle());
                Assert.Equal(1, pooled[0, 0, 2, 0].ToSingle());
            }
            using (var pool = MaxPool3d((3, 3, 3), (1, 1, 1), (1, 1, 1), (2, 2, 2))) {
                var pooled = pool.call(ones);
                var expShape = new long[] { 16, 30, 38, 38 };
                Assert.Equal(expShape, pooled.shape);
                Assert.Equal(1, pooled[0, 0, 0, 0].ToSingle());
                Assert.Equal(1, pooled[0, 0, 1, 0].ToSingle());
                Assert.Equal(1, pooled[0, 0, 2, 0].ToSingle());
            }
            using (var pool = MaxPool3d((3, 3, 3), (1, 1, 1), (1, 1, 1), (2, 2, 2), true)) {
                var pooled = pool.call(ones);
                var expShape = new long[] { 16, 30, 38, 38 };
                Assert.Equal(expShape, pooled.shape);
                Assert.Equal(1, pooled[0, 0, 0, 0].ToSingle());
                Assert.Equal(1, pooled[0, 0, 1, 0].ToSingle());
                Assert.Equal(1, pooled[0, 0, 2, 0].ToSingle());
            }
        }

        [Fact]
        public void TestFractionalMaxPool2D_1()
        {
            Tensor ones = torch.ones(new long[] { 16, 24, 24 });
            using (var pool = FractionalMaxPool2d(2, 12)) {
                var pooled = pool.call(ones);
                var expShape = new long[] { 16, 12, 12 };
                Assert.Equal(expShape, pooled.shape);
                Assert.Equal(1, pooled[0, 0, 0].ToSingle());
                Assert.Equal(1, pooled[0, 0, 1].ToSingle());
                Assert.Equal(1, pooled[0, 1, 0].ToSingle());
                Assert.Equal(1, pooled[0, 1, 1].ToSingle());

                var (output, indices) = pool.forward_with_indices(ones);
                Assert.Equal(expShape, output.shape);
                Assert.Equal(expShape, indices.shape);
            }
            using (var pool = FractionalMaxPool2d((2, 2), (12, 16))) {
                var pooled = pool.call(ones);
                var expShape = new long[] { 16, 12, 16 };
                Assert.Equal(expShape, pooled.shape);
                Assert.Equal(1, pooled[0, 0, 0].ToSingle());
                Assert.Equal(1, pooled[0, 0, 1].ToSingle());
                Assert.Equal(1, pooled[0, 1, 0].ToSingle());
                Assert.Equal(1, pooled[0, 1, 1].ToSingle());

                var (output, indices) = pool.forward_with_indices(ones);
                Assert.Equal(expShape, output.shape);
                Assert.Equal(expShape, indices.shape);
            }
        }

        [Fact]
        public void TestFractionalMaxPool2D_2()
        {
            Tensor ones = torch.ones(new long[] { 16, 24, 24 });
            using (var pool = FractionalMaxPool2d(2, output_ratio: 0.5)) {
                var pooled = pool.call(ones);
                var expShape = new long[] { 16, 12, 12 };
                Assert.Equal(expShape, pooled.shape);
                Assert.Equal(1, pooled[0, 0, 0].ToSingle());
                Assert.Equal(1, pooled[0, 0, 1].ToSingle());
                Assert.Equal(1, pooled[0, 1, 0].ToSingle());
                Assert.Equal(1, pooled[0, 1, 1].ToSingle());

                var (output, indices) = pool.forward_with_indices(ones);
                Assert.Equal(expShape, output.shape);
                Assert.Equal(expShape, indices.shape);
            }
            using (var pool = FractionalMaxPool2d((2, 2), output_ratio: (0.5, 2.0 / 3.0))) {
                var pooled = pool.call(ones);
                var expShape = new long[] { 16, 12, 16 };
                Assert.Equal(expShape, pooled.shape);
                Assert.Equal(1, pooled[0, 0, 0].ToSingle());
                Assert.Equal(1, pooled[0, 0, 1].ToSingle());
                Assert.Equal(1, pooled[0, 1, 0].ToSingle());
                Assert.Equal(1, pooled[0, 1, 1].ToSingle());

                var (output, indices) = pool.forward_with_indices(ones);
                Assert.Equal(expShape, output.shape);
                Assert.Equal(expShape, indices.shape);
            }
        }

        [Fact]
        public void TestFractionalMaxPool3D_1()
        {
            Tensor ones = torch.ones(new long[] { 16, 24, 24, 24 });
            using (var pool = FractionalMaxPool3d(2, 12)) {
                var pooled = pool.call(ones);
                var expShape = new long[] { 16, 12, 12, 12 };
                Assert.Equal(expShape, pooled.shape);
                Assert.Equal(1, pooled[0, 0, 0, 0].ToSingle());
                Assert.Equal(1, pooled[0, 0, 1, 0].ToSingle());
                Assert.Equal(1, pooled[0, 1, 0, 0].ToSingle());
                Assert.Equal(1, pooled[0, 1, 1, 0].ToSingle());

                var (output, indices) = pool.forward_with_indices(ones);
                Assert.Equal(expShape, output.shape);
                Assert.Equal(expShape, indices.shape);
            }
            using (var pool = FractionalMaxPool3d((2, 2, 2), (12, 16, 20))) {
                var pooled = pool.call(ones);
                var expShape = new long[] { 16, 12, 16, 20 };
                Assert.Equal(expShape, pooled.shape);
                Assert.Equal(1, pooled[0, 0, 0, 0].ToSingle());
                Assert.Equal(1, pooled[0, 0, 1, 0].ToSingle());
                Assert.Equal(1, pooled[0, 1, 0, 0].ToSingle());
                Assert.Equal(1, pooled[0, 1, 1, 0].ToSingle());

                var (output, indices) = pool.forward_with_indices(ones);
                Assert.Equal(expShape, output.shape);
                Assert.Equal(expShape, indices.shape);
            }
        }

        [Fact]
        public void TestFractionalMaxPool3D_2()
        {
            Tensor ones = torch.ones(new long[] { 16, 3, 24, 24, 24 });
            using (var pool = FractionalMaxPool3d(2, output_ratio: 0.5)) {
                var pooled = pool.call(ones);
                var expShape = new long[] { 16, 3, 12, 12, 12 };
                Assert.Equal(expShape, pooled.shape);
                Assert.Equal(1, pooled[0, 0, 0, 0, 0].ToSingle());
                Assert.Equal(1, pooled[0, 0, 1, 0, 0].ToSingle());
                Assert.Equal(1, pooled[0, 1, 0, 0, 0].ToSingle());
                Assert.Equal(1, pooled[0, 1, 1, 0, 0].ToSingle());

                var (output, indices) = pool.forward_with_indices(ones);
                Assert.Equal(expShape, output.shape);
                Assert.Equal(expShape, indices.shape);
            }
            using (var pool = FractionalMaxPool3d((2, 2, 2), output_ratio: (0.5, 2.0 / 3.0, 5.0 / 6.0))) {

                var pooled = pool.call(ones);
                var expShape = new long[] { 16, 3, 12, 16, 20 };
                Assert.Equal(expShape, pooled.shape);
                Assert.Equal(1, pooled[0, 0, 0, 0, 0].ToSingle());
                Assert.Equal(1, pooled[0, 0, 1, 0, 0].ToSingle());
                Assert.Equal(1, pooled[0, 1, 0, 0, 0].ToSingle());
                Assert.Equal(1, pooled[0, 1, 1, 0, 0].ToSingle());

                var (output, indices) = pool.forward_with_indices(ones);
                Assert.Equal(expShape, output.shape);
                Assert.Equal(expShape, indices.shape);
            }
        }

        [Fact]
        public void TestMaxUnpool1D_1()
        {
            Tensor input = torch.tensor(new float[] { 1, 2, 3, 4, 5, 6, 7, 8 }).reshape(1, 1, 8);

            using var pool = MaxPool1d(2, 2);
            using var unpool = MaxUnpool1d(2, 2);

            var expShape = new long[] { 1, 1, 4 };

            var (output, indices) = pool.forward_with_indices(input);
            Assert.Equal(expShape, output.shape);
            Assert.Equal(expShape, indices.shape);

            var result = unpool.call(output, indices);
            Tensor expected = torch.tensor(new float[] { 0, 2, 0, 4, 0, 6, 0, 8 }).reshape(1, 1, 8);
            Assert.Equal(input.shape, result.shape);
            Assert.Equal(expected, result);
        }

        [Fact]
        public void TestMaxUnpool2D_1()
        {
            Tensor input = torch.tensor(new float[] { 1, 2, 3, 4, 5, 6, 7, 8, 9, 10, 11, 12, 13, 14, 15, 16 }).reshape(1, 1, 4, 4);

            using var pool = MaxPool2d(2, 2);
            using var unpool = MaxUnpool2d(2, 2);

            var expShape = new long[] { 1, 1, 2, 2 };

            var (output, indices) = pool.forward_with_indices(input);
            Assert.Equal(expShape, output.shape);
            Assert.Equal(expShape, indices.shape);

            var result = unpool.call(output, indices);
            Tensor expected = torch.tensor(new float[] { 0, 0, 0, 0, 0, 6, 0, 8, 0, 0, 0, 0, 0, 14, 0, 16 }).reshape(1, 1, 4, 4);
            Assert.Equal(input.shape, result.shape);
            Assert.Equal(expected, result);
        }

        [Fact]
        public void TestMaxUnpool2D_2()
        {
            Tensor input = torch.tensor(new float[] { 1, 2, 3, 4, 5, 6, 7, 8, 9, 10, 11, 12, 13, 14, 15, 16, 17, 18, 19, 20 }).reshape(1, 1, 4, 5);

            using var pool = MaxPool2d(2, 2);
            using var unpool = MaxUnpool2d(2, 2);

            var expShape = new long[] { 1, 1, 2, 2 };

            var (output, indices) = pool.forward_with_indices(input);
            Assert.Equal(expShape, output.shape);
            Assert.Equal(expShape, indices.shape);

            var result = unpool.call(output, indices, output_size: input.shape);
            Tensor expected = torch.tensor(new float[] { 0, 0, 0, 0, 0, 0, 7, 0, 9, 0, 0, 0, 0, 0, 0, 0, 17, 0, 19, 0 }).reshape(1, 1, 4, 5);
            Assert.Equal(input.shape, result.shape);
            Assert.Equal(expected, result);
        }

        [Fact]
        public void TestMaxUnpool3D_1()
        {
            Tensor input = torch.tensor(new float[] { 1, 2, 3, 4, 5, 6, 7, 8, 9, 10, 11, 12, 13, 14, 15, 16 }).reshape(1, 1, 2, 2, 4);

            using var pool = MaxPool3d(2, 2);
            using var unpool = MaxUnpool3d(2, 2);

            var expShape = new long[] { 1, 1, 1, 1, 2 };

            var (output, indices) = pool.forward_with_indices(input);
            Assert.Equal(expShape, output.shape);
            Assert.Equal(expShape, indices.shape);

            var result = unpool.call(output, indices);
            Tensor expected = torch.tensor(new float[] { 0, 0, 0, 0, 0, 0, 0, 0, 0, 0, 0, 0, 0, 14, 0, 16 }).reshape(1, 1, 2, 2, 4);
            Assert.Equal(input.shape, result.shape);
            Assert.Equal(expected, result);
        }

        [Fact]
        public void TestMaxUnpool3D_2()
        {
            Tensor input = torch.tensor(new float[] { 1, 2, 3, 4, 5, 6, 7, 8, 9, 10, 11, 12, 13, 14, 15, 16, 17, 18, 19, 20 }).reshape(1, 1, 2, 2, 5);

            using var pool = MaxPool3d(2, 2);
            using var unpool = MaxUnpool3d(2, 2);

            var expShape = new long[] { 1, 1, 1, 1, 2 };

            var (output, indices) = pool.forward_with_indices(input);
            Assert.Equal(expShape, output.shape);
            Assert.Equal(expShape, indices.shape);

            var result = unpool.call(output, indices, output_size: input.shape);
            Tensor expected = torch.tensor(new float[] { 0, 0, 0, 0, 0, 0, 0, 0, 0, 0, 0, 0, 0, 0, 0, 0, 17, 0, 19, 0 }).reshape(1, 1, 2, 2, 5);
            Assert.Equal(input.shape, result.shape);
            Assert.Equal(expected, result);
        }

        [Fact]
        public void TestAvgPool1D_1()
        {
            Tensor ones = torch.ones(new long[] { 16, 3, 4 });
            using (var pool = AvgPool1d(2)) {
                var pooled = pool.call(ones);
                Assert.Equal(new long[] { 16, 3, 2 }, pooled.shape);
                Assert.Equal(1, pooled[0, 0, 0].ToSingle());
                Assert.Equal(1, pooled[0, 1, 0].ToSingle());
            }
        }

        [Fact]
        public void TestAvgPool1D_2()
        {
            Tensor ones = torch.ones(new long[] { 16, 3, 4 });
            using (var pool = AvgPool1d(2, 1)) {
                var pooled = pool.call(ones);

                Assert.Equal(new long[] { 16, 3, 3 }, pooled.shape);
                Assert.Equal(1, pooled[0, 0, 0].ToSingle());
                Assert.Equal(1, pooled[0, 1, 0].ToSingle());
                Assert.Equal(1, pooled[0, 2, 0].ToSingle());
            }
        }

        [Fact]
        public void TestAvgPool2D_1()
        {
            Tensor ones = torch.ones(new long[] { 16, 4, 4 });
            using (var pool = AvgPool2d(new long[] { 2, 2 })) {
                var pooled = pool.call(ones);
                Assert.Equal(new long[] { 16, 2, 2 }, pooled.shape);
                Assert.Equal(1, pooled[0, 0, 0].ToSingle());
                Assert.Equal(1, pooled[0, 0, 1].ToSingle());
                Assert.Equal(1, pooled[0, 1, 0].ToSingle());
                Assert.Equal(1, pooled[0, 1, 1].ToSingle());
            }
        }

        [Fact]
        public void TestAvgPool2D_2()
        {
            Tensor ones = torch.ones(new long[] { 16, 4, 4 });
            using (var pool = AvgPool2d(new long[] { 2, 2 }, new long[] { 1, 1 })) {
                var pooled = pool.call(ones);
                Assert.Equal(new long[] { 16, 3, 3 }, pooled.shape);
                Assert.Equal(1, pooled[0, 0, 0].ToSingle());
                Assert.Equal(1, pooled[0, 0, 1].ToSingle());
                Assert.Equal(1, pooled[0, 0, 2].ToSingle());
                Assert.Equal(1, pooled[0, 1, 0].ToSingle());
                Assert.Equal(1, pooled[0, 1, 1].ToSingle());
                Assert.Equal(1, pooled[0, 1, 2].ToSingle());
                Assert.Equal(1, pooled[0, 2, 0].ToSingle());
                Assert.Equal(1, pooled[0, 2, 1].ToSingle());
                Assert.Equal(1, pooled[0, 2, 2].ToSingle());
            }

            ones = torch.ones(new long[] { 16, 4, 4, 4 });
            using (var pool = AvgPool2d(new long[] { 2, 2 }, new long[] { 1, 1 })) {
                var pooled = pool.call(ones);
                Assert.Equal(new long[] { 16, 4, 3, 3 }, pooled.shape);
                Assert.Equal(1, pooled[0, 0, 0, 0].ToSingle());
                Assert.Equal(1, pooled[0, 0, 0, 1].ToSingle());
                Assert.Equal(1, pooled[0, 0, 0, 2].ToSingle());
                Assert.Equal(1, pooled[0, 0, 1, 0].ToSingle());
                Assert.Equal(1, pooled[0, 0, 1, 1].ToSingle());
                Assert.Equal(1, pooled[0, 0, 1, 2].ToSingle());
                Assert.Equal(1, pooled[0, 0, 2, 0].ToSingle());
                Assert.Equal(1, pooled[0, 0, 2, 1].ToSingle());
                Assert.Equal(1, pooled[0, 0, 2, 2].ToSingle());
            }
        }

        [Fact]
        public void TestAvgPool3D_1()
        {
            Tensor ones = torch.ones(new long[] { 16, 4, 4, 8 });
            using (var pool = AvgPool3d(new long[] { 2, 2, 2 })) {
                var pooled = pool.call(ones);
                Assert.Equal(new long[] { 16, 2, 2, 4 }, pooled.shape);
                Assert.Equal(1, pooled[0, 0, 0, 0].ToSingle());
                Assert.Equal(1, pooled[0, 0, 1, 0].ToSingle());
                Assert.Equal(1, pooled[0, 1, 0, 0].ToSingle());
                Assert.Equal(1, pooled[0, 1, 1, 0].ToSingle());
            }
        }

        [Fact]
        public void TestAvgPool3D_2()
        {
            Tensor ones = torch.ones(new long[] { 16, 4, 4, 8 });
            using (var pool = AvgPool3d(new long[] { 2, 2, 2 }, new long[] { 1, 1, 1 })) {
                var pooled = pool.call(ones);
                Assert.Equal(new long[] { 16, 3, 3, 7 }, pooled.shape);
                Assert.Equal(1, pooled[0, 0, 0, 0].ToSingle());
                Assert.Equal(1, pooled[0, 0, 1, 0].ToSingle());
                Assert.Equal(1, pooled[0, 0, 2, 0].ToSingle());
                Assert.Equal(1, pooled[0, 1, 0, 0].ToSingle());
                Assert.Equal(1, pooled[0, 1, 1, 0].ToSingle());
                Assert.Equal(1, pooled[0, 1, 2, 0].ToSingle());
                Assert.Equal(1, pooled[0, 2, 0, 0].ToSingle());
                Assert.Equal(1, pooled[0, 2, 1, 0].ToSingle());
                Assert.Equal(1, pooled[0, 2, 2, 0].ToSingle());
            }

            ones = torch.ones(new long[] { 16, 3, 4, 4, 8 });
            using (var pool = AvgPool3d(new long[] { 2, 2, 2 }, new long[] { 1, 1, 1 })) {
                var pooled = pool.call(ones);
                Assert.Equal(new long[] { 16, 3, 3, 3, 7 }, pooled.shape);
                Assert.Equal(1, pooled[0, 0, 0, 0, 0].ToSingle());
                Assert.Equal(1, pooled[0, 0, 0, 1, 0].ToSingle());
                Assert.Equal(1, pooled[0, 0, 0, 2, 0].ToSingle());
                Assert.Equal(1, pooled[0, 0, 1, 0, 0].ToSingle());
                Assert.Equal(1, pooled[0, 0, 1, 1, 0].ToSingle());
                Assert.Equal(1, pooled[0, 0, 1, 2, 0].ToSingle());
                Assert.Equal(1, pooled[0, 0, 2, 0, 0].ToSingle());
                Assert.Equal(1, pooled[0, 0, 2, 1, 0].ToSingle());
                Assert.Equal(1, pooled[0, 0, 2, 2, 0].ToSingle());
            }
        }

        static float sqrt2 = (float)Math.Sqrt(2.0); // Can't use MathF because of .NET FX 4.7

        [Fact]
        public void TestLPPool1D_1()
        {
            Tensor ones = torch.ones(new long[] { 16, 3, 4 });
            using (var pool = LPPool1d(2, 2)) {
                var pooled = pool.call(ones);
                Assert.Equal(new long[] { 16, 3, 2 }, pooled.shape);
                Assert.Equal(sqrt2, pooled[0, 0, 0].ToSingle());
                Assert.Equal(sqrt2, pooled[0, 1, 0].ToSingle());
            }
        }

        [Fact]
        public void TestLPPool1D_2()
        {
            Tensor ones = torch.ones(new long[] { 16, 3, 4 });
            using (var pool = LPPool1d(2, 2, 1)) {
                var pooled = pool.call(ones);

                Assert.Equal(new long[] { 16, 3, 3 }, pooled.shape);
                Assert.Equal(sqrt2, pooled[0, 0, 0].ToSingle());
                Assert.Equal(sqrt2, pooled[0, 1, 0].ToSingle());
                Assert.Equal(sqrt2, pooled[0, 2, 0].ToSingle());
            }
        }

        [Fact]
        public void TestLPPool2D_1()
        {
            Tensor ones = torch.ones(new long[] { 16, 4, 4 });
            using (var pool = LPPool2d(2, new long[] { 2, 2 })) {
                var pooled = pool.call(ones);
                Assert.Equal(new long[] { 16, 2, 2 }, pooled.shape);
                Assert.Equal(2, pooled[0, 0, 0].ToSingle());
                Assert.Equal(2, pooled[0, 0, 1].ToSingle());
                Assert.Equal(2, pooled[0, 1, 0].ToSingle());
                Assert.Equal(2, pooled[0, 1, 1].ToSingle());
            }
        }

        [Fact]
        public void TestLPPool2D_2()
        {
            Tensor ones = torch.ones(new long[] { 16, 4, 4 });
            using (var pool = LPPool2d(2, new long[] { 2, 2 }, new long[] { 1, 1 })) {
                var pooled = pool.call(ones);
                Assert.Equal(new long[] { 16, 3, 3 }, pooled.shape);
                Assert.Equal(2, pooled[0, 0, 0].ToSingle());
                Assert.Equal(2, pooled[0, 0, 1].ToSingle());
                Assert.Equal(2, pooled[0, 0, 2].ToSingle());
                Assert.Equal(2, pooled[0, 1, 0].ToSingle());
                Assert.Equal(2, pooled[0, 1, 1].ToSingle());
                Assert.Equal(2, pooled[0, 1, 2].ToSingle());
                Assert.Equal(2, pooled[0, 2, 0].ToSingle());
                Assert.Equal(2, pooled[0, 2, 1].ToSingle());
                Assert.Equal(2, pooled[0, 2, 2].ToSingle());
            }

            ones = torch.ones(new long[] { 16, 4, 4, 4 });
            using (var pool = LPPool2d(2, new long[] { 2, 2 }, new long[] { 1, 1 })) {
                var pooled = pool.call(ones);
                Assert.Equal(new long[] { 16, 4, 3, 3 }, pooled.shape);
                Assert.Equal(2, pooled[0, 0, 0, 0].ToSingle());
                Assert.Equal(2, pooled[0, 0, 0, 1].ToSingle());
                Assert.Equal(2, pooled[0, 0, 0, 2].ToSingle());
                Assert.Equal(2, pooled[0, 0, 1, 0].ToSingle());
                Assert.Equal(2, pooled[0, 0, 1, 1].ToSingle());
                Assert.Equal(2, pooled[0, 0, 1, 2].ToSingle());
                Assert.Equal(2, pooled[0, 0, 2, 0].ToSingle());
                Assert.Equal(2, pooled[0, 0, 2, 1].ToSingle());
                Assert.Equal(2, pooled[0, 0, 2, 2].ToSingle());
            }
        }
        #endregion

        #region Normalization
        [Fact]
        public void TestBatchNorm1D()
        {
            {
                var ones = torch.ones(new long[] { 16, 3, 28 });
                using (var pool = BatchNorm1d(3)) {

                    var sd = pool.state_dict();
                    Assert.Equal(5, sd.Count);
                    var np = pool.named_parameters();
                    Assert.Equal(2, np.Count());
                    var nb = pool.named_buffers();
                    Assert.Equal(3, nb.Count());

                    var pooled = pool.call(ones);
                    Assert.Equal(ones.shape, pooled.shape);
                    Assert.Throws<ArgumentException>(() => pool.call(torch.ones(new long[] { 16 })));
                    Assert.Throws<ArgumentException>(() => pool.call(torch.ones(new long[] { 2, 2, 2, 2 })));
                }
            }
            {
                var ones = torch.ones(new long[] { 1, 3, 28 });
                using (var pool = BatchNorm1d(3)) {
                    var pooled = pool.call(ones);
                    Assert.Equal(ones.shape, pooled.shape);
                }
            }
            {
                var ones = torch.ones(new long[] { 16, 28 });
                using (var pool = BatchNorm1d(28)) {
                    var pooled = pool.call(ones);
                    Assert.Equal(ones.shape, pooled.shape);
                }
            }
        }

        [Fact]
        public void TestBatchNorm1DWeightAndBias()
        {
            var ones = torch.ones(new long[] { 16, 3, 28 });

            using (var norm = BatchNorm1d(3, track_running_stats: false)) {
                var pooled = norm.call(ones);
                Assert.Equal(ones.shape, pooled.shape);

                var w = norm.weight;
                var b = norm.bias;

                Assert.NotNull(w);
                Assert.NotNull(b);

                Assert.Null(norm.running_mean);
                Assert.Null(norm.running_var);

                Assert.Equal(new long[] { 3 }, w.shape);
                Assert.Equal(new long[] { 3 }, b.shape);
            }
        }

        [Fact]
        public void TestBatchNorm1DRunningStats()
        {
            var ones = torch.ones(new long[] { 16, 3, 28 });

            using (var norm = BatchNorm1d(3, track_running_stats: true)) {
                var pooled = norm.call(ones);
                Assert.Equal(ones.shape, pooled.shape);

                var m = norm.running_mean;
                var v = norm.running_var;

                Assert.NotNull(m);
                Assert.NotNull(v);

                if (m is not null) Assert.Equal(new long[] { 3 }, m.shape);
                if (v is not null) Assert.Equal(new long[] { 3 }, v.shape);
            }
        }

        [Fact]
        public void TestBatchNorm2D()
        {
            {
                var ones = torch.ones(new long[] { 16, 3, 28, 28 });
                using (var pool = BatchNorm2d(3)) {
                    var pooled = pool.call(ones);
                    Assert.Equal(ones.shape, pooled.shape);
                    Assert.Throws<ArgumentException>(() => pool.call(torch.ones(new long[] { 16, 2, 2 })));
                    Assert.Throws<ArgumentException>(() => pool.call(torch.ones(new long[] { 2, 2, 2, 2, 2 })));
                }
            }
            {
                var ones = torch.ones(new long[] { 1, 3, 28, 28 });
                using (var pool = BatchNorm2d(3)) {
                    var pooled = pool.call(ones);
                    Assert.Equal(ones.shape, pooled.shape);
                }
            }
        }

        [Fact]
        public void TestBatchNorm2dWeightAndBias()
        {
            var ones = torch.ones(new long[] { 16, 3, 28, 28 });

            using (var norm = BatchNorm2d(3, track_running_stats: false)) {
                var pooled = norm.call(ones);
                Assert.Equal(ones.shape, pooled.shape);

                var w = norm.weight;
                var b = norm.bias;

                Assert.NotNull(w);
                Assert.NotNull(b);

                Assert.Null(norm.running_mean);
                Assert.Null(norm.running_var);

                Assert.Equal(new long[] { 3 }, w.shape);
                Assert.Equal(new long[] { 3 }, b.shape);
            }
        }

        [Fact]
        public void TestBatchNorm2dRunningStats()
        {
            var ones = torch.ones(new long[] { 16, 3, 28, 28 });

            using (var norm = BatchNorm2d(3, track_running_stats: true)) {
                var pooled = norm.call(ones);
                Assert.Equal(ones.shape, pooled.shape);

                var m = norm.running_mean;
                var v = norm.running_var;

                Assert.NotNull(m);
                Assert.NotNull(v);

                if (m is not null) Assert.Equal(new long[] { 3 }, m.shape);
                if (v is not null) Assert.Equal(new long[] { 3 }, v.shape);
            }
        }

        [Fact]
        public void TestBatchNorm3D()
        {
            var ones = torch.ones(new long[] { 16, 3, 12, 28, 28 });
            using (var pool = BatchNorm3d(3)) {
                var pooled = pool.call(ones);
                Assert.Equal(ones.shape, pooled.shape);
                Assert.Throws<ArgumentException>(() => pool.call(torch.ones(new long[] { 16, 2, 2, 2 })));
                Assert.Throws<ArgumentException>(() => pool.call(torch.ones(new long[] { 2, 2, 2, 2, 2, 2 })));
            }
        }

        [Fact]
        public void TestBatchNorm3dWeightAndBias()
        {
            var ones = torch.ones(new long[] { 16, 3, 12, 28, 28 });

            using (var norm = BatchNorm3d(3, track_running_stats: false)) {
                var pooled = norm.call(ones);
                Assert.Equal(ones.shape, pooled.shape);

                var w = norm.weight;
                var b = norm.bias;

                Assert.NotNull(w);
                Assert.NotNull(b);

                Assert.Null(norm.running_mean);
                Assert.Null(norm.running_var);

                Assert.Equal(new long[] { 3 }, w.shape);
                Assert.Equal(new long[] { 3 }, b.shape);
            }
        }

        [Fact]
        public void TestBatchNorm3dRunningStats()
        {
            var ones = torch.ones(new long[] { 16, 3, 12, 28, 28 });

            using (var norm = BatchNorm3d(3, track_running_stats: true)) {
                var pooled = norm.call(ones);
                Assert.Equal(ones.shape, pooled.shape);

                var m = norm.running_mean;
                var v = norm.running_var;

                Assert.NotNull(m);
                Assert.NotNull(v);

                if (m is not null) Assert.Equal(new long[] { 3 }, m.shape);
                if (v is not null) Assert.Equal(new long[] { 3 }, v.shape);
            }
        }

        [Fact]
        public void TestInstanceNorm1D()
        {
            var ones = torch.ones(new long[] { 16, 3, 28 });
            {
                using (var pool = InstanceNorm1d(3)) {
                    var pooled = pool.call(ones);
                    Assert.Null(pool.weight);
                    Assert.Null(pool.bias);
                    Assert.Null(pool.running_mean);
                    Assert.Null(pool.running_var);
                    Assert.Equal(ones.shape, pooled.shape);
                    Assert.Throws<ArgumentException>(() => pool.call(torch.ones(new long[] { 16 })));
                    Assert.Throws<ArgumentException>(() => pool.call(torch.ones(new long[] { 2, 2, 2, 2 })));
                }
            }
            {
                using (var pool = InstanceNorm1d(3, affine: true)) {
                    var pooled = pool.call(ones);
                    Assert.NotNull(pool.weight);
                    Assert.NotNull(pool.bias);
                    Assert.Null(pool.running_mean);
                    Assert.Null(pool.running_var);
                    Assert.Equal(ones.shape, pooled.shape);
                    Assert.Throws<ArgumentException>(() => pool.call(torch.ones(new long[] { 16 })));
                    Assert.Throws<ArgumentException>(() => pool.call(torch.ones(new long[] { 2, 2, 2, 2 })));
                }
            }
            {
                using (var pool = InstanceNorm1d(3, track_running_stats: true)) {
                    var pooled = pool.call(ones);
                    Assert.Null(pool.weight);
                    Assert.Null(pool.bias);
                    Assert.NotNull(pool.running_mean);
                    Assert.NotNull(pool.running_var);
                    Assert.Equal(ones.shape, pooled.shape);
                    Assert.Throws<ArgumentException>(() => pool.call(torch.ones(new long[] { 16 })));
                    Assert.Throws<ArgumentException>(() => pool.call(torch.ones(new long[] { 2, 2, 2, 2 })));
                }
            }
            {
                using (var pool = InstanceNorm1d(3, affine: true, track_running_stats: true)) {
                    var pooled = pool.call(ones);
                    Assert.NotNull(pool.weight);
                    Assert.NotNull(pool.bias);
                    Assert.NotNull(pool.running_mean);
                    Assert.NotNull(pool.running_var);
                    Assert.Equal(ones.shape, pooled.shape);
                    Assert.Throws<ArgumentException>(() => pool.call(torch.ones(new long[] { 16 })));
                    Assert.Throws<ArgumentException>(() => pool.call(torch.ones(new long[] { 2, 2, 2, 2 })));
                }
            }
        }

        [Fact]
        public void TestInstanceNorm2D()
        {
            var ones = torch.ones(new long[] { 16, 3, 28, 28 });
            {
                using (var pool = InstanceNorm2d(3)) {
                    var pooled = pool.call(ones);
                    Assert.Null(pool.weight);
                    Assert.Null(pool.bias);
                    Assert.Null(pool.running_mean);
                    Assert.Null(pool.running_var);
                    Assert.Equal(ones.shape, pooled.shape);
                    Assert.Throws<ArgumentException>(() => pool.call(torch.ones(new long[] { 16, 2, 2 })));
                    Assert.Throws<ArgumentException>(() => pool.call(torch.ones(new long[] { 2, 2, 2, 2, 2 })));
                }
            }
            {
                using (var pool = InstanceNorm2d(3, affine: true)) {
                    var pooled = pool.call(ones);
                    Assert.NotNull(pool.weight);
                    Assert.NotNull(pool.bias);
                    Assert.Null(pool.running_mean);
                    Assert.Null(pool.running_var);
                    Assert.Equal(ones.shape, pooled.shape);
                    Assert.Throws<ArgumentException>(() => pool.call(torch.ones(new long[] { 16, 2, 2 })));
                    Assert.Throws<ArgumentException>(() => pool.call(torch.ones(new long[] { 2, 2, 2, 2, 2 })));
                }
            }
            {
                using (var pool = InstanceNorm2d(3, track_running_stats: true)) {
                    var pooled = pool.call(ones);
                    Assert.Null(pool.weight);
                    Assert.Null(pool.bias);
                    Assert.NotNull(pool.running_mean);
                    Assert.NotNull(pool.running_var);
                    Assert.Equal(ones.shape, pooled.shape);
                    Assert.Throws<ArgumentException>(() => pool.call(torch.ones(new long[] { 16, 2, 2 })));
                    Assert.Throws<ArgumentException>(() => pool.call(torch.ones(new long[] { 2, 2, 2, 2, 2 })));
                }
            }
            {
                using (var pool = InstanceNorm2d(3, affine: true, track_running_stats: true)) {
                    var pooled = pool.call(ones);
                    Assert.NotNull(pool.weight);
                    Assert.NotNull(pool.bias);
                    Assert.NotNull(pool.running_mean);
                    Assert.NotNull(pool.running_var);
                    Assert.Equal(ones.shape, pooled.shape);
                    Assert.Throws<ArgumentException>(() => pool.call(torch.ones(new long[] { 16, 2, 2 })));
                    Assert.Throws<ArgumentException>(() => pool.call(torch.ones(new long[] { 2, 2, 2, 2, 2 })));
                }
            }
        }

        [Fact]
        public void TestInstanceNorm3D()
        {
            var ones = torch.ones(new long[] { 16, 3, 12, 28, 28 });
            {
                using (var pool = InstanceNorm3d(3)) {
                    var pooled = pool.call(ones);
                    Assert.Null(pool.weight);
                    Assert.Null(pool.bias);
                    Assert.Null(pool.running_mean);
                    Assert.Null(pool.running_var);
                    Assert.Equal(ones.shape, pooled.shape);
                    Assert.Throws<ArgumentException>(() => pool.call(torch.ones(new long[] { 16, 2, 2, 2 })));
                    Assert.Throws<ArgumentException>(() => pool.call(torch.ones(new long[] { 2, 2, 2, 2, 2, 2 })));
                }
            }
            {
                using (var pool = InstanceNorm3d(3, affine: true)) {
                    var pooled = pool.call(ones);
                    Assert.NotNull(pool.weight);
                    Assert.NotNull(pool.bias);
                    Assert.Null(pool.running_mean);
                    Assert.Null(pool.running_var);
                    Assert.Equal(ones.shape, pooled.shape);
                    Assert.Throws<ArgumentException>(() => pool.call(torch.ones(new long[] { 16, 2, 2, 2 })));
                    Assert.Throws<ArgumentException>(() => pool.call(torch.ones(new long[] { 2, 2, 2, 2, 2, 2 })));
                }
            }
            {
                using (var pool = InstanceNorm3d(3, track_running_stats: true)) {
                    var pooled = pool.call(ones);
                    Assert.Null(pool.weight);
                    Assert.Null(pool.bias);
                    Assert.NotNull(pool.running_mean);
                    Assert.NotNull(pool.running_var);
                    Assert.Equal(ones.shape, pooled.shape);
                    Assert.Throws<ArgumentException>(() => pool.call(torch.ones(new long[] { 16, 2, 2, 2 })));
                    Assert.Throws<ArgumentException>(() => pool.call(torch.ones(new long[] { 2, 2, 2, 2, 2, 2 })));
                }
            }
            {
                using (var pool = InstanceNorm3d(3, affine: true, track_running_stats: true)) {
                    var pooled = pool.call(ones);
                    Assert.NotNull(pool.weight);
                    Assert.NotNull(pool.bias);
                    Assert.NotNull(pool.running_mean);
                    Assert.NotNull(pool.running_var);
                    Assert.Equal(ones.shape, pooled.shape);
                    Assert.Throws<ArgumentException>(() => pool.call(torch.ones(new long[] { 16, 2, 2, 2 })));
                    Assert.Throws<ArgumentException>(() => pool.call(torch.ones(new long[] { 2, 2, 2, 2, 2, 2 })));
                }
            }
        }

        [Fact]
        public void TestLayerNorm()
        {
            var ones = torch.ones(new long[] { 16, 3, 12, 28, 28 });
            using (var pool = LayerNorm(new long[] { 12, 28, 28 })) {
                var pooled = pool.call(ones);
                Assert.Equal(ones.shape, pooled.shape);
            }
        }

        [Fact]
        public void TestLocalResponseNorm()
        {
            var ones = torch.ones(new long[] { 16, 3, 12, 28, 28 });
            using (var pool = LocalResponseNorm(2)) {
                var pooled = pool.call(ones);
                Assert.Equal(ones.shape, pooled.shape);
                Assert.Throws<ArgumentException>(() => pool.call(torch.ones(new long[] { 2, 2 })));
            }
        }

        [Fact]
        public void TestGroupNorm()
        {
            var ones = torch.ones(new long[] { 20, 6, 10, 10 });
            using (var pool = GroupNorm(3, 6)) {
                var pooled = pool.call(ones);
                Assert.Equal(ones.shape, pooled.shape);
                Assert.Throws<ArgumentException>(() => pool.call(torch.ones(new long[] { 2, 2 })));
            }
        }

        private Tensor NormalizeTensor(Tensor x, long[] dim, double eps = 1e-5)
        {
            var x_mean = torch.mean(x, dimensions: dim, keepdim: true);
            var x_var = torch.var(x, unbiased: false, dimensions: dim, keepdim: true);
            return NormalizeTensor(x, x_mean, x_var, eps);
        }

        private Tensor NormalizeTensor(Tensor x, Tensor x_mean, Tensor x_var, double eps = 1e-5)
        {
            return (x - x_mean) / torch.sqrt(eps + x_var);
        }

        [Fact]
        public void TestBatchNormFunc()
        {
            var x = torch.randn(3, 2, 4);
            var running_mean = torch.randn(2);
            var running_var = torch.square(torch.randn(2));
            var y = torch.nn.functional.batch_norm(x, running_mean, running_var);
            var z = NormalizeTensor(x, torch.unsqueeze(running_mean, 1), torch.unsqueeze(running_var, 1));
            Assert.InRange(torch.mean(torch.square(z - y)).item<float>(), 0, 1e-5);

            var weight = torch.randn(2);
            var bias = torch.randn(2);
            y = torch.nn.functional.batch_norm(x, running_mean, running_var, weight, bias);
            z = torch.unsqueeze(weight, 1) * z + torch.unsqueeze(bias, 1);
            Assert.InRange(torch.mean(torch.square(z - y)).item<float>(), 0, 1e-5);

            y = torch.nn.functional.batch_norm(x, running_mean, running_var, weight, bias, training: true);
            Assert.Equal(x.shape, y.shape);
        }

        [Fact]
        public void TestGroupNormFunc()
        {
            var x = torch.randn(3, 12, 5);
            var y = torch.nn.functional.group_norm(x, 4);
            y = y[TensorIndex.Colon, TensorIndex.Slice(3, 6)];
            var z = NormalizeTensor(x[TensorIndex.Colon, TensorIndex.Slice(3, 6)], new long[] { 1, 2 });
            Assert.InRange(torch.mean(torch.square(z - y)).item<float>(), 0, 1e-5);

            var weight = torch.randn(12);
            var bias = torch.randn(12);
            y = torch.nn.functional.group_norm(x, 4, weight, bias);
            y = y[TensorIndex.Colon, TensorIndex.Slice(3, 6)];
            z = weight[TensorIndex.Slice(3, 6), TensorIndex.None] * z + bias[TensorIndex.Slice(3, 6), TensorIndex.None];
            Assert.InRange(torch.mean(torch.square(z - y)).item<float>(), 0, 1e-5);
        }

        [Fact]
        public void TestInstanceNormFunc()
        {
            var x = torch.randn(3, 2, 5);
            var y = torch.nn.functional.instance_norm(x);
            var z = NormalizeTensor(x, new long[] { 2 });
            Assert.InRange(torch.mean(torch.square(z - y)).item<float>(), 0, 1e-5);

            var running_mean = torch.randn(2);
            var running_var = torch.square(torch.randn(2));
            y = torch.nn.functional.instance_norm(x, running_mean, running_var);
            Assert.InRange(torch.mean(torch.square(z - y)).item<float>(), 0, 1e-5);

            var weight = torch.randn(2);
            var bias = torch.randn(2);
            y = torch.nn.functional.instance_norm(x, running_mean, running_var, weight, bias);
            z = torch.unsqueeze(weight, 1) * z + torch.unsqueeze(bias, 1);
            Assert.InRange(torch.mean(torch.square(z - y)).item<float>(), 0, 1e-5);
        }

        [Fact]
        public void TestLayerNormFunc()
        {
            var x = torch.randn(3, 5, 12);
            var y = torch.nn.functional.layer_norm(x, new long[] { 12 });
            var z = NormalizeTensor(x, new long[] { 2 });
            Assert.InRange(torch.mean(torch.square(z - y)).item<float>(), 0, 1e-5);

            var weight = torch.randn(12);
            var bias = torch.randn(12);
            y = torch.nn.functional.layer_norm(x, new long[] { 12 }, weight, bias);
            z = weight * z + bias;
            Assert.InRange(torch.mean(torch.square(z - y)).item<float>(), 0, 1e-5);
        }

        [Fact]
        public void TestLocalResponseNormFunc()
        {
            var x = torch.randn(3, 6, 4);
            var y = torch.nn.functional.local_response_norm(x, 5, alpha: 0.5);
            y = y[TensorIndex.Colon, 3];
            var z = x[TensorIndex.Colon, 3] * torch.pow(torch.square(x[TensorIndex.Colon, TensorIndex.Slice(1, 6)]).sum(dim: 1) * 0.5 / 5 + 1, torch.tensor(-0.75f));
            Assert.InRange(torch.mean(torch.square(z - y)).item<float>(), 0, 1e-5);
        }
        #endregion

        #region Embedding, Encoding, Transformer
        [Fact]
        public void TestEmbeddingDefaults()
        {
            var ones = torch.ones(new long[] { 16 }, torch.int32);
            using (var emb = Embedding(1000, 12)) {
                var output = emb.call(ones);
                Assert.Equal(new long[] { 16, 12 }, output.shape);
            }
        }

        [Fact]
        public void TestEmbeddingWithMaxNorm()
        {
            var ones = torch.ones(new long[] { 16 }, torch.int32);
            using (var emb = Embedding(1000, 128, max_norm: 1.5)) {
                var output = emb.call(ones);
                Assert.Equal(new long[] { 16, 128 }, output.shape);
            }
        }

        [Fact]
        public void TestEmbeddingSetWeights()
        {
            var ones = torch.ones(new long[] { 16 }, torch.int32);
            using (var emb = Embedding(1000, 12)) {
                var weights = torch.randn(new long[] { 1000, 12 });

                emb.weight = weights.clone().AsParameter();

                Assert.Equal(emb.weight.shape.Length, weights.shape.Length);
                Assert.Equal(emb.weight.shape[0], weights.shape[0]);
                Assert.Equal(emb.weight.shape[1], weights.shape[1]);
            }
        }

        [Fact]
        public void TestEmbeddingFromPretrained()
        {
            var ones = torch.ones(new long[] { 16 }, torch.int32);
            var weights = torch.randn(new long[] { 1000, 12 });

            using (var emb = Embedding_from_pretrained(weights)) {
                Assert.Equal(emb.weight!.shape.Length, weights.shape.Length);
                Assert.Equal(emb.weight!.shape[0], weights.shape[0]);
                Assert.Equal(emb.weight!.shape[1], weights.shape[1]);
            }
        }

        [Fact]
        public void TestEmbeddingBagDefaults()
        {
            var ones = torch.ones(new long[] { 16, 12 }, torch.int64);
            using (var emb = EmbeddingBag(1000, 12)) {
                var output = emb.call(ones);
                Assert.Equal(new long[] { 16, 12 }, output.shape);
            }
        }

        [Fact]
        public void TestEmbeddingBagWithMaxNormAndSum()
        {
            var ones = torch.ones(new long[] { 16, 12 }, torch.int64);
            using (var emb = EmbeddingBag(1000, 128, max_norm: 1.5, mode: EmbeddingBagMode.Sum)) {
                var output = emb.call(ones);
                Assert.Equal(new long[] { 16, 128 }, output.shape);
            }
        }

        [Fact]
        public void TestEmbeddingBagWithOffsets()
        {
            var ones = torch.ones(new long[] { 16 }, torch.int32);
            var offsets = torch.tensor(new int[] { 0, 8 });
            using (var emb = EmbeddingBag(1000, 128, max_norm: 1.5, mode: EmbeddingBagMode.Sum)) {
                var output = emb.call(ones, offsets);
                Assert.Equal(new long[] { offsets.shape[0], 128 }, output.shape);
            }
        }

        [Fact]
        public void TestEmbeddingBagSetWeights()
        {
            var ones = torch.ones(new long[] { 16 }, torch.int32);
            using (var emb = EmbeddingBag(1000, 12)) {
                var weights = torch.randn(new long[] { 1000, 12 });
                emb.weight = weights.clone().AsParameter();

                Assert.Equal(emb.weight.shape.Length, weights.shape.Length);
                Assert.Equal(emb.weight.shape[0], weights.shape[0]);
                Assert.Equal(emb.weight.shape[1], weights.shape[1]);
            }
        }

        [Fact]
        public void TestEmbeddingBagFromPretrained()
        {
            var ones = torch.ones(new long[] { 16 }, torch.int32);
            var weights = torch.randn(new long[] { 1000, 12 });

            using (var emb = EmbeddingBag_from_pretrained(weights)) {
                Assert.Equal(emb.weight!.shape.Length, weights.shape.Length);
                Assert.Equal(emb.weight!.shape[0], weights.shape[0]);
                Assert.Equal(emb.weight!.shape[1], weights.shape[1]);
            }
        }

        [Fact]
        public void TestOneHotEncoding1()
        {
            var ones = torch.tensor(new long[] { 1, 2, 0, 0, 3, 4, 2, 2 });
            var env = one_hot(ones, 5);
            var values = env.data<long>().ToArray();
            Assert.Equal(ones.shape[0], env.shape[0]);
            Assert.Equal(5, env.shape[1]);
        }

        [Fact]
        public void TestOneHotEncoding2()
        {
            var ones = torch.tensor(new long[] { 1, 2, 0, 5, 3, 4, 2, 2 });
            var env = one_hot(ones);
            var values = env.data<long>().ToArray();
            Assert.Equal(ones.shape[0], env.shape[0]);
            Assert.Equal(6, env.shape[1]);
        }

        [Fact]
        public void TestTransformer()
        {
            // Transformers are very memory-intensive. It is useful to avoid using the defaults here.
            using (var transformer_model = Transformer(d_model: 64, nhead: 2, num_encoder_layers: 2, dim_feedforward: 128)) {
                var src = torch.rand(new long[] { 10, 16, 64 });
                var tgt = torch.rand(new long[] { 20, 16, 64 });
                var output = transformer_model.call(src, tgt);
                Assert.Equal(tgt.shape, output.shape);
            }
        }

        [Fact]
        public void TestTransformerWithMasks()
        {
            // Transformers are very memory-intensive. It is useful to avoid using the defaults here.
            using (var transformer_model = Transformer(d_model: 64, nhead: 2, num_encoder_layers: 2, dim_feedforward: 128)) {
                var src = torch.rand(new long[] { 10, 16, 64 });
                var tgt = torch.rand(new long[] { 20, 16, 64 });
                var src_mask = torch.rand(new long[] { 10, 10 });
                var tgt_mask = torch.rand(new long[] { 20, 20 });
                var output = transformer_model.call(src, tgt, src_mask: src_mask, tgt_mask: tgt_mask);
                Assert.Equal(tgt.shape, output.shape);
            }
        }

        [Fact]
        public void TestTransformerEncoderLayer()
        {
            // Transformers are very memory-intensive. It is useful to avoid using the defaults here.
            using (var encoder_layer = TransformerEncoderLayer(d_model: 64, nhead: 2, dim_feedforward: 128)) {
                var src = torch.rand(new long[] { 10, 16, 64 });
                var output = encoder_layer.call(src);
                Assert.Equal(src.shape, output.shape);
            }
        }

        [Fact]
        public void TestTransformerEncoderLayerWithMasks()
        {
            // Transformers are very memory-intensive. It is useful to avoid using the defaults here.
            using (var encoder_layer = TransformerEncoderLayer(d_model: 64, nhead: 2, dim_feedforward: 128)) {
                var src = torch.rand(new long[] { 10, 16, 64 });
                var src_mask = torch.rand(new long[] { 10, 10 });
                var output = encoder_layer.call(src, src_mask: src_mask);
                Assert.Equal(src.shape, output.shape);
            }
        }

        [Fact]
        public void TestTransformerEncoder()
        {
            // Transformers are very memory-intensive. It is useful to avoid using the defaults here.
            using (var encoder_layer = TransformerEncoderLayer(d_model: 64, nhead: 2, dim_feedforward: 128))
            using (var encoder = TransformerEncoder(encoder_layer, 1)) {
                var src = torch.rand(new long[] { 10, 16, 64 });
                var output = encoder.call(src);
                Assert.Equal(src.shape, output.shape);
            }
        }

        [Fact]
        public void TestTransformerEncoderWithMasks()
        {
            // Transformers are very memory-intensive. It is useful to avoid using the defaults here.
            using (var encoder_layer = TransformerEncoderLayer(d_model: 64, nhead: 2, dim_feedforward: 128))
            using (var encoder = TransformerEncoder(encoder_layer, 1)) {
                var src = torch.rand(new long[] { 10, 16, 64 });
                var src_mask = torch.rand(new long[] { 10, 10 });
                var output = encoder.call(src, src_mask: src_mask);
                Assert.Equal(src.shape, output.shape);
            }
        }

        [Fact]
        public void TestTransformerDecoderLayer()
        {
            // Transformers are very memory-intensive. It is useful to avoid using the defaults here.
            using (var decoder_layer = TransformerDecoderLayer(d_model: 64, nhead: 2, dim_feedforward: 128)) {
                var tgt = torch.rand(new long[] { 20, 16, 64 });
                var memory = torch.rand(new long[] { 10, 16, 64 });
                var output = decoder_layer.call(tgt, memory);
                Assert.Equal(tgt.shape, output.shape);
            }
        }

        [Fact]
        public void TestTransformerDecoderLayerWithMasks()
        {
            // Transformers are very memory-intensive. It is useful to avoid using the defaults here.
            using (var decoder_layer = TransformerDecoderLayer(d_model: 64, nhead: 2, dim_feedforward: 128)) {
                var tgt = torch.rand(new long[] { 20, 16, 64 });
                var memory = torch.rand(new long[] { 10, 16, 64 });
                var tgt_mask = torch.rand(new long[] { 20, 20 });
                var output = decoder_layer.call(tgt, memory, tgt_mask: tgt_mask);
                Assert.Equal(tgt.shape, output.shape);
            }
        }

        [Fact]
        public void TestTransformerDecoder()
        {
            // Transformers are very memory-intensive. It is useful to avoid using the defaults here.
            using (var decoder_layer = TransformerDecoderLayer(d_model: 64, nhead: 2, dim_feedforward: 128))
            using (var decoder = TransformerDecoder(decoder_layer, 1)) {
                var tgt = torch.rand(new long[] { 20, 16, 64 });
                var memory = torch.rand(new long[] { 10, 16, 64 });
                var output = decoder.call(tgt, memory);
                Assert.Equal(tgt.shape, output.shape);
            }
        }

        [Fact]
        public void TestTransformerDecoderWithMasks()
        {
            // Transformers are very memory-intensive. It is useful to avoid using the defaults here.
            using (var decoder_layer = TransformerDecoderLayer(d_model: 64, nhead: 2, dim_feedforward: 128))
            using (var decoder = TransformerDecoder(decoder_layer, 1)) {
                var tgt = torch.rand(new long[] { 20, 16, 64 });
                var memory = torch.rand(new long[] { 10, 16, 64 });
                var tgt_mask = torch.rand(new long[] { 20, 20 });
                var output = decoder.call(tgt, memory, tgt_mask: tgt_mask);
                Assert.Equal(tgt.shape, output.shape);
            }
        }

        [Fact]
        public void TestMultiheadAttention()
        {
            var num_heads = 1;
            var qembed_dim = 2L; // Must be divisible by the number of heads
            var kembed_dim = 2L;
            var vembed_dim = 2L;
            var src_seq_len = 3L;
            var tgt_seq_len = 3L;
            var batch_size = 1L;
            var dropout = 0.0; //  # This is not supported
            var bias = false;
            var add_bias_kv = false;
            var add_zero_attn = false;

            var q_data = new float[]{  0.3367f, 0.1288f,
                                       0.2345f,  0.2303f,
                                       -1.1229f, -0.1863f};

            var k_data = new float[] { 2.2082f, -0.6380f,
                                       0.4617f,  0.2674f,
                                       0.5349f,  0.8094f};

            var v_data = new float[] {1.1103f, -1.6898f,
                                      -0.9890f,  0.9580f,
                                       1.3221f,  0.8172f};

            var attn_data = new float[] {0.342628956f, 0.3370244f, 0.3203467f,
                                         0.336390018f, 0.333694249f, 0.329915673f,
                                         0.296296269f, 0.314919323f, 0.388784438f};



            using (var mha = MultiheadAttention(qembed_dim, num_heads, dropout: dropout, bias: bias, add_bias_kv: add_bias_kv, add_zero_attn: add_zero_attn, kdim: kembed_dim, vdim: vembed_dim))
            using (var Q = torch.tensor(q_data, tgt_seq_len, batch_size, qembed_dim))
            using (var K = torch.tensor(k_data, src_seq_len, batch_size, kembed_dim))
            using (var V = torch.tensor(v_data, src_seq_len, batch_size, vembed_dim))
            using (var Attn = torch.tensor(attn_data, batch_size, src_seq_len, src_seq_len)) {

                mha.eval();
                Assert.False(mha.training);

                var (att_out, att_wts) = mha.call(Q, K, V);
                var t = att_wts.allclose(Attn, rtol: 0.5, atol: 0.5);
                Assert.True(t);
            }
        }

        #endregion

        #region Dropout
        [Fact]
        public void TestDropout()
        {
            var drop = Dropout(0.75);
            var data = torch.rand(new long[] { 12, 23, 24 });
            var output = drop.call(data);
            Assert.Equal(data.shape, output.shape);

            var dataVal = data.data<float>().ToArray();
            var outVal = output.data<float>().ToArray();
            Assert.NotEqual(outVal, dataVal);
        }

        [Fact]
        public void TestDropoutInPlace()
        {
            var drop = Dropout(0.75, inplace: true);
            var data = torch.rand(new long[] { 12, 23, 24 });
            var output = drop.call(data);
            Assert.Equal(data.shape, output.shape);

            var dataVal = data.data<float>().ToArray();
            var outVal = output.data<float>().ToArray();
            Assert.Equal(outVal, dataVal);
        }

        [Fact]
        public void TestDropout1d()
        {
            var drop = Dropout1d(0.75);
            var data = torch.rand(new long[] { 12, 23, 24 });
            var output = drop.call(data);
            Assert.Equal(data.shape, output.shape);

            var dataVal = data.data<float>().ToArray();
            var outVal = output.data<float>().ToArray();
            Assert.NotEqual(dataVal, outVal);
        }

        [Fact]
        public void TestDropout1dInPlace()
        {
            var drop = Dropout1d(0.75, inplace: true);
            var data = torch.rand(new long[] { 12, 23, 24 });
            var output = drop.call(data);
            Assert.Equal(data.shape, output.shape);

            var dataVal = data.data<float>().ToArray();
            var outVal = output.data<float>().ToArray();
            Assert.Equal(outVal, dataVal);
        }

        [Fact]
        public void TestDropout2d()
        {
            var drop = Dropout2d(0.75);
            var data = torch.rand(new long[] { 12, 23, 24, 5 });
            var output = drop.call(data);
            Assert.Equal(data.shape, output.shape);

            var dataVal = data.data<float>().ToArray();
            var outVal = output.data<float>().ToArray();
            Assert.NotEqual(outVal, dataVal);
        }

        [Fact]
        public void TestDropout2dInPlace()
        {
            var drop = Dropout2d(0.75, inplace: true);
            var data = torch.rand(new long[] { 12, 23, 24, 5 });
            var output = drop.call(data);
            Assert.Equal(data.shape, output.shape);

            var dataVal = data.data<float>().ToArray();
            var outVal = output.data<float>().ToArray();
            Assert.Equal(outVal, dataVal);
        }

        [Fact]
        public void TestDropout3d()
        {
            var drop = Dropout3d(0.75);
            var data = torch.rand(new long[] { 12, 23, 24, 5, 6 });
            var output = drop.call(data);
            Assert.Equal(data.shape, output.shape);

            var dataVal = data.data<float>().ToArray();
            var outVal = output.data<float>().ToArray();
            Assert.NotEqual(outVal, dataVal);
        }

        [Fact]
        public void TestDropout3dInPlace()
        {
            var drop = Dropout3d(0.75, inplace: true);
            var data = torch.rand(new long[] { 12, 23, 24, 5, 6 });
            var output = drop.call(data);
            Assert.Equal(data.shape, output.shape);

            var dataVal = data.data<float>().ToArray();
            var outVal = output.data<float>().ToArray();
            Assert.Equal(outVal, dataVal);
        }

        [Fact]
        public void TestAlphaDropout()
        {
            var drop = AlphaDropout(0.75);
            var data = torch.rand(new long[] { 12, 23, 24 });
            var output = drop.call(data);
            Assert.Equal(data.shape, output.shape);

            var dataVal = data.data<float>().ToArray();
            var outVal = output.data<float>().ToArray();
            Assert.NotEqual(outVal, dataVal);
        }
        #endregion

#if DEBUG
        [Fact(Skip = "Not working on Mac and Ubuntu (note: may now be working, we need to recheck)")]
        public void TestErrorHandling()
        {
            using (Tensor input = torch.tensor(new float[] { 0.5f, 1.5f }))
            using (Tensor target = torch.tensor(new float[] { 1f, 2f, 3f })) {
                Assert.Throws<ExternalException>(() => torch.nn.PoissonNLLLoss().call(input, target));
            }
        }
#endif

        [Fact]
        public void TestFlatten()
        {
            var data = torch.rand(new long[] { 32, 3, 4, 5, 6 });

            using (var flat = Flatten()) {
                var output = flat.call(data);
                Assert.Equal(new long[] { 32, 360 }, output.shape);
            }

            using (var flat = Flatten(startDim: 2)) {
                var output = flat.call(data);
                Assert.Equal(new long[] { 32, 3, 120 }, output.shape);
            }

            using (var flat = Flatten(startDim: 0)) {
                var output = flat.call(data);
                Assert.Equal(new long[] { 32 * 360 }, output.shape);
            }
        }

        [Fact]
        public void TestUnflatten()
        {
            var input = torch.rand(new long[] { 2, 50 });

            var uf = Unflatten(1, new long[] { 2, 5, 5 });
            var res = uf.call(input);

            Assert.Equal(4, res.Dimensions);
            Assert.Equal(new long[] { 2, 2, 5, 5 }, res.shape);
        }

        [Fact]
        public void TestCosineSimilarity()
        {
            using (Tensor input1 = torch.rand(new long[] { 5, 12 }))
            using (Tensor input2 = torch.randint(12, new long[] { 5, 12 }, torch.int64))

            using (var module = CosineSimilarity()) {
                var output = module.call(input1, input2);
                Assert.Equal(input1.shape[0], output.shape[0]);
            }
        }

        [Fact]
        public void TestPairwiseDistance()
        {
            using (Tensor input1 = torch.rand(new long[] { 5, 12 }))
            using (Tensor input2 = torch.randint(12, new long[] { 5, 12 }, torch.int64))

            using (var module = PairwiseDistance(keep_dim: true)) {
                var output = module.call(input1, input2);
                Assert.Equal(input1.shape[0], output.shape[0]);
                Assert.Equal(1, output.shape[1]);
            }
        }

        [Fact]
        public void TestZeroPad2d()
        {
            var data = torch.rand(new long[] { 32, 3, 4, 4 });

            using (var pad = ZeroPad2d(3)) {
                var output = pad.call(data);
                Assert.Equal(new long[] { 32, 3, 10, 10 }, output.shape);
                Assert.Equal(0.0, output[0, 0, 0, 0].ToDouble());
            }
        }

        [Fact]
        public void TestReflectionPad1d()
        {
            var data = torch.rand(new long[] { 32, 3, 4 });

            using (var pad = ReflectionPad1d(3)) {
                var output = pad.call(data);
                Assert.Equal(new long[] { 32, 3, 10 }, output.shape);
                var values = output.data<float>().ToArray();
                Assert.Equal(values[6], values[0]);
                Assert.Equal(values[5], values[1]);
                Assert.Equal(values[4], values[2]);
                Assert.Equal(values[5], values[7]);
                Assert.Equal(values[4], values[8]);
                Assert.Equal(values[3], values[9]);
            }
        }

        [Fact]
        public void TestReflectionPad2d()
        {
            var data = torch.rand(new long[] { 32, 3, 4, 4 });

            using (var pad = ReflectionPad2d(3)) {
                var output = pad.call(data);
                Assert.Equal(new long[] { 32, 3, 10, 10 }, output.shape);
                var values = output.data<float>().ToArray();
                Assert.Equal(values[6], values[0]);
                Assert.Equal(values[5], values[1]);
                Assert.Equal(values[4], values[2]);
            }
        }

        [Fact]
        public void TestReflectionPad3d()
        {
            var data = torch.rand(new long[] { 32, 3, 4, 4, 4 });

            using (var pad = ReflectionPad3d(3)) {
                var output = pad.call(data);
                Assert.Equal(new long[] { 32, 3, 10, 10, 10 }, output.shape);
                var values = output.data<float>().ToArray();
                Assert.Equal(values[6], values[0]);
                Assert.Equal(values[5], values[1]);
                Assert.Equal(values[4], values[2]);
            }
        }

        [Fact]
        public void TestReplicationPad1d()
        {
            var data = torch.rand(new long[] { 32, 3, 4 });

            using (var pad = ReplicationPad1d(3)) {
                var output = pad.call(data);
                Assert.Equal(new long[] { 32, 3, 10 }, output.shape);
                var values = output.data<float>().ToArray();
                Assert.Equal(values[3], values[0]);
                Assert.Equal(values[3], values[1]);
                Assert.Equal(values[3], values[3]);
                Assert.Equal(values[6], values[7]);
                Assert.Equal(values[6], values[8]);
                Assert.Equal(values[6], values[9]);
            }
        }

        [Fact]
        public void TestReplicationPad2d()
        {
            var data = torch.rand(new long[] { 32, 3, 4, 4 });

            using (var pad = ReplicationPad2d(3)) {
                var output = pad.call(data);
                Assert.Equal(new long[] { 32, 3, 10, 10 }, output.shape);
                var values = output.data<float>().ToArray();
                Assert.Equal(values[3], values[0]);
                Assert.Equal(values[3], values[1]);
                Assert.Equal(values[3], values[3]);
            }
        }

        [Fact]
        public void TestReplicationPad3d()
        {
            var data = torch.rand(new long[] { 32, 3, 4, 4, 4 });

            using (var pad = ReplicationPad3d(3)) {
                var output = pad.call(data);
                Assert.Equal(new long[] { 32, 3, 10, 10, 10 }, output.shape);
                var values = output.data<float>().ToArray();
                Assert.Equal(values[3], values[0]);
                Assert.Equal(values[3], values[1]);
                Assert.Equal(values[3], values[3]);
            }
        }

        [Fact]
        public void TestConstantPad1d()
        {
            var data = torch.rand(new long[] { 32, 3, 4 }, torch.float64);

            using (var pad = ConstantPad1d(3, Math.PI)) {
                var output = pad.call(data);
                Assert.Equal(new long[] { 32, 3, 10 }, output.shape);
                Assert.Equal(Math.PI, output[0, 0, 0].ToDouble());
            }
        }

        [Fact]
        public void TestConstantPad2d()
        {
            var data = torch.rand(new long[] { 32, 3, 4, 4 }, torch.float64);

            using (var pad = ConstantPad2d(3, Math.PI)) {
                var output = pad.call(data);
                Assert.Equal(new long[] { 32, 3, 10, 10 }, output.shape);
                Assert.Equal(Math.PI, output[0, 0, 0, 0].ToDouble());
            }
        }

        [Fact]
        public void TestConstantPad3d()
        {
            var data = torch.rand(new long[] { 32, 3, 4, 4, 4 }, torch.float64);

            using (var pad = ConstantPad3d(3, Math.PI)) {
                var output = pad.call(data);
                Assert.Equal(new long[] { 32, 3, 10, 10, 10 }, output.shape);
                Assert.Equal(Math.PI, output[0, 0, 0, 0, 0].ToDouble());
            }
        }

        [Fact]
        public void TestRNN1()
        {
            using (Tensor input = torch.randn(new long[] { 5, 3, 10 }),
                   h0 = torch.randn(new long[] { 1, 3, 20 }))
            using (var rnn = RNN(10, 20)) {
                var (output, hN) = rnn.call(input, h0);
                Assert.Equal(h0.shape, hN.shape);
                Assert.Equal(new long[] { input.shape[0], input.shape[1], 20 }, output.shape);
            }

        }

        [Fact]
        public void TestRNN2()
        {
            using (Tensor input = torch.randn(new long[] { 5, 3, 10 }),
                   h0 = torch.randn(new long[] { 2, 3, 20 }))
            using (var rnn = RNN(10, 20, 2)) {
                var (output, hN) = rnn.call(input, h0);
                Assert.Equal(h0.shape, hN.shape);
                Assert.Equal(new long[] { input.shape[0], input.shape[1], 20 }, output.shape);
            }

        }

        [Fact]
        public void TestRNN3()
        {
            using (Tensor input = torch.randn(new long[] { 5, 3, 10 }),
                   h0 = torch.randn(new long[] { 2, 3, 20 }))
            using (var rnn = RNN(10, 20, 2)) {
                var (output, hN) = rnn.call(input);
                Assert.Equal(h0.shape, hN.shape);
                Assert.Equal(new long[] { input.shape[0], input.shape[1], 20 }, output.shape);
            }

        }

        [Fact]
        public void TestRNN4()
        {
            using (Tensor input = torch.randn(new long[] { 5, 3, 10 }),
                   h0 = torch.randn(new long[] { 1, 3, 20 }))
            using (var rnn = RNN(10, 20)) {
                rnn.flatten_parameters();
                var (output, hN) = rnn.call(input, h0);
                Assert.Equal(h0.shape, hN.shape);
                Assert.Equal(new long[] { input.shape[0], input.shape[1], 20 }, output.shape);
            }
        }

        [Fact]
        public void TestRNN5()
        {
            using (Tensor input = torch.randn(new long[] { 5, 3, 10 }),
                   lengths = torch.tensor(new long[] { 5, 5, 5 }))
            using (var rnn = RNN(10, 20, 2)) {
                rnn.flatten_parameters();
                var (output, hN) = rnn.call(input);
                var packed_input = torch.nn.utils.rnn.pack_padded_sequence(input, lengths);
                var (packed_output, packed_hN) = rnn.call(packed_input);
                float mse;
                mse = torch.mean(torch.square(hN - packed_hN)).item<float>();
                Assert.InRange(mse, 0, 0.1f);
                var (unpacked_output, unpacked_output_lengths) = torch.nn.utils.rnn.pad_packed_sequence(packed_output);
                mse = torch.mean(torch.square(output - unpacked_output)).item<float>();
                Assert.InRange(mse, 0, 0.1f);
            }
        }

        [Fact]
        public void TestRNNCell1()
        {
            var seq = 5;
            using (Tensor input = torch.randn(new long[] { seq, 3, 10 }),
                   h0 = torch.randn(new long[] { 3, 20 }))
            using (var rnn = RNNCell(10, 20)) {
                var hN = rnn.call(input[0], h0);
                Assert.Equal(h0.shape, hN.shape);
                for (int i = 1; i < seq; ++i) {
                    hN = rnn.call(input[i], hN);
                    Assert.Equal(h0.shape, hN.shape);
                }
            }
        }

        [Fact]
        public void TestRNNCell2()
        {
            using (Tensor input = torch.randn(new long[] { 3, 10 }),
                   h0 = torch.randn(new long[] { 3, 20 }))
            using (var rnn = RNNCell(10, 20, NonLinearities.ReLU)) {
                var hN = rnn.call(input, h0);
                Assert.Equal(h0.shape, hN.shape);
            }
        }

        [Fact]
        public void TestLRNNEditWeightsAndBias()
        {
            var lin = RNN(10, 20, 2, NonLinearities.ReLU);
            var bias = torch.randn(new long[] { 100 });
            var weights = torch.randn(new long[] { 100, 1000 });

            var w1 = lin.get_weight_ih(1);

            Assert.Equal(2, w1!.shape.Length);
            Assert.Equal(20, w1!.shape[0]);
            Assert.Equal(20, w1!.shape[1]);

            var w2 = lin.parameters().ToArray()[0];

            Assert.Equal(2, w2.shape.Length);
            Assert.Equal(20, w2.shape[0]);
            Assert.Equal(10, w2.shape[1]);
        }

        [Fact]
        public void TestLRNNCellEditWeightsAndBias()
        {
            var lin = RNNCell(10, 20, NonLinearities.ReLU);
            var bias = torch.randn(new long[] { 100 });
            var weights = torch.randn(new long[] { 100, 1000 });

            lin.bias_ih = bias.clone().AsParameter();
            lin.weight_ih = weights.clone().AsParameter();

            var w1 = lin.weight_ih;
            var b1 = lin.bias_ih;

            Assert.Equal(w1.shape.Length, weights.shape.Length);
            Assert.Equal(w1.shape[0], weights.shape[0]);
            Assert.Equal(w1.shape[1], weights.shape[1]);

            for (int i = 0; i < 100; i++) {
                Assert.Equal(b1.data<float>()[i], bias.data<float>()[i]);
            }

            var w2 = lin.parameters().ToArray()[0];
            var b2 = lin.parameters().ToArray()[2];

            Assert.Equal(weights.shape.Length, w2.shape.Length);
            Assert.Equal(weights.shape[0], w2.shape[0]);
            Assert.Equal(weights.shape[1], w2.shape[1]);

            for (int i = 0; i < 100; i++) {
                Assert.Equal(b2.data<float>()[i], bias.data<float>()[i]);
            }
        }

        [Fact]
        public void TestGRU1()
        {
            using (Tensor input = torch.randn(new long[] { 5, 3, 10 }),
                   h0 = torch.randn(new long[] { 1, 3, 20 }))
            using (var gru = GRU(10, 20)) {
                var (output, hN) = gru.call(input, h0);
                Assert.Equal(h0.shape, hN.shape);
                Assert.Equal(new long[] { input.shape[0], input.shape[1], 20 }, output.shape);
            }

        }

        [Fact]
        public void TestGRU2()
        {
            using (Tensor input = torch.randn(new long[] { 5, 3, 10 }),
                   h0 = torch.randn(new long[] { 2, 3, 20 }))
            using (var gru = GRU(10, 20, 2)) {
                var (output, hN) = gru.call(input, h0);
                Assert.Equal(h0.shape, hN.shape);
                Assert.Equal(new long[] { input.shape[0], input.shape[1], 20 }, output.shape);
            }

        }

        [Fact]
        public void TestGRU3()
        {
            using (Tensor input = torch.randn(new long[] { 5, 3, 10 }),
                   h0 = torch.randn(new long[] { 2, 3, 20 }))
            using (var gru = GRU(10, 20, 2)) {
                var (output, hN) = gru.call(input);
                Assert.Equal(h0.shape, hN.shape);
                Assert.Equal(new long[] { input.shape[0], input.shape[1], 20 }, output.shape);
            }

        }

        [Fact]
        public void TestGRU4()
        {
            using (Tensor input = torch.randn(new long[] { 5, 3, 10 }),
                   h0 = torch.randn(new long[] { 2, 3, 20 }))
            using (var gru = GRU(10, 20, 2)) {
                gru.flatten_parameters();
                var (output, hN) = gru.call(input);
                Assert.Equal(h0.shape, hN.shape);
                Assert.Equal(new long[] { input.shape[0], input.shape[1], 20 }, output.shape);
            }

        }

        [Fact]
        public void TestGRU5()
        {
            using (Tensor input = torch.randn(new long[] { 5, 3, 10 }).to(torch.float64),
                   h0 = torch.randn(new long[] { 2, 3, 20 }).to(torch.float64))
            using (var gru = GRU(10, 20, 2)) {
                gru.to(torch.float64);
                gru.flatten_parameters();
                var (output, hN) = gru.call(input);
                Assert.Equal(h0.shape, hN.shape);
                Assert.Equal(new long[] { input.shape[0], input.shape[1], 20 }, output.shape);
            }
        }

        [Fact]
        public void TestGRU6()
        {
            using (Tensor input = torch.randn(new long[] { 5, 3, 10 }),
                   lengths = torch.tensor(new long[] { 5, 5, 5 }))
            using (var rnn = GRU(10, 20, 2)) {
                rnn.flatten_parameters();
                var (output, hN) = rnn.call(input);
                var packed_input = torch.nn.utils.rnn.pack_padded_sequence(input, lengths);
                var (packed_output, packed_hN) = rnn.call(packed_input);
                float mse;
                mse = torch.mean(torch.square(hN - packed_hN)).item<float>();
                Assert.InRange(mse, 0, 0.1f);
                var (unpacked_output, unpacked_output_lengths) = torch.nn.utils.rnn.pad_packed_sequence(packed_output);
                mse = torch.mean(torch.square(output - unpacked_output)).item<float>();
                Assert.InRange(mse, 0, 0.1f);
            }
        }

        [Fact]
        public void TestGRUCell1()
        {
            var seq = 5;
            using (Tensor input = torch.randn(new long[] { seq, 3, 10 }),
                   h0 = torch.randn(new long[] { 3, 20 }))
            using (var rnn = GRUCell(10, 20)) {
                var hN = rnn.call(input[0], h0);
                Assert.Equal(h0.shape, hN.shape);
                for (int i = 1; i < seq; ++i) {
                    hN = rnn.call(input[i], hN);
                    Assert.Equal(h0.shape, hN.shape);
                }
            }
        }

        [Fact]
        public void TestGRUCell2()
        {
            using (Tensor input = torch.randn(new long[] { 3, 10 }),
                   h0 = torch.randn(new long[] { 3, 20 }))
            using (var rnn = GRUCell(10, 20, bias: false)) {
                var hN = rnn.call(input, h0);
                Assert.Equal(h0.shape, hN.shape);
            }
        }

        [Fact]
        public void TestLSTM1()
        {
            using (Tensor input = torch.randn(new long[] { 5, 3, 10 }),
                   h0 = torch.randn(new long[] { 1, 3, 20 }),
                   c0 = torch.randn(new long[] { 1, 3, 20 }))
            using (var rnn = LSTM(10, 20)) {
                var (output, hN, cN) = rnn.call(input, (h0, c0));
                Assert.Equal(h0.shape, hN.shape);
                Assert.Equal(c0.shape, cN.shape);
                Assert.Equal(new long[] { input.shape[0], input.shape[1], 20 }, output.shape);
            }

        }

        [Fact]
        public void TestLSTM2()
        {
            using (Tensor input = torch.randn(new long[] { 5, 3, 10 }),
                   h0 = torch.randn(new long[] { 2, 3, 20 }),
                   c0 = torch.randn(new long[] { 2, 3, 20 }))
            using (var rnn = LSTM(10, 20, 2)) {
                var (output, hN, cN) = rnn.call(input, (h0, c0));
                Assert.Equal(h0.shape, hN.shape);
                Assert.Equal(c0.shape, cN.shape);
                Assert.Equal(new long[] { input.shape[0], input.shape[1], 20 }, output.shape);
            }

        }

        [Fact]
        public void TestLSTM3()
        {
            using (Tensor input = torch.randn(new long[] { 5, 3, 10 }),
                   h0 = torch.randn(new long[] { 2, 3, 20 }),
                   c0 = torch.randn(new long[] { 2, 3, 20 }))
            using (var rnn = LSTM(10, 20, 2)) {
                var (output, hN, cN) = rnn.call(input);
                Assert.Equal(h0.shape, hN.shape);
                Assert.Equal(c0.shape, cN.shape);
                Assert.Equal(new long[] { input.shape[0], input.shape[1], 20 }, output.shape);
            }

        }

        [Fact]
        public void TestLSTM4()
        {
            using (Tensor input = torch.randn(new long[] { 5, 3, 10 }),
                   h0 = torch.randn(new long[] { 2, 3, 20 }),
                   c0 = torch.randn(new long[] { 2, 3, 20 }))
            using (var rnn = LSTM(10, 20, 2)) {
                rnn.flatten_parameters();
                var (output, hN, cN) = rnn.call(input);
                Assert.Equal(h0.shape, hN.shape);
                Assert.Equal(c0.shape, cN.shape);
                Assert.Equal(new long[] { input.shape[0], input.shape[1], 20 }, output.shape);
            }

        }

        [Fact]
        public void TestLSTM5()
        {
            using (Tensor input = torch.randn(new long[] { 5, 3, 10 }),
                   lengths = torch.tensor(new long[] { 5, 5, 5 }),
                   h0 = torch.randn(new long[] { 2, 3, 20 }),
                   c0 = torch.randn(new long[] { 2, 3, 20 }))
            using (var rnn = LSTM(10, 20, 2)) {
                rnn.flatten_parameters();
                var (output, hN, cN) = rnn.call(input, (h0, c0));
                var packed_input = torch.nn.utils.rnn.pack_padded_sequence(input, lengths);
                var (packed_output, packed_hN, packed_cN) = rnn.call(packed_input, (h0, c0));
                float mse;
                mse = torch.mean(torch.square(hN - packed_hN)).item<float>();
                Assert.InRange(mse, 0, 0.1f);
                mse = torch.mean(torch.square(cN - packed_cN)).item<float>();
                Assert.InRange(mse, 0, 0.1f);
                var (unpacked_output, unpacked_output_lengths) = torch.nn.utils.rnn.pad_packed_sequence(packed_output);
                mse = torch.mean(torch.square(output - unpacked_output)).item<float>();
                Assert.InRange(mse, 0, 0.1f);
            }
        }

        [Fact]
        public void TestLSTM6()
        {
            using (Tensor input = torch.randn(new long[] { 5, 3, 10 }),
                   lengths = torch.tensor(new long[] { 5, 5, 5 }))
            using (var rnn = LSTM(10, 20, 2)) {
                rnn.flatten_parameters();
                var (output, hN, cN) = rnn.call(input);
                var packed_input = torch.nn.utils.rnn.pack_padded_sequence(input, lengths);
                var (packed_output, packed_hN, packed_cN) = rnn.call(packed_input);
                float mse;
                mse = torch.mean(torch.square(hN - packed_hN)).item<float>();
                Assert.InRange(mse, 0, 0.1f);
                mse = torch.mean(torch.square(cN - packed_cN)).item<float>();
                Assert.InRange(mse, 0, 0.1f);
                var (unpacked_output, unpacked_output_lengths) = torch.nn.utils.rnn.pad_packed_sequence(packed_output);
                mse = torch.mean(torch.square(output - unpacked_output)).item<float>();
                Assert.InRange(mse, 0, 0.1f);
            }
        }

        [Fact]
        public void TestLSTMCell1()
        {
            var seq = 5;
            using (Tensor input = torch.randn(new long[] { seq, 3, 10 }),
                   h0 = torch.randn(new long[] { 3, 20 }),
                   c0 = torch.randn(new long[] { 3, 20 }))
            using (var rnn = LSTMCell(10, 20)) {
                var (hN, cN) = rnn.call(input[0], (h0, c0));
                Assert.Equal(h0.shape, hN.shape);
                Assert.Equal(c0.shape, cN.shape);
                for (int i = 1; i < seq; ++i) {
                    (hN, cN) = rnn.call(input[i], (hN, cN));
                    Assert.Equal(h0.shape, hN.shape);
                    Assert.Equal(c0.shape, cN.shape);
                }
            }

        }

        [Fact]
        public void TestLSTMCell2()
        {
            using (Tensor input = torch.randn(new long[] { 3, 10 }),
                   h0 = torch.randn(new long[] { 3, 20 }),
                   c0 = torch.randn(new long[] { 3, 20 }))
            using (var rnn = LSTMCell(10, 20, bias: false)) {
                var (hN, cN) = rnn.call(input, (h0, c0));
                Assert.Equal(h0.shape, hN.shape);
                Assert.Equal(c0.shape, cN.shape);
            }

        }

        [Fact]
        public void TestPixelShuffle()
        {
            using (Tensor input = torch.randn(new long[] { 8, 9, 4, 4 }))
            using (var layer = PixelShuffle(3)) {
                var res = layer.call(input);
                Assert.Equal(new long[] { 8, 1, 12, 12 }, res.shape);
            }
        }

        [Fact]
        public void TestPixelUnshuffle()
        {
            using (Tensor input = torch.randn(new long[] { 8, 1, 12, 12 }))
            using (var layer = PixelUnshuffle(3)) {
                var res = layer.call(input);
                Assert.Equal(new long[] { 8, 9, 4, 4 }, res.shape);
            }
        }

        [Fact]
        public void TestVisionPad()
        {
            using (Tensor p4d = torch.randn(new long[] { 3, 3, 4, 2 })) {
                using (var res = torchvision.transforms.functional.pad(p4d, new long[] { 1, 1 }, 0.0, PaddingModes.Constant)) {
                    Assert.Equal(new long[] { 3, 3, 6, 4 }, res.shape);
                }
                using (var res = torchvision.transforms.functional.pad(p4d, new long[] { 1, 1, 2, 2 }, 0.0, PaddingModes.Constant)) {
                    Assert.Equal(new long[] { 3, 3, 7, 5 }, res.shape);
                }
            }
        }

        [Fact]
        public void TestNNPad()
        {
            {
                var source = torch.arange(9).reshape(3, 3);
                var result = torch.nn.functional.pad(input: source, pad: new long[] { 1, 2 }, mode: PaddingModes.Constant, value: 0);
                Assert.Equal(new long[] { 3, 6 }, result.shape);

                var str = result.ToString(TensorStringStyle.Numpy, newLine: "\n");
                Assert.Equal("[[0 0 1 2 0 0]\n [0 3 4 5 0 0]\n [0 6 7 8 0 0]]", str);
            }
            using (Tensor p4d = torch.randn(new long[] { 3, 3, 4, 2 })) {
                using (var res = pad(p4d, new long[] { 1, 1, 2, 3 }, PaddingModes.Constant, 0.0)) {
                    Assert.Equal(new long[] { 3, 3, 9, 4 }, res.shape);
                }
            }
        }


        [Fact]
        public void TestInterpolateDefaults()
        {
            using (Tensor input = torch.arange(1, 5, float32).view(1, 1, 2, 2))
            using (var res = interpolate(input, scale_factor: new double[] { 2, 2 })) {
                Assert.Equal(new long[] { 1, 1, 4, 4 }, res.shape);
            }
        }

        [Fact]
        public void TestInterpolateNearest()
        {
            using (Tensor input = torch.arange(1, 5, float32).view(1, 1, 2, 2))
            using (var res = interpolate(input, scale_factor: new double[] { 2, 2 }, mode: InterpolationMode.Nearest)) {
                Assert.Equal(new long[] { 1, 1, 4, 4 }, res.shape);
            }
        }

        [Fact]
        public void TestInterpolateBilinear2D()
        {
            using (Tensor input = torch.arange(1, 5, float32).view(1, 1, 2, 2))
            using (var res = interpolate(input, scale_factor: new double[] { 2, 2 }, mode: InterpolationMode.Bilinear)) {
                Assert.Equal(new long[] { 1, 1, 4, 4 }, res.shape);
            }
        }


        [Fact]
        public void TestInterpolateArea()
        {
            using (Tensor input = torch.arange(1, 5, float32).view(1, 1, 2, 2))
            using (var res = interpolate(input, scale_factor: new double[] { 2, 2 }, mode: InterpolationMode.Area)) {
                Assert.Equal(new long[] { 1, 1, 4, 4 }, res.shape);
            }
        }

        [Fact]
        public void TestInterpolateTrilinear()
        {
            using (Tensor input = torch.arange(1, 9, 1, float32).view(1, 1, 2, 2, 2))
            using (var res = interpolate(input, scale_factor: new double[] { 2, 2, 2 }, mode: InterpolationMode.Trilinear)) {
                Assert.Equal(new long[] { 1, 1, 4, 4, 4 }, res.shape);
            }
        }

        [Fact]
        public void TestUpsampleNearest()
        {
            using (Tensor input = torch.arange(1, 5, float32).view(1, 1, 2, 2))
            using (var layer = Upsample(scale_factor: new double[] { 2, 2 }, mode: UpsampleMode.Nearest)) {
                var res = layer.call(input);
                Assert.Equal(new long[] { 1, 1, 4, 4 }, res.shape);
            }
        }

        [Fact]
        public void TestUpsampleLinear()
        {
            using (Tensor input = torch.arange(1, 5, float32).view(1, 1, 4))
            using (var layer = Upsample(scale_factor: new double[] { 2 }, mode: UpsampleMode.Linear)) {
                var res = layer.call(input);
                Assert.Equal(new long[] { 1, 1, 8 }, res.shape);
            }
        }

        [Fact]
        public void TestUpsampleBilinear()
        {
            using (Tensor input = torch.arange(1, 5, float32).view(1, 1, 2, 2))
            using (var layer = Upsample(scale_factor: new double[] { 2, 2 }, mode: UpsampleMode.Bilinear)) {
                var res = layer.call(input);
                Assert.Equal(new long[] { 1, 1, 4, 4 }, res.shape);
            }
        }

        [Fact]
        public void TestUpsampleBilinearAC()
        {
            using (Tensor input = torch.arange(1, 5, float32).view(1, 1, 2, 2))
            using (var layer = Upsample(scale_factor: new double[] { 2, 2 }, mode: UpsampleMode.Bilinear, alignCorners: true)) {
                var res = layer.call(input);
                Assert.Equal(new long[] { 1, 1, 4, 4 }, res.shape);
            }
        }

        [Fact]
        public void TestUpsampleBicubic()
        {
            using (Tensor input = torch.arange(1, 5, float32).view(1, 1, 2, 2))
            using (var layer = Upsample(scale_factor: new double[] { 2, 2 }, mode: UpsampleMode.Bicubic)) {
                var res = layer.call(input);
                Assert.Equal(new long[] { 1, 1, 4, 4 }, res.shape);
            }
        }

        [Fact]
        public void TestUpsampleBicubicAC()
        {
            using (Tensor input = torch.arange(1, 5, float32).view(1, 1, 2, 2))
            using (var layer = Upsample(scale_factor: new double[] { 2, 2 }, mode: UpsampleMode.Bicubic, alignCorners: true)) {
                var res = layer.call(input);
                Assert.Equal(new long[] { 1, 1, 4, 4 }, res.shape);
            }
        }

        [Fact]
        public void TestUpsampleTrilinear()
        {
            using (Tensor input = torch.arange(1, 9, float32).view(1, 1, 2, 2, 2))
            using (var layer = Upsample(scale_factor: new double[] { 2, 2, 2 }, mode: UpsampleMode.Trilinear)) {
                var res = layer.call(input);
                Assert.Equal(new long[] { 1, 1, 4, 4, 4 }, res.shape);
            }
        }

        [Fact]
        public void TestUpsampleTrilinearAC()
        {
            using (Tensor input = torch.arange(1, 9, float32).view(1, 1, 2, 2, 2))
            using (var layer = Upsample(scale_factor: new double[] { 2, 2, 2 }, mode: UpsampleMode.Trilinear, alignCorners: true)) {
                var res = layer.call(input);
                Assert.Equal(new long[] { 1, 1, 4, 4, 4 }, res.shape);
            }
        }

        [Fact]
        public void TestModulePreHooks()
        {
            var lin1 = torch.nn.Linear(100, 10);
            var input = torch.randn(32, 100, 100);
            var counter = 0;

            var pre_hook = (Module<Tensor,Tensor> m, Tensor input) => { counter += 1; return input; };

            var handle = lin1.register_forward_pre_hook(pre_hook);

            lin1.call(input);
            Assert.Equal(1, counter);

            handle.remove();

            lin1.call(input);
            Assert.Equal(1, counter);
        }

        [Fact]
        public void TestModulePostHooks()
        {
            var lin1 = torch.nn.Linear(100, 10);
            var input = torch.randn(32, 100, 100);
            var counter = 0;

            var hook = (Module<Tensor, Tensor> m, Tensor input, Tensor output) => { counter += 1; return output; };

            var handle = lin1.register_forward_hook(hook);

            lin1.call(input);
            Assert.Equal(1, counter);

            handle.remove();

            lin1.call(input);
            Assert.Equal(1, counter);
        }
    }
}<|MERGE_RESOLUTION|>--- conflicted
+++ resolved
@@ -551,12 +551,6 @@
         public void EvaluateSoftmax()
         {
             var input = torch.randn(new long[] { 64, 8 }) * 25.0;
-<<<<<<< HEAD
-            var output = rel.call(input);
-            var values = output.data<float>().ToArray();
-            Assert.Equal(input.shape, output.shape);
-            Assert.All(values, val => Assert.True(val >= 0.0 && val <= 1.0));
-=======
             {
                 var rel = Softmax(1);
                 var output = rel.forward(input);
@@ -577,7 +571,6 @@
                 Assert.Equal(input.shape, output.shape);
                 Assert.All(values, val => Assert.True(val >= 0.0 && val <= 1.0));
             }
->>>>>>> 4310d20c
         }
 
         [Fact]
