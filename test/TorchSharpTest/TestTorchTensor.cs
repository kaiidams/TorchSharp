// Copyright (c) .NET Foundation and Contributors.  All Rights Reserved.  See LICENSE in the project root for license information.
using System;
using System.IO;
using System.Linq;
using System.Runtime.InteropServices;
using System.Collections.Generic;
using System.Globalization;
using Xunit;
using Xunit.Sdk;
using static TorchSharp.torch;
using ICSharpCode.SharpZipLib;

#nullable enable

namespace TorchSharp
{
    [TraitDiscoverer("CategoryDiscoverer", "TraitExtensibility")]
    [AttributeUsage(AttributeTargets.Method | AttributeTargets.Class, AllowMultiple = true)]
    public sealed class TestOfAttribute : Attribute, ITraitAttribute
    {
        public TestOfAttribute(string name) { Name = name; }
        public string Name { get; }
    }

#if NET472_OR_GREATER
    [Collection("Sequential")]
#endif // NET472_OR_GREATER
    public class TestTensor
    {
        [Fact]
        public void TestScalarCreation()
        {
            using (var scalar = false.ToScalar()) {
                Assert.Equal(ScalarType.Bool, scalar.Type);
            }
            using (var scalar = ((byte)0).ToScalar()) {
                Assert.Equal(ScalarType.Int64, scalar.Type);
            }
            using (var scalar = ((short)0).ToScalar()) {
                Assert.Equal(ScalarType.Int64, scalar.Type);
            }
            using (var scalar = ((int)0).ToScalar()) {
                Assert.Equal(ScalarType.Int64, scalar.Type);
            }
            using (var scalar = ((long)0).ToScalar()) {
                Assert.Equal(ScalarType.Int64, scalar.Type);
            }
            using (var scalar = ((float)0).ToScalar()) {
                Assert.Equal(ScalarType.Float64, scalar.Type);
            }
            using (var scalar = ((double)0).ToScalar()) {
                Assert.Equal(ScalarType.Float64, scalar.Type);
            }
        }

        [Fact]
        [TestOf(nameof(Tensor.tolist))]
        public void Test1DToList()
        {
            {
                Tensor t = torch.zeros(4);
                var lst = t.tolist();
                var list = lst as System.Collections.IList;
                Assert.NotNull(list);
                if (list is not null) {
                    Assert.Equal(4, list.Count);
                    for (var idx = 0; idx < list.Count; idx++)
                        Assert.IsType<Scalar>(list[idx]);
                }
            }
            {
                Tensor t = torch.zeros(4, 4);
                var lst = t.tolist();
                var list = lst as System.Collections.IList;
                Assert.NotNull(list);

                if (list is not null) {
                    Assert.Equal(4, list.Count);
                    for (var idx = 0; idx < list.Count; idx++)
                        Assert.IsType<System.Collections.ArrayList>(list[idx]);
                }
            }
        }

        [Fact]
        [TestOf(nameof(Tensor.ToString))]
        [TestOf(nameof(TensorExtensionMethods.jlstr))]
        public void TestScalarToString()
        {
            {
                Tensor t = (Tensor)3.14f;
                var str = t.ToString(TensorStringStyle.Julia, cultureInfo: CultureInfo.InvariantCulture);
                Assert.Equal("[], type = Float32, device = cpu, value = 3.14", str);
            }
            {
                Tensor t = torch.tensor(3.14f);
                var str = t.jlstr("E2", cultureInfo: CultureInfo.InvariantCulture);
                Assert.Equal("[], type = Float32, device = cpu, value = 3.14E+000", str);
            }
            {
                Tensor t = torch.tensor((3.14f, 6.28f), torch.complex64);
                var str = t.jlstr(cultureInfo: CultureInfo.InvariantCulture);
                Assert.Equal("[], type = ComplexFloat32, device = cpu, value = 3.14+6.28i", str);
            }
        }

        private string _sep = Environment.NewLine;

        [Fact]
        [TestOf(nameof(Tensor.ToString))]
        [TestOf(nameof(TensorExtensionMethods.jlstr))]
        public void Test1DToString()
        {
            {
                Tensor t = torch.zeros(4);
                var str = t.ToString(TensorStringStyle.Julia, cultureInfo: CultureInfo.InvariantCulture, newLine: _sep);
                Assert.Equal($"[4], type = Float32, device = cpu{_sep} 0 0 0 0{_sep}", str);
            }
            {
                Tensor t = torch.zeros(4);
                var str = t.jlstr(cultureInfo: CultureInfo.InvariantCulture);
                Assert.Equal($"[4], type = Float32, device = cpu\n 0 0 0 0\n", str);
            }
            {
                Tensor t = torch.zeros(4, torch.complex64);
                var str = t.ToString(TensorStringStyle.Julia, cultureInfo: CultureInfo.InvariantCulture);
                Assert.Equal($"[4], type = ComplexFloat32, device = cpu{_sep} 0 0 0 0{_sep}", str);
            }
            {
                Tensor t = torch.ones(4, torch.complex64, torch.META);
                for (int i = 0; i < t.shape[0]; i++) t[i] = torch.tensor((1.0f * i, 2.43f * i * 2), torch.complex64);
                var str = t.jlstr(cultureInfo: CultureInfo.InvariantCulture);
                Assert.Equal($"[4], type = ComplexFloat32, device = meta", str);
            }
            {
                Tensor t = torch.ones(4, torch.complex64);
                for (int i = 0; i < t.shape[0]; i++) t[i] = torch.tensor((1.0f * i, 2.43f * i * 2), torch.complex64);
                var str = t.ToString(TensorStringStyle.Julia, cultureInfo: CultureInfo.InvariantCulture);
                Assert.Equal($"[4], type = ComplexFloat32, device = cpu{_sep} 0 1+4.86i 2+9.72i 3+14.58i{_sep}", str);
            }
        }

        [Fact]
        [TestOf(nameof(Tensor.ToString))]
        [TestOf(nameof(TensorExtensionMethods.jlstr))]
        public void Test2DToString()
        {
            {
                Tensor t = torch.tensor(new float[] { 0.0f, 3.141f, 6.2834f, 3.14152f, 6.28e-06f, -13.141529f, 0.01f, 4713.14f }, 2, 4);
                var str = t.ToString(true, cultureInfo: CultureInfo.InvariantCulture, newLine: _sep);
                Assert.Equal($"[2x4], type = Float32, device = cpu{_sep}        0   3.141 6.2834 3.1415{_sep} 6.28e-06 -13.142   0.01 4713.1{_sep}", str);
            }
            {
                Tensor t = torch.tensor(new float[] { 0.0f, 3.141f, 6.2834f, 3.14152f, 6.28e-06f, -13.141529f, 0.01f, 4713.14f }, 2, 4);
                var str = t.str(cultureInfo: CultureInfo.InvariantCulture);
                Assert.Equal($"[2x4], type = Float32, device = cpu\n        0   3.141 6.2834 3.1415\n 6.28e-06 -13.142   0.01 4713.1\n", str);
            }
            if (torch.cuda.is_available()) {
                Tensor t = torch.tensor(new float[] { 0.0f, 3.141f, 6.2834f, 3.14152f, 6.28e-06f, -13.141529f, 0.01f, 4713.14f }, 2, 4, device: torch.CUDA);
                var str = t.str(cultureInfo: CultureInfo.InvariantCulture);
                Assert.Equal($"[2x4], type = Float32, device = cuda:0\n        0   3.141 6.2834 3.1415\n 6.28e-06 -13.142   0.01 4713.1\n", str);
            }
            {
                Tensor t = torch.tensor(new float[] { 0.0f, 3.141f, 6.2834f, 3.14152f, 6.28e-06f, -13.141529f, 0.01f, 4713.14f }, 2, 4, device: torch.META);
                var str = t.str(cultureInfo: CultureInfo.InvariantCulture);
                Assert.Equal($"[2x4], type = Float32, device = meta", str);
            }
            {
                Tensor t = torch.zeros(2, 4, torch.complex64);
                var str = t.ToString(TensorStringStyle.Julia, cultureInfo: CultureInfo.InvariantCulture);
                Assert.Equal($"[2x4], type = ComplexFloat32, device = cpu{_sep} 0 0 0 0{_sep} 0 0 0 0{_sep}", str);
            }
            {
                Tensor t = torch.ones(2, 4, torch.complex64);
                var str = t.ToString(TensorStringStyle.Julia, cultureInfo: CultureInfo.InvariantCulture);
                Assert.Equal($"[2x4], type = ComplexFloat32, device = cpu{_sep} 1 1 1 1{_sep} 1 1 1 1{_sep}", str);
            }
        }

        [Fact]
        [TestOf(nameof(TensorExtensionMethods.jlstr))]
        public void Test3DToString()
        {
            {
                Tensor t = torch.tensor(new float[] {
                        0.0f, 3.141f, 6.2834f, 3.14152f, 6.28e-06f, -13.141529f, 0.01f, 4713.14f,
                        0.01f, 0.0f, 0.0f, 0.0f, 0.0f, 0.0f, 0.0f, 0.0f,
                    }, 2, 2, 4);
                var str = t.jlstr("0.0000000", cultureInfo: CultureInfo.InvariantCulture);
                Assert.Equal($"[2x2x4], type = Float32, device = cpu\n[0,..,..] =\n 0.0000000   3.1410000 6.2834000    3.1415200\n" +
                             $" 0.0000063 -13.1415300 0.0100000 4713.1400000\n\n[1,..,..] =\n 0.0100000 0.0000000 0.0000000 0.0000000\n" +
                             $" 0.0000000 0.0000000 0.0000000 0.0000000\n", str);
            }
        }

        [Fact]
        [TestOf(nameof(Tensor.ToString))]
        public void Test4DToString()
        {
            {
                Tensor t = torch.tensor(new float[] {
                        0.0f, 3.141f, 6.2834f, 3.14152f, 6.28e-06f, -13.141529f, 0.01f, 4713.14f,
                        0.01f, 0.0f, 0.0f, 0.0f, 0.0f, 0.0f, 0.0f, 0.0f,
                        0.0f, 3.141f, 6.2834f, 3.14152f, 6.28e-06f, -13.141529f, 0.01f, 4713.14f,
                        0.01f, 0.0f, 0.0f, 0.0f, 0.0f, 0.0f, 0.0f, 0.0f,
                    }, 2, 2, 2, 4);
                var str = t.ToString(TensorStringStyle.Julia, cultureInfo: CultureInfo.InvariantCulture);
                Assert.Equal($"[2x2x2x4], type = Float32, device = cpu{_sep}[0,0,..,..] ={_sep}        0   3.141 6.2834 3.1415{_sep}" +
                             $" 6.28e-06 -13.142   0.01 4713.1{_sep}{_sep}[0,1,..,..] ={_sep} 0.01 0 0 0{_sep}    0 0 0 0{_sep}{_sep}" +
                             $"[1,0,..,..] ={_sep}        0   3.141 6.2834 3.1415{_sep} 6.28e-06 -13.142   0.01 4713.1{_sep}{_sep}" +
                             $"[1,1,..,..] ={_sep} 0.01 0 0 0{_sep}    0 0 0 0{_sep}", str);
            }
        }

        [Fact]
        [TestOf(nameof(Tensor.ToString))]
        public void Test5DToString()
        {
            {
                Tensor t = torch.tensor(new float[] {
                        0.0f, 3.141f, 6.2834f, 3.14152f, 6.28e-06f, -13.141529f, 0.01f, 4713.14f,
                        0.01f, 0.0f, 0.0f, 0.0f, 0.0f, 0.0f, 0.0f, 0.0f,
                        0.0f, 3.141f, 6.2834f, 3.14152f, 6.28e-06f, -13.141529f, 0.01f, 4713.14f,
                        0.01f, 0.0f, 0.0f, 0.0f, 0.0f, 0.0f, 0.0f, 0.0f,
                        0.0f, 3.141f, 6.2834f, 3.14152f, 6.28e-06f, -13.141529f, 0.01f, 4713.14f,
                        0.01f, 0.0f, 0.0f, 0.0f, 0.0f, 0.0f, 0.0f, 0.0f,
                        0.0f, 3.141f, 6.2834f, 3.14152f, 6.28e-06f, -13.141529f, 0.01f, 4713.14f,
                        0.01f, 0.0f, 0.0f, 0.0f, 0.0f, 0.0f, 0.0f, 0.0f,
                    }, new long[] { 2, 2, 2, 2, 4 });
                var str = t.ToString(TensorStringStyle.Julia, cultureInfo: CultureInfo.InvariantCulture);
                Assert.Equal($"[2x2x2x2x4], type = Float32, device = cpu{_sep}[0,0,0,..,..] ={_sep}        0   3.141 6.2834 3.1415{_sep}" +
                             $" 6.28e-06 -13.142   0.01 4713.1{_sep}{_sep}[0,0,1,..,..] ={_sep} 0.01 0 0 0{_sep}    0 0 0 0{_sep}{_sep}[0,1,0,..,..] ={_sep}" +
                             $"        0   3.141 6.2834 3.1415{_sep} 6.28e-06 -13.142   0.01 4713.1{_sep}{_sep}[0,1,1,..,..] ={_sep} 0.01 0 0 0{_sep}   " +
                             $" 0 0 0 0{_sep}{_sep}[1,0,0,..,..] ={_sep}        0   3.141 6.2834 3.1415{_sep} 6.28e-06 -13.142   0.01 4713.1{_sep}{_sep}" +
                             $"[1,0,1,..,..] ={_sep} 0.01 0 0 0{_sep}    0 0 0 0{_sep}{_sep}[1,1,0,..,..] ={_sep}        0   3.141 6.2834 3.1415{_sep}" +
                             $" 6.28e-06 -13.142   0.01 4713.1{_sep}{_sep}[1,1,1,..,..] ={_sep} 0.01 0 0 0{_sep}    0 0 0 0{_sep}", str);
            }
        }

        [Fact]
        [TestOf(nameof(Tensor.ToString))]
        public void Test6DToString()
        {
            {
                Tensor t = torch.tensor(new float[] {
                        0.0f, 3.141f, 6.2834f, 3.14152f, 6.28e-06f, -13.141529f, 0.01f, 4713.14f,
                        0.01f, 0.0f, 0.0f, 0.0f, 0.0f, 0.0f, 0.0f, 0.0f,
                        0.0f, 3.141f, 6.2834f, 3.14152f, 6.28e-06f, -13.141529f, 0.01f, 4713.14f,
                        0.01f, 0.0f, 0.0f, 0.0f, 0.0f, 0.0f, 0.0f, 0.0f,
                        0.0f, 3.141f, 6.2834f, 3.14152f, 6.28e-06f, -13.141529f, 0.01f, 4713.14f,
                        0.01f, 0.0f, 0.0f, 0.0f, 0.0f, 0.0f, 0.0f, 0.0f,
                        0.0f, 3.141f, 6.2834f, 3.14152f, 6.28e-06f, -13.141529f, 0.01f, 4713.14f,
                        0.01f, 0.0f, 0.0f, 0.0f, 0.0f, 0.0f, 0.0f, 0.0f,
                        0.0f, 3.141f, 6.2834f, 3.14152f, 6.28e-06f, -13.141529f, 0.01f, 4713.14f,
                        0.01f, 0.0f, 0.0f, 0.0f, 0.0f, 0.0f, 0.0f, 0.0f,
                        0.0f, 3.141f, 6.2834f, 3.14152f, 6.28e-06f, -13.141529f, 0.01f, 4713.14f,
                        0.01f, 0.0f, 0.0f, 0.0f, 0.0f, 0.0f, 0.0f, 0.0f,
                        0.0f, 3.141f, 6.2834f, 3.14152f, 6.28e-06f, -13.141529f, 0.01f, 4713.14f,
                        0.01f, 0.0f, 0.0f, 0.0f, 0.0f, 0.0f, 0.0f, 0.0f,
                        0.0f, 3.141f, 6.2834f, 3.14152f, 6.28e-06f, -13.141529f, 0.01f, 4713.14f,
                        0.01f, 0.0f, 0.0f, 0.0f, 0.0f, 0.0f, 0.0f, 0.0f,
                    }, new long[] { 2, 2, 2, 2, 2, 4 });
                var str = t.ToString(TensorStringStyle.Julia, cultureInfo: CultureInfo.InvariantCulture);
                Assert.Equal($"[2x2x2x2x2x4], type = Float32, device = cpu{_sep}[0,0,0,0,..,..] ={_sep}        0   3.141 6.2834 3.1415{_sep}" +
                             $" 6.28e-06 -13.142   0.01 4713.1{_sep}{_sep}[0,0,0,1,..,..] ={_sep} 0.01 0 0 0{_sep}    0 0 0 0{_sep}{_sep}[0,0,1,0,..,..] ={_sep}" +
                             $"        0   3.141 6.2834 3.1415{_sep} 6.28e-06 -13.142   0.01 4713.1{_sep}{_sep}[0,0,1,1,..,..] ={_sep} 0.01 0 0 0{_sep}    0 0 0 0{_sep}{_sep}" +
                             $"[0,1,0,0,..,..] ={_sep}        0   3.141 6.2834 3.1415{_sep} 6.28e-06 -13.142   0.01 4713.1{_sep}{_sep}[0,1,0,1,..,..] ={_sep} 0.01 0 0 0{_sep}" +
                             $"    0 0 0 0{_sep}{_sep}[0,1,1,0,..,..] ={_sep}        0   3.141 6.2834 3.1415{_sep} 6.28e-06 -13.142   0.01 4713.1{_sep}{_sep}" +
                             $"[0,1,1,1,..,..] ={_sep} 0.01 0 0 0{_sep}    0 0 0 0{_sep}{_sep}[1,0,0,0,..,..] ={_sep}        0   3.141 6.2834 3.1415{_sep}" +
                             $" 6.28e-06 -13.142   0.01 4713.1{_sep}{_sep}[1,0,0,1,..,..] ={_sep} 0.01 0 0 0{_sep}    0 0 0 0{_sep}{_sep}[1,0,1,0,..,..] ={_sep}" +
                             $"        0   3.141 6.2834 3.1415{_sep} 6.28e-06 -13.142   0.01 4713.1{_sep}{_sep}[1,0,1,1,..,..] ={_sep} 0.01 0 0 0{_sep}" +
                             $"    0 0 0 0{_sep}{_sep}[1,1,0,0,..,..] ={_sep}        0   3.141 6.2834 3.1415{_sep} 6.28e-06 -13.142   0.01 4713.1{_sep}{_sep}" +
                             $"[1,1,0,1,..,..] ={_sep} 0.01 0 0 0{_sep}    0 0 0 0{_sep}{_sep}[1,1,1,0,..,..] ={_sep}        0   3.141 6.2834 3.1415{_sep}" +
                             $" 6.28e-06 -13.142   0.01 4713.1{_sep}{_sep}[1,1,1,1,..,..] ={_sep} 0.01 0 0 0{_sep}    0 0 0 0{_sep}", str);
            }
        }

        [Fact]
        [TestOf(nameof(Tensor.ToString))]
        public void TestToString1()
        {
            Tensor t = torch.zeros(2, 2);
            var str = t.ToString();
            Assert.Equal("[2x2], type = Float32, device = cpu", str);
        }


        [Fact]
        [TestOf(nameof(Tensor.ToString))]
        public void Test1DToNumpyString()
        {
            Assert.Equal("[0 0 0 0]", torch.zeros(4).ToString(TensorStringStyle.Numpy));
            Assert.Equal("[0 0 0 0]", torch.zeros(4, torch.complex64).ToString(TensorStringStyle.Numpy));
            {
                Tensor t = torch.ones(4, torch.complex64);
                for (int i = 0; i < t.shape[0]; i++) t[i] = torch.tensor((1.0f * i, 2.43f * i * 2), torch.complex64);
                var str = t.ToString(TensorStringStyle.Numpy, cultureInfo: CultureInfo.InvariantCulture);
                Assert.Equal($"[0 1+4.86i 2+9.72i 3+14.58i]", str);
            }
            Assert.Equal("[1 1 1 ... 1 1 1]", torch.ones(100, ScalarType.Int32).ToString(TensorStringStyle.Numpy));
            Assert.Equal("[1 3 5 ... 195 197 199]", torch.tensor(Enumerable.Range(0, 100).Select(x => 2 * x + 1).ToList(), ScalarType.Float32).ToString(TensorStringStyle.Numpy));
        }

        [Fact]
        [TestOf(nameof(Tensor.ToString))]
        public void Test2DToNumpyString()
        {
            Assert.Equal($"[[0 3.141 6.2834 3.1415]{_sep} [6.28e-06 -13.142 0.01 4713.1]]", torch.tensor(new float[] { 0.0f, 3.141f, 6.2834f, 3.14152f, 6.28e-06f, -13.141529f, 0.01f, 4713.14f }, 2, 4).ToString(TensorStringStyle.Numpy, cultureInfo: CultureInfo.InvariantCulture));
            {
                Tensor t = torch.zeros(5, 5, torch.complex64);
                for (int i = 0; i < t.shape[0]; i++)
                    for (int j = 0; j < t.shape[1]; j++)
                        t[i][j] = torch.tensor((1.24f * i, 2.491f * i * 2), torch.complex64);
                var str = t.ToString(TensorStringStyle.Numpy, cultureInfo: CultureInfo.InvariantCulture);
                Assert.Equal($"[[0 0 0 0 0]{_sep} [1.24+4.982i 1.24+4.982i 1.24+4.982i 1.24+4.982i 1.24+4.982i]{_sep} [2.48+9.964i 2.48+9.964i 2.48+9.964i 2.48+9.964i 2.48+9.964i]{_sep} [3.72+14.946i 3.72+14.946i 3.72+14.946i 3.72+14.946i 3.72+14.946i]{_sep} [4.96+19.928i 4.96+19.928i 4.96+19.928i 4.96+19.928i 4.96+19.928i]]", str);
            }
            Assert.Equal($"[[0 0 0 0]{_sep} [0 0 0 0]]", torch.zeros(2, 4, torch.complex64).ToString(TensorStringStyle.Numpy));
            Assert.Equal($"[[1 1 1 1]{_sep} [1 1 1 1]]", torch.ones(2, 4, torch.complex64).ToString(TensorStringStyle.Numpy));
            Assert.Equal($"[[7 9 11 ... 101 103 105]{_sep} [107 109 111 ... 201 203 205]]", torch.tensor(Enumerable.Range(1, 100).Select(x => x * 2 + 5).ToList(), new long[] { 2, 50 }, ScalarType.Float32).ToString(TensorStringStyle.Numpy));
            Assert.Equal($"[[7 9 11 ... 201 203 205]{_sep} [207 209 211 ... 401 403 405]{_sep} [407 409 411 ... 601 603 605]{_sep} ...{_sep} [19407 19409 19411 ... 19601 19603 19605]{_sep} [19607 19609 19611 ... 19801 19803 19805]{_sep} [19807 19809 19811 ... 20001 20003 20005]]",
                torch.tensor(Enumerable.Range(1, 10000).Select(x => x * 2 + 5).ToList(), new long[] { 100, 100 },
                    ScalarType.Float32).ToString(TensorStringStyle.Numpy));
        }

        [Fact]
        [TestOf(nameof(Tensor.ToString))]
        public void Test3DToNumpyString()
        {
            {
                Assert.Equal(
                    $"[[[0 3.141 6.2834 3.1415]{_sep}  [6.28e-06 -13.142 0.01 4713.1]]{_sep}{_sep} [[0.01 0 0 0]{_sep}  [0 0 0 0]]]",
                    torch.tensor(
                        new float[] {
                            0.0f, 3.141f, 6.2834f, 3.14152f, 6.28e-06f, -13.141529f, 0.01f, 4713.14f, 0.01f, 0.0f, 0.0f,
                            0.0f, 0.0f, 0.0f, 0.0f, 0.0f,
                        }, 2, 2, 4).ToString(TensorStringStyle.Numpy, cultureInfo: CultureInfo.InvariantCulture));
                var actual = torch.tensor(Enumerable.Range(1, 250).Select(x => x * 2 + 5).ToList(), new long[] { 5, 5, 10 }, ScalarType.Float32).ToString(TensorStringStyle.Numpy, cultureInfo: CultureInfo.InvariantCulture);
                Assert.Equal($"[[[7 9 11 ... 21 23 25]{_sep}  [27 29 31 ... 41 43 45]{_sep}  [47 49 51 ... 61 63 65]{_sep}  [67 69 71 ... 81 83 85]{_sep}  [87 89 91 ... 101 103 105]]{_sep}{_sep} [[107 109 111 ... 121 123 125]{_sep}  [127 129 131 ... 141 143 145]{_sep}  [147 149 151 ... 161 163 165]{_sep}  [167 169 171 ... 181 183 185]{_sep}  [187 189 191 ... 201 203 205]]{_sep}{_sep} [[207 209 211 ... 221 223 225]{_sep}  [227 229 231 ... 241 243 245]{_sep}  [247 249 251 ... 261 263 265]{_sep}  [267 269 271 ... 281 283 285]{_sep}  [287 289 291 ... 301 303 305]]{_sep}{_sep} [[307 309 311 ... 321 323 325]{_sep}  [327 329 331 ... 341 343 345]{_sep}  [347 349 351 ... 361 363 365]{_sep}  [367 369 371 ... 381 383 385]{_sep}  [387 389 391 ... 401 403 405]]{_sep}{_sep} [[407 409 411 ... 421 423 425]{_sep}  [427 429 431 ... 441 443 445]{_sep}  [447 449 451 ... 461 463 465]{_sep}  [467 469 471 ... 481 483 485]{_sep}  [487 489 491 ... 501 503 505]]]",
                    torch.tensor(Enumerable.Range(1, 250).Select(x => x * 2 + 5).ToList(), new long[] { 5, 5, 10 }, ScalarType.Float32).ToString(TensorStringStyle.Numpy, cultureInfo: CultureInfo.InvariantCulture));
            }
        }

        [Fact]
        [TestOf(nameof(Tensor.ToString))]
        public void Test4DToNumpyString()
        {
            Assert.Equal($"[[[[0 3.141 6.2834 3.1415]{_sep}   [6.28e-06 -13.142 0.01 4713.1]]{_sep}{_sep}  [[0.01 0 0 0]{_sep}   [0 0 0 0]]]{_sep}{_sep}{_sep} [[[0 3.141 6.2834 3.1415]{_sep}   [6.28e-06 -13.142 0.01 4713.1]]{_sep}{_sep}  [[0.01 0 0 0]{_sep}   [0 0 0 0]]]]", torch.tensor(new float[] {
                0.0f, 3.141f, 6.2834f, 3.14152f, 6.28e-06f, -13.141529f, 0.01f, 4713.14f,
                0.01f, 0.0f, 0.0f, 0.0f, 0.0f, 0.0f, 0.0f, 0.0f,
                0.0f, 3.141f, 6.2834f, 3.14152f, 6.28e-06f, -13.141529f, 0.01f, 4713.14f,
                0.01f, 0.0f, 0.0f, 0.0f, 0.0f, 0.0f, 0.0f, 0.0f,
            }, 2, 2, 2, 4).ToString(TensorStringStyle.Numpy, cultureInfo: CultureInfo.InvariantCulture));
        }

        [Fact]
        [TestOf(nameof(Tensor.ToString))]
        public void Test5DToNumpyString()
        {
            Assert.Equal(
                $"[[[[[0 3.141 6.2834 3.1415]{_sep}    [6.28e-06 -13.142 0.01 4713.1]]{_sep}{_sep}   [[0.01 0 0 0]{_sep}    [0 0 0 0]]]{_sep}{_sep}{_sep}  [[[0 3.141 6.2834 3.1415]{_sep}    [6.28e-06 -13.142 0.01 4713.1]]{_sep}{_sep}   [[0.01 0 0 0]{_sep}    [0 0 0 0]]]]{_sep}{_sep}{_sep}{_sep} [[[[0 3.141 6.2834 3.1415]{_sep}    [6.28e-06 -13.142 0.01 4713.1]]{_sep}{_sep}   [[0.01 0 0 0]{_sep}    [0 0 0 0]]]{_sep}{_sep}{_sep}  [[[0 3.141 6.2834 3.1415]{_sep}    [6.28e-06 -13.142 0.01 4713.1]]{_sep}{_sep}   [[0.01 0 0 0]{_sep}    [0 0 0 0]]]]]",
                torch.tensor(
                    new float[] {
                        0.0f, 3.141f, 6.2834f, 3.14152f, 6.28e-06f, -13.141529f, 0.01f, 4713.14f, 0.01f, 0.0f, 0.0f,
                        0.0f, 0.0f, 0.0f, 0.0f, 0.0f, 0.0f, 3.141f, 6.2834f, 3.14152f, 6.28e-06f, -13.141529f, 0.01f,
                        4713.14f, 0.01f, 0.0f, 0.0f, 0.0f, 0.0f, 0.0f, 0.0f, 0.0f, 0.0f, 3.141f, 6.2834f, 3.14152f,
                        6.28e-06f, -13.141529f, 0.01f, 4713.14f, 0.01f, 0.0f, 0.0f, 0.0f, 0.0f, 0.0f, 0.0f, 0.0f, 0.0f,
                        3.141f, 6.2834f, 3.14152f, 6.28e-06f, -13.141529f, 0.01f, 4713.14f, 0.01f, 0.0f, 0.0f, 0.0f,
                        0.0f, 0.0f, 0.0f, 0.0f,
                    }, new long[] { 2, 2, 2, 2, 4 }).ToString(TensorStringStyle.Numpy, cultureInfo: CultureInfo.InvariantCulture));
        }

        [Fact]
        [TestOf(nameof(Tensor.ToString))]
        public void Test6DToNumpyString()
        {
            Assert.Equal(
                $"[[[[[[0 3.141 6.2834 3.1415]{_sep}     [6.28e-06 -13.142 0.01 4713.1]]{_sep}{_sep}    [[0.01 0 0 0]{_sep}     [0 0 0 0]]]{_sep}{_sep}{_sep}   [[[0 3.141 6.2834 3.1415]{_sep}     [6.28e-06 -13.142 0.01 4713.1]]{_sep}{_sep}    [[0.01 0 0 0]{_sep}     [0 0 0 0]]]]{_sep}{_sep}{_sep}{_sep}  [[[[0 3.141 6.2834 3.1415]{_sep}     [6.28e-06 -13.142 0.01 4713.1]]{_sep}{_sep}    [[0.01 0 0 0]{_sep}     [0 0 0 0]]]{_sep}{_sep}{_sep}   [[[0 3.141 6.2834 3.1415]{_sep}     [6.28e-06 -13.142 0.01 4713.1]]{_sep}{_sep}    [[0.01 0 0 0]{_sep}     [0 0 0 0]]]]]{_sep}{_sep}{_sep}{_sep}{_sep} [[[[[0 3.141 6.2834 3.1415]{_sep}     [6.28e-06 -13.142 0.01 4713.1]]{_sep}{_sep}    [[0.01 0 0 0]{_sep}     [0 0 0 0]]]{_sep}{_sep}{_sep}   [[[0 3.141 6.2834 3.1415]{_sep}     [6.28e-06 -13.142 0.01 4713.1]]{_sep}{_sep}    [[0.01 0 0 0]{_sep}     [0 0 0 0]]]]{_sep}{_sep}{_sep}{_sep}  [[[[0 3.141 6.2834 3.1415]{_sep}     [6.28e-06 -13.142 0.01 4713.1]]{_sep}{_sep}    [[0.01 0 0 0]{_sep}     [0 0 0 0]]]{_sep}{_sep}{_sep}   [[[0 3.141 6.2834 3.1415]{_sep}     [6.28e-06 -13.142 0.01 4713.1]]{_sep}{_sep}    [[0.01 0 0 0]{_sep}     [0 0 0 0]]]]]]",
                torch.tensor(
                    new float[] {
                        0.0f, 3.141f, 6.2834f, 3.14152f, 6.28e-06f, -13.141529f, 0.01f, 4713.14f, 0.01f, 0.0f, 0.0f,
                        0.0f, 0.0f, 0.0f, 0.0f, 0.0f, 0.0f, 3.141f, 6.2834f, 3.14152f, 6.28e-06f, -13.141529f, 0.01f,
                        4713.14f, 0.01f, 0.0f, 0.0f, 0.0f, 0.0f, 0.0f, 0.0f, 0.0f, 0.0f, 3.141f, 6.2834f, 3.14152f,
                        6.28e-06f, -13.141529f, 0.01f, 4713.14f, 0.01f, 0.0f, 0.0f, 0.0f, 0.0f, 0.0f, 0.0f, 0.0f, 0.0f,
                        3.141f, 6.2834f, 3.14152f, 6.28e-06f, -13.141529f, 0.01f, 4713.14f, 0.01f, 0.0f, 0.0f, 0.0f,
                        0.0f, 0.0f, 0.0f, 0.0f, 0.0f, 3.141f, 6.2834f, 3.14152f, 6.28e-06f, -13.141529f, 0.01f,
                        4713.14f, 0.01f, 0.0f, 0.0f, 0.0f, 0.0f, 0.0f, 0.0f, 0.0f, 0.0f, 3.141f, 6.2834f, 3.14152f,
                        6.28e-06f, -13.141529f, 0.01f, 4713.14f, 0.01f, 0.0f, 0.0f, 0.0f, 0.0f, 0.0f, 0.0f, 0.0f, 0.0f,
                        3.141f, 6.2834f, 3.14152f, 6.28e-06f, -13.141529f, 0.01f, 4713.14f, 0.01f, 0.0f, 0.0f, 0.0f,
                        0.0f, 0.0f, 0.0f, 0.0f, 0.0f, 3.141f, 6.2834f, 3.14152f, 6.28e-06f, -13.141529f, 0.01f,
                        4713.14f, 0.01f, 0.0f, 0.0f, 0.0f, 0.0f, 0.0f, 0.0f, 0.0f,
                    }, new long[] { 2, 2, 2, 2, 2, 4 }).ToString(TensorStringStyle.Numpy, cultureInfo: CultureInfo.InvariantCulture));
        }

        [Fact]
        [TestOf(nameof(Tensor.alias))]
        public void TestAlias()
        {
            var t = torch.randn(5);
            var t1 = t.alias();

            Assert.NotEqual(t.Handle, t1.Handle);
            t[0] = torch.tensor(3.14f);
            Assert.Equal(3.14f, t1[0].item<float>());
        }

        [Fact]
        [TestOf(nameof(Tensor.Dispose))]
        public void TestAliasDispose()
        {
            var t = torch.randn(5);
            var t1 = t.alias();

            Assert.NotEqual(t.Handle, t1.Handle);
            t.Dispose();
            Assert.Throws<InvalidOperationException>(() => t.Handle);
            Assert.NotEqual(IntPtr.Zero, t1.Handle);
            t1.Dispose();
            Assert.Throws<InvalidOperationException>(() => t1.Handle);
        }

        [Fact(Skip = "Sensitive to parallelism in the xUnit test driver")]
        [TestOf(nameof(torch.randn))]
        public void TestUsings()
        {
            var tCount = Tensor.TotalCount;

            using (var t = torch.randn(5)) { }

            Assert.Equal(tCount, Tensor.TotalCount);
        }

        [Fact]
        [TestOf(nameof(torch.ones))]
        public void TestDataBool()
        {
            var x = torch.ones(5, torch.@bool);
            Assert.Throws<System.ArgumentException>(() => x.data<byte>());
            Assert.Throws<System.ArgumentException>(() => x.data<sbyte>());
            Assert.Throws<System.ArgumentException>(() => x.data<short>());
            Assert.Throws<System.ArgumentException>(() => x.data<int>());
            Assert.Throws<System.ArgumentException>(() => x.data<long>());
            Assert.Throws<System.ArgumentException>(() => x.data<float>());
            Assert.Throws<System.ArgumentException>(() => x.data<double>());
            Assert.Throws<System.ArgumentException>(() => x.data<(float, float)>());
            Assert.Throws<System.ArgumentException>(() => x.data<System.Numerics.Complex>());
            x.data<bool>();
        }

        [Fact]
        [TestOf(nameof(torch.ones))]
        public void TestDataByte()
        {
            var x = torch.ones(5, torch.uint8);
            Assert.Throws<System.ArgumentException>(() => x.data<bool>());
            Assert.Throws<System.ArgumentException>(() => x.data<sbyte>());
            Assert.Throws<System.ArgumentException>(() => x.data<short>());
            Assert.Throws<System.ArgumentException>(() => x.data<int>());
            Assert.Throws<System.ArgumentException>(() => x.data<long>());
            Assert.Throws<System.ArgumentException>(() => x.data<float>());
            Assert.Throws<System.ArgumentException>(() => x.data<double>());
            Assert.Throws<System.ArgumentException>(() => x.data<(float, float)>());
            Assert.Throws<System.ArgumentException>(() => x.data<System.Numerics.Complex>());
            x.data<byte>();
        }

        [Fact]
        [TestOf(nameof(torch.ones))]
        public void TestDataInt8()
        {
            var x = torch.ones(5, torch.int8);
            Assert.Throws<System.ArgumentException>(() => x.data<bool>());
            Assert.Throws<System.ArgumentException>(() => x.data<byte>());
            Assert.Throws<System.ArgumentException>(() => x.data<short>());
            Assert.Throws<System.ArgumentException>(() => x.data<int>());
            Assert.Throws<System.ArgumentException>(() => x.data<long>());
            Assert.Throws<System.ArgumentException>(() => x.data<float>());
            Assert.Throws<System.ArgumentException>(() => x.data<double>());
            Assert.Throws<System.ArgumentException>(() => x.data<(float, float)>());
            Assert.Throws<System.ArgumentException>(() => x.data<System.Numerics.Complex>());
            x.data<sbyte>();
        }

        [Fact]
        [TestOf(nameof(torch.ones))]
        public void TestDataInt16()
        {
            var x = torch.ones(5, torch.int16);
            Assert.Throws<System.ArgumentException>(() => x.data<bool>());
            Assert.Throws<System.ArgumentException>(() => x.data<byte>());
            Assert.Throws<System.ArgumentException>(() => x.data<sbyte>());
            Assert.Throws<System.ArgumentException>(() => x.data<int>());
            Assert.Throws<System.ArgumentException>(() => x.data<long>());
            Assert.Throws<System.ArgumentException>(() => x.data<float>());
            Assert.Throws<System.ArgumentException>(() => x.data<double>());
            Assert.Throws<System.ArgumentException>(() => x.data<(float, float)>());
            Assert.Throws<System.ArgumentException>(() => x.data<System.Numerics.Complex>());
            x.data<short>();
        }

        [Fact]
        [TestOf(nameof(torch.ones))]
        public void TestDataInt32()
        {
            var x = torch.ones(5, torch.int32);
            Assert.Throws<System.ArgumentException>(() => x.data<bool>());
            Assert.Throws<System.ArgumentException>(() => x.data<byte>());
            Assert.Throws<System.ArgumentException>(() => x.data<sbyte>());
            Assert.Throws<System.ArgumentException>(() => x.data<short>());
            Assert.Throws<System.ArgumentException>(() => x.data<long>());
            Assert.Throws<System.ArgumentException>(() => x.data<float>());
            Assert.Throws<System.ArgumentException>(() => x.data<double>());
            Assert.Throws<System.ArgumentException>(() => x.data<(float, float)>());
            Assert.Throws<System.ArgumentException>(() => x.data<System.Numerics.Complex>());
            x.data<int>();
        }

        [Fact]
        [TestOf(nameof(torch.ones))]
        public void TestDataInt64()
        {
            var x = torch.ones(5, torch.int64);
            Assert.Throws<System.ArgumentException>(() => x.data<bool>());
            Assert.Throws<System.ArgumentException>(() => x.data<byte>());
            Assert.Throws<System.ArgumentException>(() => x.data<sbyte>());
            Assert.Throws<System.ArgumentException>(() => x.data<short>());
            Assert.Throws<System.ArgumentException>(() => x.data<int>());
            Assert.Throws<System.ArgumentException>(() => x.data<float>());
            Assert.Throws<System.ArgumentException>(() => x.data<double>());
            Assert.Throws<System.ArgumentException>(() => x.data<(float, float)>());
            Assert.Throws<System.ArgumentException>(() => x.data<System.Numerics.Complex>());
            x.data<long>();
        }

        [Fact]
        [TestOf(nameof(torch.ones))]
        public void TestDataFloat32()
        {
            var x = torch.ones(5, torch.float32);
            Assert.Throws<System.ArgumentException>(() => x.data<bool>());
            Assert.Throws<System.ArgumentException>(() => x.data<byte>());
            Assert.Throws<System.ArgumentException>(() => x.data<sbyte>());
            Assert.Throws<System.ArgumentException>(() => x.data<short>());
            Assert.Throws<System.ArgumentException>(() => x.data<int>());
            Assert.Throws<System.ArgumentException>(() => x.data<long>());
            Assert.Throws<System.ArgumentException>(() => x.data<double>());
            Assert.Throws<System.ArgumentException>(() => x.data<(float, float)>());
            Assert.Throws<System.ArgumentException>(() => x.data<System.Numerics.Complex>());
            x.data<float>();
        }

        [Fact]
        [TestOf(nameof(torch.ones))]
        public void TestDataFloat64()
        {
            var x = torch.ones(5, torch.float64);
            Assert.Throws<System.ArgumentException>(() => x.data<bool>());
            Assert.Throws<System.ArgumentException>(() => x.data<byte>());
            Assert.Throws<System.ArgumentException>(() => x.data<sbyte>());
            Assert.Throws<System.ArgumentException>(() => x.data<short>());
            Assert.Throws<System.ArgumentException>(() => x.data<int>());
            Assert.Throws<System.ArgumentException>(() => x.data<long>());
            Assert.Throws<System.ArgumentException>(() => x.data<float>());
            Assert.Throws<System.ArgumentException>(() => x.data<(float, float)>());
            Assert.Throws<System.ArgumentException>(() => x.data<System.Numerics.Complex>());
            x.data<double>();
        }

        [Fact]
        [TestOf(nameof(torch.ones))]
        public void TestDataItemBool()
        {
            var x = torch.ones(1, torch.@bool);
            Assert.Throws<System.ArgumentException>(() => x.item<byte>());
            Assert.Throws<System.ArgumentException>(() => x.item<sbyte>());
            Assert.Throws<System.ArgumentException>(() => x.item<short>());
            Assert.Throws<System.ArgumentException>(() => x.item<int>());
            Assert.Throws<System.ArgumentException>(() => x.item<long>());
            Assert.Throws<System.ArgumentException>(() => x.item<float>());
            Assert.Throws<System.ArgumentException>(() => x.item<double>());
            Assert.Throws<System.ArgumentException>(() => x.item<(float, float)>());
            Assert.Throws<System.ArgumentException>(() => x.item<System.Numerics.Complex>());
            x.item<bool>();
        }

        [Fact]
        [TestOf(nameof(torch.ones))]
        public void TestDataItemByte()
        {
            var x = torch.ones(1, torch.uint8);
            Assert.Throws<System.ArgumentException>(() => x.item<bool>());
            Assert.Throws<System.ArgumentException>(() => x.item<sbyte>());
            Assert.Throws<System.ArgumentException>(() => x.item<short>());
            Assert.Throws<System.ArgumentException>(() => x.item<int>());
            Assert.Throws<System.ArgumentException>(() => x.item<long>());
            Assert.Throws<System.ArgumentException>(() => x.item<float>());
            Assert.Throws<System.ArgumentException>(() => x.item<double>());
            Assert.Throws<System.ArgumentException>(() => x.item<(float, float)>());
            Assert.Throws<System.ArgumentException>(() => x.item<System.Numerics.Complex>());
            x.item<byte>();
        }

        [Fact]
        [TestOf(nameof(torch.ones))]
        public void TestDataItemInt8()
        {
            var x = torch.ones(1, torch.int8);
            Assert.Throws<System.ArgumentException>(() => x.item<bool>());
            Assert.Throws<System.ArgumentException>(() => x.item<byte>());
            Assert.Throws<System.ArgumentException>(() => x.item<short>());
            Assert.Throws<System.ArgumentException>(() => x.item<int>());
            Assert.Throws<System.ArgumentException>(() => x.item<long>());
            Assert.Throws<System.ArgumentException>(() => x.item<float>());
            Assert.Throws<System.ArgumentException>(() => x.item<double>());
            Assert.Throws<System.ArgumentException>(() => x.item<(float, float)>());
            Assert.Throws<System.ArgumentException>(() => x.item<System.Numerics.Complex>());
            x.item<sbyte>();
        }

        [Fact]
        [TestOf(nameof(torch.ones))]
        public void TestDataItemInt16()
        {
            var x = torch.ones(1, torch.int16);
            Assert.Throws<System.ArgumentException>(() => x.item<bool>());
            Assert.Throws<System.ArgumentException>(() => x.item<byte>());
            Assert.Throws<System.ArgumentException>(() => x.item<sbyte>());
            Assert.Throws<System.ArgumentException>(() => x.item<int>());
            Assert.Throws<System.ArgumentException>(() => x.item<long>());
            Assert.Throws<System.ArgumentException>(() => x.item<float>());
            Assert.Throws<System.ArgumentException>(() => x.item<double>());
            Assert.Throws<System.ArgumentException>(() => x.item<(float, float)>());
            Assert.Throws<System.ArgumentException>(() => x.item<System.Numerics.Complex>());
            x.item<short>();
        }

        [Fact]
        [TestOf(nameof(torch.ones))]
        public void TestDataItemInt32()
        {
            var x = torch.ones(1, torch.int32);
            Assert.Throws<System.ArgumentException>(() => x.item<bool>());
            Assert.Throws<System.ArgumentException>(() => x.item<byte>());
            Assert.Throws<System.ArgumentException>(() => x.item<sbyte>());
            Assert.Throws<System.ArgumentException>(() => x.item<short>());
            Assert.Throws<System.ArgumentException>(() => x.item<long>());
            Assert.Throws<System.ArgumentException>(() => x.item<float>());
            Assert.Throws<System.ArgumentException>(() => x.item<double>());
            Assert.Throws<System.ArgumentException>(() => x.item<(float, float)>());
            Assert.Throws<System.ArgumentException>(() => x.item<System.Numerics.Complex>());
            x.item<int>();
        }

        [Fact]
        [TestOf(nameof(torch.ones))]
        public void TestDataItemInt64()
        {
            var x = torch.ones(1, torch.int64);
            Assert.Throws<System.ArgumentException>(() => x.item<bool>());
            Assert.Throws<System.ArgumentException>(() => x.item<byte>());
            Assert.Throws<System.ArgumentException>(() => x.item<sbyte>());
            Assert.Throws<System.ArgumentException>(() => x.item<short>());
            Assert.Throws<System.ArgumentException>(() => x.item<int>());
            Assert.Throws<System.ArgumentException>(() => x.item<float>());
            Assert.Throws<System.ArgumentException>(() => x.item<double>());
            Assert.Throws<System.ArgumentException>(() => x.item<(float, float)>());
            Assert.Throws<System.ArgumentException>(() => x.item<System.Numerics.Complex>());
            x.item<long>();
        }

        [Fact]
        [TestOf(nameof(torch.ones))]
        public void TestDataItemFloat32()
        {
            var x = torch.ones(1, torch.float32);
            Assert.Throws<System.ArgumentException>(() => x.item<bool>());
            Assert.Throws<System.ArgumentException>(() => x.item<byte>());
            Assert.Throws<System.ArgumentException>(() => x.item<sbyte>());
            Assert.Throws<System.ArgumentException>(() => x.item<short>());
            Assert.Throws<System.ArgumentException>(() => x.item<int>());
            Assert.Throws<System.ArgumentException>(() => x.item<long>());
            Assert.Throws<System.ArgumentException>(() => x.item<double>());
            Assert.Throws<System.ArgumentException>(() => x.item<(float, float)>());
            Assert.Throws<System.ArgumentException>(() => x.item<System.Numerics.Complex>());
            x.item<float>();
        }

        [Fact]
        [TestOf(nameof(torch.ones))]
        public void TestDataItemFloat64()
        {
            var x = torch.ones(1, torch.float64);
            Assert.Throws<System.ArgumentException>(() => x.item<bool>());
            Assert.Throws<System.ArgumentException>(() => x.item<byte>());
            Assert.Throws<System.ArgumentException>(() => x.item<sbyte>());
            Assert.Throws<System.ArgumentException>(() => x.item<short>());
            Assert.Throws<System.ArgumentException>(() => x.item<int>());
            Assert.Throws<System.ArgumentException>(() => x.item<long>());
            Assert.Throws<System.ArgumentException>(() => x.item<float>());
            Assert.Throws<System.ArgumentException>(() => x.item<(float, float)>());
            Assert.Throws<System.ArgumentException>(() => x.item<System.Numerics.Complex>());
            x.item<double>();
        }

        [Fact]
        [TestOf(nameof(torch.tensor))]
        public void TestFromArrayFactory()
        {
            {
                var array = new bool[8];
                var t = torch.tensor(array);
                Assert.Multiple(
                    () => Assert.Equal(1, t.ndim),
                    () => Assert.Equal(ScalarType.Bool, t.dtype));
            }

            {
                var array = new bool[8];
                var t = torch.tensor(array, new long[] { 8 });
                Assert.Multiple(
                    () => Assert.Equal(1, t.ndim),
                    () => Assert.Equal(ScalarType.Bool, t.dtype));
            }

            {
                var array = new int[8];
                var t = torch.tensor(array);
                Assert.Multiple(
                    () => Assert.Equal(1, t.ndim),
                    () => Assert.Equal(ScalarType.Int32, t.dtype));
            }

            {
                var array = new float[8];
                var t = torch.tensor(array);
                Assert.Multiple(
                    () => Assert.Equal(1, t.ndim),
                    () => Assert.Equal(ScalarType.Float32, t.dtype));
            }

            {
                var array = new double[1, 2];
                var t = torch.from_array(array);
                Assert.Multiple(
                    () => Assert.Equal(2, t.ndim),
                    () => Assert.Equal(new long[] { 1, 2 }, t.shape),
                    () => Assert.Equal(ScalarType.Float64, t.dtype));
            }

            {
                var array = new long[1, 2, 3];
                var t = torch.from_array(array);
                Assert.Multiple(
                    () => Assert.Equal(3, t.ndim),
                    () => Assert.Equal(new long[] { 1, 2, 3 }, t.shape),
                    () => Assert.Equal(ScalarType.Int64, t.dtype));
            }

            {
                var array = new int[1, 2, 3, 4];
                var t = torch.from_array(array);
                Assert.Multiple(
                    () => Assert.Equal(4, t.ndim),
                    () => Assert.Equal(new long[] { 1, 2, 3, 4 }, t.shape),
                    () => Assert.Equal(ScalarType.Int32, t.dtype));
            }

            {
                var array = new System.Numerics.Complex[1, 2, 3, 4];
                var t = torch.from_array(array);
                Assert.Multiple(
                    () => Assert.Equal(4, t.ndim),
                    () => Assert.Equal(new long[] { 1, 2, 3, 4 }, t.shape),
                    () => Assert.Equal(ScalarType.ComplexFloat64, t.dtype));
            }

            {
                var array = new double[,,] { { { 1, 2 }, { 3, 4 } }, { { 5, 6 }, { 7, 8 } } };
                var t = torch.from_array(array);
                Assert.Multiple(
                    () => Assert.Equal(3, t.ndim),
                    () => Assert.Equal(new long[] { 2, 2, 2 }, t.shape),
                    () => Assert.Equal(ScalarType.Float64, t.dtype),
                    () => Assert.Equal(array.Cast<double>().ToArray(), t.data<double>().ToArray()));
            }
        }

        [Fact]
        [TestOf(nameof(torch.frombuffer))]
        public void TestFromBufferFactory()
        {
            {
                var array = new double[8];
                var t = torch.frombuffer(array, ScalarType.Bool);
                Assert.Multiple(
                    () => Assert.Equal(1, t.ndim),
                    () => Assert.Equal(8, t.shape[0]),
                    () => Assert.Equal(ScalarType.Bool, t.dtype));
            }
            {
                var array = new double[8];
                var t = torch.frombuffer(array, ScalarType.Bool, 5, 2);
                Assert.Multiple(
                    () => Assert.Equal(1, t.ndim),
                    () => Assert.Equal(5, t.shape[0]),
                    () => Assert.Equal(ScalarType.Bool, t.dtype));
            }
            {
                // The number of input dimensions shouldn't matter.
                var array = new double[2, 4];
                var t = torch.frombuffer(array, ScalarType.Bool, 5, 2);
                Assert.Multiple(
                    () => Assert.Equal(1, t.ndim),
                    () => Assert.Equal(5, t.shape[0]),
                    () => Assert.Equal(ScalarType.Bool, t.dtype));
            }
            {
                var array = new double[] { 0, 1, 2, 3, 4, 5, 6, 7 };
                var t = torch.frombuffer(array, ScalarType.Float64, 5, 2);
                Assert.Multiple(
                    () => Assert.Equal(1, t.ndim),
                    () => Assert.Equal(5, t.shape[0]),
                    () => Assert.Equal(3, t[1].item<double>()),
                    () => Assert.Equal(6, t[4].item<double>()),
                    () => Assert.Equal(ScalarType.Float64, t.dtype)); ;
            }
            {
                var array = new double[] { 0, 1, 2, 3, 4, 5, 6, 7 };
                var t = torch.frombuffer(array, ScalarType.Float64, 5, 2);
                t[4] = 15.0;
                Assert.Multiple(
                    () => Assert.Equal(1, t.ndim),
                    () => Assert.Equal(5, t.shape[0]),
                    () => Assert.Equal(3, t[1].item<double>()),
                    () => Assert.Equal(15, array[6]),
                    () => Assert.Equal(ScalarType.Float64, t.dtype)); ;
            }
            {
                var array = new System.Numerics.Complex[8];
                for (var i = 0; i < array.Length; i++) { array[i] = new System.Numerics.Complex(i, -i); }
                var t = torch.frombuffer(array, ScalarType.ComplexFloat64, 5, 2);
                Assert.Multiple(
                    () => Assert.Equal(1, t.ndim),
                    () => Assert.Equal(5, t.shape[0]),
                    () => Assert.Equal(3, t.real[1].item<double>()),
                    () => Assert.Equal(6, t.real[4].item<double>()),
                    () => Assert.Equal(-3, t.imag[1].item<double>()),
                    () => Assert.Equal(-6, t.imag[4].item<double>()),
                    () => Assert.Equal(ScalarType.ComplexFloat64, t.dtype)); ;
            }
            {
                var array = new System.Numerics.Complex[8];
                for (var i = 0; i < array.Length; i++) { array[i] = new System.Numerics.Complex(i, -i); }
                var t = torch.frombuffer(array, ScalarType.ComplexFloat64, 5, 2);
                t.real[4] = 15.0;
                t.imag[4] = 25.0;
                Assert.Multiple(
                    () => Assert.Equal(1, t.ndim),
                    () => Assert.Equal(5, t.shape[0]),
                    () => Assert.Equal(3, t.real[1].item<double>()),
                    () => Assert.Equal(15, array[6].Real),
                    () => Assert.Equal(-3, t.imag[1].item<double>()),
                    () => Assert.Equal(25.0, array[6].Imaginary),
                    () => Assert.Equal(ScalarType.ComplexFloat64, t.dtype)); ;
            }
        }

        [Fact]
        [TestOf(nameof(torch.tensor))]
        public void TestMDTensorFactorySByte()
        {
            {
                var array = new sbyte[8];
                var t = torch.tensor(array);
                Assert.Multiple(
                    () => Assert.Equal(1, t.ndim),
                    () => Assert.Equal(ScalarType.Int8, t.dtype));
            }

            {
                var array = new sbyte[8];
                var t = torch.tensor(array, new long[] { 8 });
                Assert.Multiple(
                    () => Assert.Equal(1, t.ndim),
                    () => Assert.Equal(ScalarType.Int8, t.dtype));
            }

            {
                var array = new sbyte[1, 2];
                var t = torch.tensor(array);
                Assert.Multiple(
                () => Assert.Equal(2, t.ndim),
                () => Assert.Equal(new long[] { 1, 2 }, t.shape),
                () => Assert.Equal(ScalarType.Int8, t.dtype));
            }

            {
                var array = new sbyte[1, 2, 3];
                var t = torch.tensor(array);
                Assert.Multiple(
                () => Assert.Equal(3, t.ndim),
                () => Assert.Equal(new long[] { 1, 2, 3 }, t.shape),
                () => Assert.Equal(ScalarType.Int8, t.dtype));
            }

            {
                var array = new sbyte[1, 2, 3, 4];
                var t = torch.tensor(array);
                Assert.Multiple(
                () => Assert.Equal(4, t.ndim),
                () => Assert.Equal(new long[] { 1, 2, 3, 4 }, t.shape),
                () => Assert.Equal(ScalarType.Int8, t.dtype));
            }

            {
                var array = new sbyte[100, 100, 100];
                var t = torch.tensor(array);
                Assert.Multiple(
                () => Assert.Equal(3, t.ndim),
                () => Assert.Equal(new long[] { 100, 100, 100 }, t.shape),
                () => Assert.Equal(ScalarType.Int8, t.dtype));
            }

            {
                var array = new sbyte[,,] { { { 1, 2 }, { 3, 4 } }, { { 5, 6 }, { 7, 8 } } };
                var t = torch.tensor(array);
                Assert.Multiple(
                () => Assert.Equal(3, t.ndim),
                () => Assert.Equal(new long[] { 2, 2, 2 }, t.shape),
                () => Assert.Equal(ScalarType.Int8, t.dtype),
                () => Assert.Equal(array.Cast<sbyte>().ToArray(), t.data<sbyte>().ToArray()));
            }
        }

        [Fact]
        [TestOf(nameof(torch.tensor))]
        public void TestMDTensorFactoryInt16()
        {
            {
                var array = new short[8];
                using var t = torch.tensor(array);
                Assert.Equal(1, t.ndim);
                Assert.Equal(ScalarType.Int16, t.dtype);
            }

            {
                var array = new short[8];
                var t = torch.tensor(array, new long[] { 8 });
                Assert.Equal(1, t.ndim);
                Assert.Equal(ScalarType.Int16, t.dtype);
            }

            {
                var array = new short[1, 2];
                var t = torch.tensor(array);
                Assert.Equal(2, t.ndim);
                Assert.Equal(new long[] { 1, 2 }, t.shape);
                Assert.Equal(ScalarType.Int16, t.dtype);
            }

            {
                var array = new short[1, 2, 3];
                var t = torch.tensor(array);
                Assert.Equal(3, t.ndim);
                Assert.Equal(new long[] { 1, 2, 3 }, t.shape);
                Assert.Equal(ScalarType.Int16, t.dtype);
            }

            {
                var array = new short[1, 2, 3, 4];
                var t = torch.tensor(array);
                Assert.Equal(4, t.ndim);
                Assert.Equal(new long[] { 1, 2, 3, 4 }, t.shape);
                Assert.Equal(ScalarType.Int16, t.dtype);
            }

            {
                var array = new short[100, 100, 500];
                var t = torch.tensor(array);
                Assert.Equal(3, t.ndim);
                Assert.Equal(new long[] { 100, 100, 500 }, t.shape);
                Assert.Equal(ScalarType.Int16, t.dtype);
            }
            {
                var array = new short[,,] { { { 1, 2 }, { 3, 4 } }, { { 5, 6 }, { 7, 8 } } };
                var t = torch.tensor(array);
                Assert.Equal(3, t.ndim);
                Assert.Equal(new long[] { 2, 2, 2 }, t.shape);
                Assert.Equal(ScalarType.Int16, t.dtype);
                Assert.Equal(array.Cast<short>().ToArray(), t.data<short>().ToArray());
            }
        }

        [Fact]
        [TestOf(nameof(torch.tensor))]
        public void TestMDTensorFactoryInt32()
        {
            {
                var array = new int[8];
                var t = torch.tensor(array);
                Assert.Equal(1, t.ndim);
                Assert.Equal(ScalarType.Int32, t.dtype);
            }

            {
                var array = new int[8];
                var t = torch.tensor(array, new long[] { 8 });
                Assert.Equal(1, t.ndim);
                Assert.Equal(ScalarType.Int32, t.dtype);
            }

            {
                var array = new int[1, 2];
                var t = torch.tensor(array);
                Assert.Equal(2, t.ndim);
                Assert.Equal(new long[] { 1, 2 }, t.shape);
                Assert.Equal(ScalarType.Int32, t.dtype);
            }

            {
                var array = new int[1, 2, 3];
                var t = torch.tensor(array);
                Assert.Equal(3, t.ndim);
                Assert.Equal(new long[] { 1, 2, 3 }, t.shape);
                Assert.Equal(ScalarType.Int32, t.dtype);
            }

            {
                var array = new int[1, 2, 3, 4];
                var t = torch.tensor(array);
                Assert.Equal(4, t.ndim);
                Assert.Equal(new long[] { 1, 2, 3, 4 }, t.shape);
                Assert.Equal(ScalarType.Int32, t.dtype);
            }

            {
                var array = new int[100, 100, 250];
                var t = torch.tensor(array);
                Assert.Equal(3, t.ndim);
                Assert.Equal(new long[] { 100, 100, 250 }, t.shape);
                Assert.Equal(ScalarType.Int32, t.dtype);
            }

            {
                var array = new int[,,] { { { 1, 2 }, { 3, 4 } }, { { 5, 6 }, { 7, 8 } } };
                var t = torch.tensor(array);
                Assert.Equal(3, t.ndim);
                Assert.Equal(new long[] { 2, 2, 2 }, t.shape);
                Assert.Equal(ScalarType.Int32, t.dtype);
                Assert.Equal(array.Cast<int>().ToArray(), t.data<int>().ToArray());
            }
        }

        [Fact]
        [TestOf(nameof(torch.tensor))]
        public void TestMDTensorFactoryInt64()
        {
            {
                var array = new long[8];
                var t = torch.tensor(array);
                Assert.Equal(1, t.ndim);
                Assert.Equal(ScalarType.Int64, t.dtype);
            }

            {
                var array = new long[8];
                var t = torch.tensor(array, new long[] { 8 });
                Assert.Equal(1, t.ndim);
                Assert.Equal(ScalarType.Int64, t.dtype);
            }

            {
                var array = new long[8];
                var t = torch.tensor(array, new long[] { 2, 4 });
                Assert.Equal(2, t.ndim);
                Assert.Equal(new long[] { 2, 4 }, t.shape);
                Assert.Equal(ScalarType.Int64, t.dtype);
            }

            {
                var array = new long[8];
                Assert.Throws<ArgumentException>(() => torch.tensor(array, new long[] { 3, 4 }));
            }

            {
                var array = new long[1, 2];
                var t = torch.tensor(array);
                Assert.Equal(2, t.ndim);
                Assert.Equal(new long[] { 1, 2 }, t.shape);
                Assert.Equal(ScalarType.Int64, t.dtype);
            }

            {
                var array = new long[1, 2, 3];
                var t = torch.tensor(array);
                Assert.Equal(3, t.ndim);
                Assert.Equal(new long[] { 1, 2, 3 }, t.shape);
                Assert.Equal(ScalarType.Int64, t.dtype);
            }

            {
                var array = new long[1, 2, 3, 4];
                var t = torch.tensor(array);
                Assert.Equal(4, t.ndim);
                Assert.Equal(new long[] { 1, 2, 3, 4 }, t.shape);
                Assert.Equal(ScalarType.Int64, t.dtype);
            }

            {
                var array = new long[100, 100, 125];
                var t = torch.tensor(array);
                Assert.Equal(3, t.ndim);
                Assert.Equal(new long[] { 100, 100, 125 }, t.shape);
                Assert.Equal(ScalarType.Int64, t.dtype);
            }

            {
                var array = new long[,,] { { { 1, 2 }, { 3, 4 } }, { { 5, 6 }, { 7, 8 } } };
                var t = torch.tensor(array);
                Assert.Equal(3, t.ndim);
                Assert.Equal(new long[] { 2, 2, 2 }, t.shape);
                Assert.Equal(ScalarType.Int64, t.dtype);
                Assert.Equal(array.Cast<long>().ToArray(), t.data<long>().ToArray());
            }
        }

        [Fact]
        [TestOf(nameof(torch.tensor))]
        public void TestMDTensorFactoryFloat32()
        {
            {
                var array = new float[8];
                var t = torch.tensor(array);
                Assert.Equal(1, t.ndim);
                Assert.Equal(ScalarType.Float32, t.dtype);
            }

            {
                var array = new float[8];
                var t = torch.tensor(array, new long[] { 8 });
                Assert.Equal(1, t.ndim);
                Assert.Equal(ScalarType.Float32, t.dtype);
            }

            {
                var array = new float[1, 2];
                var t = torch.tensor(array);
                Assert.Equal(2, t.ndim);
                Assert.Equal(new long[] { 1, 2 }, t.shape);
                Assert.Equal(ScalarType.Float32, t.dtype);
            }

            {
                var array = new float[1, 2, 3];
                var t = torch.tensor(array);
                Assert.Equal(3, t.ndim);
                Assert.Equal(new long[] { 1, 2, 3 }, t.shape);
                Assert.Equal(ScalarType.Float32, t.dtype);
            }

            {
                var array = new float[100, 100, 250];
                var t = torch.tensor(array);
                Assert.Equal(3, t.ndim);
                Assert.Equal(new long[] { 100, 100, 250 }, t.shape);
                Assert.Equal(ScalarType.Float32, t.dtype);
            }

            {
                var array = new float[1, 2, 3, 4];
                var t = torch.tensor(array);
                Assert.Equal(4, t.ndim);
                Assert.Equal(new long[] { 1, 2, 3, 4 }, t.shape);
                Assert.Equal(ScalarType.Float32, t.dtype);
            }

            {
                var array = new float[,,] { { { 1, 2 }, { 3, 4 } }, { { 5, 6 }, { 7, 8 } } };
                var t = torch.tensor(array);
                Assert.Equal(3, t.ndim);
                Assert.Equal(new long[] { 2, 2, 2 }, t.shape);
                Assert.Equal(ScalarType.Float32, t.dtype);
                Assert.Equal(array.Cast<float>().ToArray(), t.data<float>().ToArray());
            }
        }

        [Fact]
        [TestOf(nameof(torch.tensor))]
        public void TestMDTensorFactoryFloat64()
        {
            {
                var array = new double[8];
                var t = torch.tensor(array);
                Assert.Equal(1, t.ndim);
                Assert.Equal(ScalarType.Float64, t.dtype);
            }

            {
                var array = new double[8];
                var t = torch.tensor(array, new long[] { 8 });
                Assert.Equal(1, t.ndim);
                Assert.Equal(ScalarType.Float64, t.dtype);
            }

            {
                var array = new double[1, 2];
                var t = torch.tensor(array);
                Assert.Equal(2, t.ndim);
                Assert.Equal(new long[] { 1, 2 }, t.shape);
                Assert.Equal(ScalarType.Float64, t.dtype);
            }

            {
                var array = new double[1, 2, 3];
                var t = torch.tensor(array);
                Assert.Equal(3, t.ndim);
                Assert.Equal(new long[] { 1, 2, 3 }, t.shape);
                Assert.Equal(ScalarType.Float64, t.dtype);
            }

            {
                var array = new double[1, 2, 3, 4];
                var t = torch.tensor(array);
                Assert.Equal(4, t.ndim);
                Assert.Equal(new long[] { 1, 2, 3, 4 }, t.shape);
                Assert.Equal(ScalarType.Float64, t.dtype);
            }

            {
                var array = new double[100, 100, 125];
                var t = torch.tensor(array);
                Assert.Equal(3, t.ndim);
                Assert.Equal(new long[] { 100, 100, 125 }, t.shape);
                Assert.Equal(ScalarType.Float64, t.dtype);
            }

            {
                var array = new double[,,] { { { 1, 2 }, { 3, 4 } }, { { 5, 6 }, { 7, 8 } } };
                var t = torch.tensor(array);
                Assert.Equal(3, t.ndim);
                Assert.Equal(new long[] { 2, 2, 2 }, t.shape);
                Assert.Equal(ScalarType.Float64, t.dtype);
                Assert.Equal(array.Cast<double>().ToArray(), t.data<double>().ToArray());
            }
        }

        [Fact]
        [TestOf(nameof(torch.tensor))]
        public void TestMDTensorFactoryComplexFloat32()
        {
            {
                var array = new (float, float)[8];
                var t = torch.tensor(array);
                Assert.Equal(1, t.ndim);
                Assert.Equal(ScalarType.ComplexFloat32, t.dtype);
            }

            {
                var array = new (float, float)[8];
                var t = torch.tensor(array, new long[] { 8 });
                Assert.Equal(1, t.ndim);
                Assert.Equal(ScalarType.ComplexFloat32, t.dtype);
            }

            {
                var array = new (float, float)[1, 2];
                var t = torch.tensor(array);
                Assert.Equal(2, t.ndim);
                Assert.Equal(new long[] { 1, 2 }, t.shape);
                Assert.Equal(ScalarType.ComplexFloat32, t.dtype);
            }

            {
                var array = new (float, float)[1, 2, 3];
                var t = torch.tensor(array);
                Assert.Equal(3, t.ndim);
                Assert.Equal(new long[] { 1, 2, 3 }, t.shape);
                Assert.Equal(ScalarType.ComplexFloat32, t.dtype);
            }

            {
                var array = new (float, float)[100, 100, 250];
                var t = torch.tensor(array);
                Assert.Equal(3, t.ndim);
                Assert.Equal(new long[] { 100, 100, 250 }, t.shape);
                Assert.Equal(ScalarType.ComplexFloat32, t.dtype);
            }

            {
                var array = new (float, float)[1, 2, 3, 4];
                var t = torch.tensor(array);
                Assert.Equal(4, t.ndim);
                Assert.Equal(new long[] { 1, 2, 3, 4 }, t.shape);
                Assert.Equal(ScalarType.ComplexFloat32, t.dtype);
            }
            {
                var array = new (float Real, float Imaginary)[8];
                for (var i = 0; i < array.Length; i++) { array[i] = (i, -i); }
                var t = torch.tensor(array);
                Assert.Multiple(
                    () => Assert.Equal(1, t.ndim),
                    () => Assert.Equal(8, t.shape[0]),
                    () => Assert.Equal(3, t.real[3].item<float>()),
                    () => Assert.Equal(6, t.real[6].item<float>()),
                    () => Assert.Equal(-3, t.imag[3].item<float>()),
                    () => Assert.Equal(-6, t.imag[6].item<float>()),
                    () => Assert.Equal(ScalarType.ComplexFloat32, t.dtype)); ;
            }
            {
                var array = new (float Real, float Imaginary)[8];
                for (var i = 0; i < array.Length; i++) { array[i] = (i, -i); }
                var t = torch.tensor(array);
                t.real[6] = 17;
                t.imag[6] = 15;
                Assert.Multiple(
                    () => Assert.Equal(1, t.ndim),
                    () => Assert.Equal(8, t.shape[0]),
                    () => Assert.Equal(3, t.real[3].item<float>()),
                    () => Assert.Equal(6, array[6].Real),
                    () => Assert.Equal(-3, t.imag[3].item<float>()),
                    () => Assert.Equal(-6, array[6].Imaginary),
                    () => Assert.Equal(ScalarType.ComplexFloat32, t.dtype)); ;
            }
        }

        [Fact]
        [TestOf(nameof(torch.tensor))]
        public void TestMDTensorFactoryComplexFloat64()
        {
            {
                var array = new System.Numerics.Complex[8];
                var t = torch.tensor(array);
                Assert.Equal(1, t.ndim);
                Assert.Equal(ScalarType.ComplexFloat64, t.dtype);
            }

            {
                var array = new System.Numerics.Complex[8];
                var t = torch.tensor(array, new long[] { 8 });
                Assert.Equal(1, t.ndim);
                Assert.Equal(ScalarType.ComplexFloat64, t.dtype);
            }
            {
                var array = new System.Numerics.Complex[8];
                var t = torch.tensor(array);
                Assert.Equal(1, t.ndim);
                Assert.Equal(ScalarType.ComplexFloat64, t.dtype);

                var s = t.reshape(2, 4);
                Assert.Multiple(
                    () => Assert.Equal(2, s.ndim),
                    () => Assert.Equal(2, s.shape[0]),
                    () => Assert.Equal(4, s.shape[1]));
            }

            {
                var array = new System.Numerics.Complex[1, 2];
                var t = torch.tensor(array);
                Assert.Equal(2, t.ndim);
                Assert.Equal(new long[] { 1, 2 }, t.shape);
                Assert.Equal(ScalarType.ComplexFloat64, t.dtype);
            }

            {
                var array = new System.Numerics.Complex[1, 2, 3];
                var t = torch.tensor(array);
                Assert.Equal(3, t.ndim);
                Assert.Equal(new long[] { 1, 2, 3 }, t.shape);
                Assert.Equal(ScalarType.ComplexFloat64, t.dtype);
            }

            {
                var array = new System.Numerics.Complex[1, 2, 3, 4];
                var t = torch.tensor(array);
                Assert.Equal(4, t.ndim);
                Assert.Equal(new long[] { 1, 2, 3, 4 }, t.shape);
                Assert.Equal(ScalarType.ComplexFloat64, t.dtype);
            }

            {
                var array = new System.Numerics.Complex[100, 500, 125];
                var t = torch.tensor(array);
                Assert.Equal(3, t.ndim);
                Assert.Equal(new long[] { 100, 500, 125 }, t.shape);
                Assert.Equal(ScalarType.ComplexFloat64, t.dtype);
            }
            {
                var array = new System.Numerics.Complex[8];
                for (var i = 0; i < array.Length; i++) { array[i] = new System.Numerics.Complex(i, -i); }
                var t = torch.tensor(array);
                Assert.Multiple(
                    () => Assert.Equal(1, t.ndim),
                    () => Assert.Equal(8, t.shape[0]),
                    () => Assert.Equal(3, t.real[3].item<double>()),
                    () => Assert.Equal(6, t.real[6].item<double>()),
                    () => Assert.Equal(-3, t.imag[3].item<double>()),
                    () => Assert.Equal(-6, t.imag[6].item<double>()),
                    () => Assert.Equal(ScalarType.ComplexFloat64, t.dtype)); ;
            }
            {
                var array = new System.Numerics.Complex[8];
                for (var i = 0; i < array.Length; i++) { array[i] = new System.Numerics.Complex(i, -i); }
                var t = torch.tensor(array);
                t.real[6] = 17;
                t.imag[6] = 15;
                Assert.Multiple(
                    () => Assert.Equal(1, t.ndim),
                    () => Assert.Equal(8, t.shape[0]),
                    () => Assert.Equal(3, t.real[3].item<double>()),
                    () => Assert.Equal(6, array[6].Real),
                    () => Assert.Equal(-6, array[6].Imaginary),
                    () => Assert.Equal(ScalarType.ComplexFloat64, t.dtype)); ;
            }
        }

        [Fact]
        [TestOf(nameof(torch.zeros))]
        public void CreateFloat32TensorZeros()
        {
            var shape = new long[] { 2, 2 };
            Tensor t = torch.zeros(shape);
            Assert.Equal(shape, t.shape);
            Assert.Equal(0.0f, t[0, 0].ToSingle());
            Assert.Equal(0.0f, t[1, 1].ToSingle());
        }

        [Fact]
        [TestOf(nameof(torch.zeros))]
        public void CreateFloat32TensorZeros_()
        {
            var shape = new long[] { 2, 2 };
            Tensor t = torch.zeros(shape);
            Assert.Equal(shape, t.shape);
            Assert.Equal(0.0f, t[0, 0].ToSingle());
            Assert.Equal(0.0f, t[1, 1].ToSingle());
        }

        [Fact]
        [TestOf(nameof(torch.zeros))]
        public void CreateByteTensorZeros()
        {
            var shape = new long[] { 2, 2 };
            Tensor t = torch.zeros(shape, torch.uint8);
            Assert.Equal(shape, t.shape);
            Assert.Equal((byte)0, t[0, 0].ToByte());
            Assert.Equal((byte)0, t[1, 1].ToByte());
        }

        [Fact]
        [TestOf(nameof(torch.zeros))]
        public void CreateByteTensorZeros_()
        {
            var shape = new long[] { 2, 2 };
            Tensor t = torch.zeros(shape, torch.uint8);
            Assert.Equal(shape, t.shape);
            Assert.Equal((byte)0, t[0, 0].ToByte());
            Assert.Equal((byte)0, t[1, 1].ToByte());
        }

        [Fact]
        [TestOf(nameof(torch.zeros))]
        public void CreateInt32TensorZeros()
        {
            var shape = new long[] { 2, 2 };
            Tensor t = torch.zeros(shape, torch.int32);
            Assert.Equal(shape, t.shape);
            Assert.Equal(0, t[0, 0].ToInt32());
            Assert.Equal(0, t[1, 1].ToInt32());
        }

        [Fact]
        [TestOf(nameof(torch.zeros))]
        public void CreateInt32TensorZeros_()
        {
            var shape = new long[] { 2, 2 };
            Tensor t = torch.zeros(shape, torch.int32);
            Assert.Equal(shape, t.shape);
            Assert.Equal(0, t[0, 0].ToInt32());
            Assert.Equal(0, t[1, 1].ToInt32());
        }

        [Fact]
        [TestOf(nameof(torch.zeros))]
        public void CreateInt64TensorZeros()
        {
            var shape = new long[] { 2, 2 };

            Tensor t = torch.zeros(shape, torch.int64);
            Assert.Equal(shape, t.shape);
            Assert.Equal(0L, t[0, 0].ToInt64());
            Assert.Equal(0L, t[1, 1].ToInt64());
        }

        [Fact]
        [TestOf(nameof(torch.zeros))]
        public void CreateBoolTensorZeros()
        {
            var shape = new long[] { 2, 2 };

            Tensor t = torch.zeros(shape, torch.@bool);
            Assert.Equal(shape, t.shape);
            Assert.Equal((object)false, t[0, 0].ToBoolean());
            Assert.Equal((object)false, t[1, 1].ToBoolean());
        }

        [Fact]
        [TestOf(nameof(torch.zeros))]
        public void CreateFloat16TensorZeros()
        {
            foreach (var device in new Device[] { torch.CUDA }) {
                if (device.type != DeviceType.CUDA || torch.cuda.is_available()) {
                    var shape = new long[] { 2, 2 };

                    Tensor t = torch.zeros(shape, device: device, dtype: torch.float16);
                    Assert.Equal(shape, t.shape);
                    Assert.Equal(0.0f, t[0, 0].ToSingle());
                    Assert.Equal(0.0f, t[1, 1].ToSingle());
                }
            }
        }

        [Fact]
        [TestOf(nameof(torch.zeros))]
        public void CreateBFloat16TensorZeros()
        {
            foreach (var device in new Device[] { torch.CUDA }) {
                if (device.type != DeviceType.CUDA || torch.cuda.is_available()) {
                    var shape = new long[] { 2, 2 };

                    Tensor t = torch.zeros(shape, device: device, dtype: torch.bfloat16);
                    Assert.Equal(shape, t.shape);
                    Assert.Equal(0.0f, t[0, 0].ToSingle());
                    Assert.Equal(0.0f, t[1, 1].ToSingle());
                }
            }
        }

        [Fact]
        [TestOf(nameof(torch.empty))]
        public void CreateFloat32TensorEmpty()
        {
            var shape = new long[] { 2, 2 };
            Tensor t = torch.empty(shape);
            Assert.Equal(shape, t.shape);
        }

        [Fact]
        [TestOf(nameof(torch.full))]
        public void CreateFloat32TensorFull()
        {
            var shape = new long[] { 2, 2 };
            Tensor t = torch.full(2, 2, 3.14f);
            Assert.Equal(shape, t.shape);
            Assert.Equal(3.14f, t[0, 0].ToSingle());
            Assert.Equal(3.14f, t[1, 1].ToSingle());
        }

        [Fact]
        [TestOf(nameof(torch.empty))]
        public void CreateByteTensorEmpty()
        {
            var shape = new long[] { 2, 2 };
            Tensor t = torch.empty(shape, torch.uint8);
            Assert.Equal(shape, t.shape);
        }

        [Fact]
        [TestOf(nameof(torch.empty))]
        public void CreateInt32TensorEmpty()
        {
            var shape = new long[] { 2, 2 };
            Tensor t = torch.empty(shape, torch.int32);
            Assert.Equal(shape, t.shape);
        }

        [Fact]
        [TestOf(nameof(torch.full))]
        public void CreateInt32TensorFull()
        {
            var shape = new long[] { 2, 2 };
            Tensor t = torch.full(2, 2, 17, torch.int32);
            Assert.Equal(shape, t.shape);
            Assert.Equal(17, t[0, 0].ToInt32());
            Assert.Equal(17, t[1, 1].ToInt32());
        }

        [Fact]
        [TestOf(nameof(torch.empty))]
        public void CreateInt64TensorEmpty()
        {
            var shape = new long[] { 2, 2 };

            Tensor t = torch.empty(shape, torch.int64);
            Assert.Equal(shape, t.shape);
        }

        [Fact]
        [TestOf(nameof(torch.empty))]
        public void CreateBoolTensorEmpty()
        {
            var shape = new long[] { 2, 2 };

            Tensor t = torch.empty(shape, @bool);
            Assert.Equal(shape, t.shape);
        }

        [Fact]
        [TestOf(nameof(torch.empty_strided))]
        public void CreateTensorEmptyStrided()
        {
            var shape = new long[] { 2, 3 };
            var strides = new long[] { 1, 2 };

            Tensor t = torch.empty_strided(shape, strides);
            Assert.Equal(shape, t.shape);
            Assert.Equal(1, t.stride(0));
            Assert.Equal(2, t.stride(1));
            t = torch.empty_strided(shape, strides);
            Assert.Equal(shape, t.shape);
            Assert.Equal(1, t.stride(0));
            Assert.Equal(2, t.stride(1));
        }

        [Fact]
        [TestOf(nameof(Tensor.as_strided))]
        public void CreateTensorEmptyAsStrided()
        {
            var shape = new long[] { 2, 3 };
            var strides = new long[] { 1, 2 };

            Tensor t = torch.empty(shape).as_strided(shape, strides);
            Assert.Equal(shape, t.shape);
            Assert.Equal(1, t.stride(0));
            Assert.Equal(2, t.stride(1));
            t = torch.empty(shape).as_strided(shape, strides);
            Assert.Equal(shape, t.shape);
            Assert.Equal(1, t.stride(0));
            Assert.Equal(2, t.stride(1));
        }

        [Fact]
        [TestOf(nameof(torch.empty))]
        public void CreateFloat16TensorEmpty()
        {
            foreach (var device in new Device[] { torch.CUDA }) {
                if (device.type != DeviceType.CUDA || torch.cuda.is_available()) {
                    var shape = new long[] { 2, 2 };

                    Tensor t = torch.empty(shape, float16, device: device);
                    Assert.Equal(shape, t.shape);
                }
            }
        }

        [Fact]
        [TestOf(nameof(torch.empty))]
        public void CreateBFloat16TensorEmpty()
        {
            foreach (var device in new Device[] { torch.CUDA }) {
                if (device.type != DeviceType.CUDA || torch.cuda.is_available()) {
                    var shape = new long[] { 2, 2 };

                    Tensor t = torch.empty(shape, bfloat16, device: device);
                    Assert.Equal(shape, t.shape);
                }
            }
        }

        [Fact]
        [TestOf(nameof(torch.linspace))]
        public void CreateFloat32Linspace()
        {
            Tensor t = torch.linspace(0.0f, 10.0f, 101);
            Assert.Equal(101, t.shape[0]);
            Assert.Equal(0.0f, t[0].ToSingle());
            Assert.Equal(0.1f, t[1].ToSingle());
        }

        [Fact]
        [TestOf(nameof(torch.logspace))]
        public void CreateFloat32Logspace()
        {
            Tensor t = torch.logspace(0.0f, 10.0f, 101);
            Assert.Equal(101, t.shape[0]);
            Assert.Equal(1.0f, t[0].ToSingle());
            Assert.Equal(10.0f, t[10].ToSingle());
        }

        [Fact]
        [TestOf(nameof(torch.ones))]
        public void CreateFloat32TensorOnes()
        {
            var shape = new long[] { 2, 2 };
            Tensor t = torch.ones(shape);
            Assert.Equal(shape, t.shape);
            Assert.Equal(1.0f, t[0, 0].ToSingle());
            Assert.Equal(1.0f, t[1, 1].ToSingle());
        }

        [Fact]
        [TestOf(nameof(torch.ones))]
        public void CreateByteTensorOnes()
        {
            var shape = new long[] { 2, 2 };
            Tensor t = torch.ones(shape, uint8);
            Assert.Equal(shape, t.shape);
            Assert.Equal((byte)1, t[0, 0].ToByte());
            Assert.Equal((byte)1, t[1, 1].ToByte());
        }

        [Fact]
        [TestOf(nameof(torch.ones))]
        public void CreateInt32TensorOnes()
        {
            var shape = new long[] { 2, 2 };
            Tensor t = torch.ones(shape, int32);
            Assert.Equal(shape, t.shape);
            Assert.Equal(1, t[0, 0].ToInt32());
            Assert.Equal(1, t[1, 1].ToInt32());
        }

        [Fact]
        [TestOf(nameof(torch.ones))]
        public void CreateInt64TensorOnes()
        {
            var shape = new long[] { 2, 2 };

            Tensor t = torch.ones(shape, int64);
            Assert.Equal(shape, t.shape);
            Assert.Equal(1L, t[0, 0].ToInt64());
            Assert.Equal(1L, t[1, 1].ToInt64());
        }

        [Fact]
        [TestOf(nameof(torch.ones))]
        public void CreateBoolTensorOnes()
        {
            var shape = new long[] { 2, 2 };

            Tensor t = torch.ones(shape, @bool);
            Assert.Equal(shape, t.shape);
            Assert.Equal((object)true, t[0, 0].ToBoolean());
            Assert.Equal((object)true, t[1, 1].ToBoolean());
        }

        [Fact]
        [TestOf(nameof(torch.ones))]
        public void CreateFloat16TensorOnes()
        {
            foreach (var device in new Device[] { torch.CUDA }) {
                if (device.type != DeviceType.CUDA || torch.cuda.is_available()) {
                    var shape = new long[] { 2, 2 };

                    Tensor t = torch.ones(shape, float16, device: device);
                    Assert.Equal(shape, t.shape);
                    Assert.Equal(1.0f, t[0, 0].ToSingle());
                    Assert.Equal(1.0f, t[1, 1].ToSingle());
                }
            }
        }

        [Fact]
        [TestOf(nameof(torch.ones))]
        public void CreateBFloat16TensorOnes()
        {
            foreach (var device in new Device[] { torch.CUDA }) {
                if (device.type != DeviceType.CUDA || torch.cuda.is_available()) {
                    var shape = new long[] { 2, 2 };

                    Tensor t = torch.ones(shape, bfloat16, device: device);
                    Assert.Equal(shape, t.shape);
                    Assert.Equal(1.0f, t[0, 0].ToSingle());
                    Assert.Equal(1.0f, t[1, 1].ToSingle());
                }
            }
        }

        [Fact]
        [TestOf(nameof(torch.zeros))]
        public void CreateComplexFloat32TensorZeros()
        {
            var shape = new long[] { 2, 2 };

            Tensor t = torch.zeros(shape, torch.complex64);
            Assert.Equal(shape, t.shape);
            var v3 = t.data<(float Real, float Imaginary)>().ToArray();
            for (var i = 0; i < v3.Length; i++) {
                Assert.Equal(0.0f, v3[i].Real);
                Assert.Equal(0.0f, v3[i].Imaginary);
            }
        }

        [Fact]
        [TestOf(nameof(torch.ones))]
        public void CreateComplexFloat32TensorOnes()
        {
            var shape = new long[] { 2, 2 };

            Tensor t = torch.ones(shape, torch.complex64);
            Assert.Equal(shape, t.shape);
            var v3 = t.data<(float Real, float Imaginary)>().ToArray();
            for (var i = 0; i < v3.Length; i++) {
                Assert.Equal(1.0f, v3[i].Real);
                Assert.Equal(0.0f, v3[i].Imaginary);
            }
        }

        [Fact]
        [TestOf(nameof(torch.complex))]
        public void CreateComplex32()
        {
            var shape = new long[] { 2, 2 };
            Tensor r = torch.randn(shape);
            Tensor i = torch.randn(shape);

            Tensor x = torch.complex(r, i);

            Assert.Equal(shape, x.shape);
            Assert.Equal(ScalarType.ComplexFloat32, x.dtype);
            Assert.True(r.allclose(x.real));
            Assert.True(i.allclose(x.imag));
        }

        [Fact]
        [TestOf(nameof(torch.complex))]
        public void CreateComplex64()
        {
            var shape = new long[] { 2, 2 };
            Tensor r = torch.randn(shape, torch.float64);
            Tensor i = torch.randn(shape, torch.float64);

            Tensor x = torch.complex(r, i);

            Assert.Equal(shape, x.shape);
            Assert.Equal(ScalarType.ComplexFloat64, x.dtype);
            Assert.True(r.allclose(x.real));
            Assert.True(i.allclose(x.imag));
        }

        [Fact]
        [TestOf(nameof(torch.polar))]
        public void CreatePolar32()
        {
            var shape = new long[] { 2, 2 };
            Tensor r = torch.randn(shape);
            Tensor i = torch.randn(shape);

            Tensor x = torch.complex(r, i);

            Tensor p = torch.polar(x.abs(), x.angle());

            Assert.Equal(x.shape, p.shape);
            Assert.Equal(ScalarType.ComplexFloat32, p.dtype);
            Assert.True(r.allclose(p.real, rtol: 1e-04, atol: 1e-07));
            Assert.True(i.allclose(p.imag, rtol: 1e-04, atol: 1e-07));
        }

        [Fact]
        [TestOf(nameof(torch.polar))]
        public void CreatePolar64()
        {
            var shape = new long[] { 2, 2 };
            Tensor r = torch.randn(shape, torch.float64);
            Tensor i = torch.randn(shape, torch.float64);

            Tensor x = torch.complex(r, i);

            Tensor p = torch.polar(x.abs(), x.angle());

            Assert.Equal(x.shape, p.shape);
            Assert.Equal(ScalarType.ComplexFloat64, p.dtype);
            Assert.True(r.allclose(p.real, rtol: 1e-04, atol: 1e-07));
            Assert.True(i.allclose(p.imag, rtol: 1e-04, atol: 1e-07));
        }

        [Fact]
        [TestOf(nameof(torch.rand))]
        public void CreateComplexFloat32TensorRand()
        {
            var shape = new long[] { 2, 2 };
            Tensor t = torch.rand(shape, torch.complex64);
            Assert.Equal(shape, t.shape);
            var v3 = t.data<(float Real, float Imaginary)>().ToArray();
            Assert.All(v3, t => Assert.True(t.Real >= 0.0f && t.Real < 1.0f && t.Imaginary >= 0.0f && t.Imaginary < 1.0f));
        }

        [Fact]
        [TestOf(nameof(torch.randn))]
        public void CreateComplexFloat32TensorRandn()
        {
            var shape = new long[] { 2, 2 };
            Tensor t = torch.randn(shape, torch.complex64);
            Assert.Equal(shape, t.shape);
            var v3 = t.data<(float Real, float Imaginary)>().ToArray();
        }

        [Fact]
        [TestOf(nameof(torch.zeros))]
        public void CreateComplexFloat64TensorZeros()
        {
            var shape = new long[] { 2, 2 };

            Tensor t = torch.zeros(shape, complex128);
            Assert.Equal(shape, t.shape);
            var v3 = t.data<System.Numerics.Complex>().ToArray();
            for (var i = 0; i < v3.Length; i++) {
                Assert.Equal(0.0, v3[i].Real);
                Assert.Equal(0.0, v3[i].Imaginary);
            }
        }

        [Fact]
        [TestOf(nameof(torch.ones))]
        public void CreateComplexFloat64TensorOnes()
        {
            var shape = new long[] { 2, 2 };

            Tensor t = torch.ones(shape, complex128);
            Assert.Equal(shape, t.shape);
            var v3 = t.data<System.Numerics.Complex>().ToArray();
            for (var i = 0; i < v3.Length; i++) {
                Assert.Equal(1.0, v3[i].Real);
                Assert.Equal(0.0, v3[i].Imaginary);
            }
        }

        [Fact]
        [TestOf(nameof(torch.ones))]
        public void CreateFloat32TensorCheckMemory()
        {
            for (int i = 0; i < 10; i++) {
                using var tmp = torch.ones(new long[] { 100, 100, 100 });
                Assert.NotNull(tmp);
            }
        }

        [Fact]
        [TestOf(nameof(torch.ones))]
        public void CreateFloat32TensorOnesCheckData()
        {
            var ones = torch.ones(new long[] { 2, 2 });
            var data = ones.data<float>();

            for (int i = 0; i < 4; i++) {
                Assert.Equal(1.0, data[i]);
            }
        }

        [Fact]
        [TestOf(nameof(torch.zeros))]
        public void CreateFloat32TensorZerosCheckData()
        {
            var zeros = torch.zeros(new long[] { 2, 2 });
            var data = zeros.data<float>();

            for (int i = 0; i < 4; i++) {
                Assert.Equal(0, data[i]);
            }
        }

        [Fact]
        [TestOf(nameof(torch.ones))]
        public void CreateInt32TensorOnesCheckData()
        {
            var ones = torch.ones(new long[] { 2, 2 }, int32);
            var data = ones.data<int>();

            for (int i = 0; i < 4; i++) {
                Assert.Equal(1, data[i]);
            }
        }

        [Fact]
        [TestOf(nameof(torch.eye))]
        public void CreateInt32TensorEyeCheckData1()
        {
            var ones = torch.eye(4, 4, int32);
            Assert.Equal(ones.shape[0], ones.shape[1]);

            for (int i = 0; i < 4; i++) {
                for (int j = 0; j < 4; j++) {
                    if (i == j)
                        Assert.Equal(1, ones[i, j].ToInt32());
                    else
                        Assert.Equal(0, ones[i, j].ToInt32());
                }
            }
        }

        [Fact]
        [TestOf(nameof(torch.eye))]
        public void CreateInt32TensorEyeCheckData2()
        {
            var ones = torch.eye(4, dtype: torch.int32);
            Assert.Equal(ones.shape[0], ones.shape[1]);

            for (int i = 0; i < 4; i++) {
                for (int j = 0; j < 4; j++) {
                    if (i == j)
                        Assert.Equal(1, ones[i, j].ToInt32());
                    else
                        Assert.Equal(0, ones[i, j].ToInt32());
                }
            }
        }

        [Fact]
        [TestOf(nameof(torch.eye))]
        public void CreateComplexFloat32TensorEyeCheckData()
        {
            var ones = torch.eye(4, 4, torch.complex64);
            Assert.Equal(ones.shape[0], ones.shape[1]);

            for (int i = 0; i < 4; i++) {
                for (int j = 0; j < 4; j++) {
                    if (i == j) {
                        var scalar = ones[i, j].ToComplex32();
                        Assert.Equal(1.0f, scalar.Real);
                        Assert.Equal(0.0f, scalar.Imaginary);
                    } else {
                        var scalar = ones[i, j].ToComplex32();
                        Assert.Equal(0.0f, scalar.Real);
                        Assert.Equal(0.0f, scalar.Imaginary);
                    }
                }
            }
        }

        [Fact]
        [TestOf(nameof(torch.eye))]
        public void CreateComplexFloat64TensorEyeCheckData()
        {
            var ones = torch.eye(4, 4, torch.complex128);
            Assert.Equal(ones.shape[0], ones.shape[1]);

            for (int i = 0; i < 4; i++) {
                for (int j = 0; j < 4; j++) {
                    if (i == j) {
                        var scalar = ones[i, j].ToComplex64();
                        Assert.Equal(1.0, scalar.Real);
                        Assert.Equal(0.0, scalar.Imaginary);
                    } else {
                        var scalar = ones[i, j].ToComplex64();
                        Assert.Equal(0.0, scalar.Real);
                        Assert.Equal(0.0, scalar.Imaginary);
                    }
                }
            }
        }

        [Fact]
        [TestOf(nameof(torch.ones))]
        public void CreateFloat32TensorCheckDevice()
        {
            var ones = torch.ones(new long[] { 2, 2 });
            var device = ones.device;

            Assert.Equal("cpu", ones.device.ToString());
        }

        [Fact]
        [TestOf(nameof(torch.tensor))]
        public void CreateFloat32TensorFromData()
        {
            var data = new float[1000];
            data[100] = 1;

            using var tensor = torch.tensor(data, new long[] { 100, 10 });
            Assert.Equal(1, tensor.data<float>()[100]);
        }

        [Fact]
        [TestOf(nameof(torch.tensor))]
        public void CreateFloat32TensorFromDataCheckDispose()
        {
            var data = new float[1000];
            data[100] = 1;

            using var tensor = torch.tensor(data, new long[] { 100, 10 });
            Assert.Equal(1, tensor.data<float>()[100]);
            Assert.Equal(1, data[100]);
        }

        [Fact]
        [TestOf(nameof(TensorExtensionMethods.ToTensor))]
        public void CreateFloat32TensorFromData2()
        {
            var data = new float[1000];

            using var tensor = data.ToTensor(new long[] { 10, 100 });
            Assert.Equal(default(float), tensor.data<float>()[100]);
        }

        [Fact]
        [TestOf(nameof(TensorExtensionMethods.ToTensor))]
        public void CreateFloat32TensorFromDataCheckStrides()
        {
            var data = new double[] { 0.2663158, 0.1144736, 0.1147367, 0.1249998, 0.1957895, 0.1231576, 0.1944732, 0.111842, 0.1065789, 0.667881, 0.5682123, 0.5824502, 0.4824504, 0.4844371, 0.6463582, 0.5334439, 0.5079474, 0.2281452 };
            var dataTensor = data.ToTensor(new long[] { 2, 9 });

            for (int r = 0; r < 2; r++) {
                for (int i = 0; i < 9; i++) {
                    var fromData = data[(r * 9) + i];
                    var fromTensor = dataTensor[r, i].ToDouble();
                    Assert.True(Math.Abs(fromData - fromTensor) < 0.0001);
                }
            }

            var firstPart = dataTensor[0];

            for (int i = 0; i < 9; i++) {
                var fromData = data[i];
                var fromChunk = firstPart[i].ToDouble();
                Assert.True(Math.Abs(fromData - fromChunk) < 0.0001);
            }
        }

        [Fact]
        [TestOf(nameof(torch.tensor))]
        public void CreateFloat16TensorFromDataCheckStrides()
        {
            var data = new float[] { 0.2663158f, 0.1144736f, 0.1147367f, 0.1249998f, 0.1957895f, 0.1231576f, 0.1944732f, 0.111842f, 0.1065789f, 0.667881f, 0.5682123f, 0.5824502f, 0.4824504f, 0.4844371f, 0.6463582f, 0.5334439f, 0.5079474f, 0.2281452f };
            var dataTensor = torch.tensor(data, new long[] { 2, 9 }, float16);

            for (int r = 0; r < 2; r++) {
                for (int i = 0; i < 9; i++) {
                    var fromData = data[(r * 9) + i];
                    var fromTensor = dataTensor[r, i].ToSingle();
                    Assert.True(Math.Abs(fromData - fromTensor) < 0.01);
                }
            }

            var firstPart = dataTensor[0];

            for (int i = 0; i < 9; i++) {
                var fromData = data[i];
                var fromChunk = firstPart[i].ToSingle();
                Assert.True(Math.Abs(fromData - fromChunk) < 0.01);
            }
        }

        [Fact]
        [TestOf(nameof(torch.tensor))]
        public void CreateBFloat16TensorFromDataCheckStrides()
        {
            var data = new float[] { 0.2663158f, 0.1144736f, 0.1147367f, 0.1249998f, 0.1957895f, 0.1231576f, 0.1944732f, 0.111842f, 0.1065789f, 0.667881f, 0.5682123f, 0.5824502f, 0.4824504f, 0.4844371f, 0.6463582f, 0.5334439f, 0.5079474f, 0.2281452f };
            var dataTensor = torch.tensor(data, new long[] { 2, 9 }, bfloat16);

            for (int r = 0; r < 2; r++) {
                for (int i = 0; i < 9; i++) {
                    var fromData = data[(r * 9) + i];
                    var fromTensor = dataTensor[r, i].ToSingle();
                    Assert.True(Math.Abs(fromData - fromTensor) < 0.1);
                }
            }

            var firstPart = dataTensor[0];

            for (int i = 0; i < 9; i++) {
                var fromData = data[i];
                var fromChunk = firstPart[i].ToSingle();
                Assert.True(Math.Abs(fromData - fromChunk) < 0.1);
            }
        }

        [Fact]
        [TestOf(nameof(torch.bartlett_window))]
        public void CreateFloat32BartlettWindow()
        {
            Tensor t = torch.bartlett_window(100);
            Assert.Equal(100, t.shape[0]);
        }

        [Fact]
        [TestOf(nameof(torch.blackman_window))]
        public void CreateFloat32BlackmanWindow()
        {
            Tensor t = torch.blackman_window(100);
            Assert.Equal(100, t.shape[0]);
        }

        [Fact]
        [TestOf(nameof(torch.hamming_window))]
        public void CreateFloat32HammingWindow()
        {
            Tensor t = torch.hamming_window(100);
            Assert.Equal(100, t.shape[0]);
        }

        [Fact]
        [TestOf(nameof(torch.hann_window))]
        public void CreateFloat32HannWindow()
        {
            Tensor t = torch.hann_window(100);
            Assert.Equal(100, t.shape[0]);
        }

        [Fact]
        [TestOf(nameof(torch.kaiser_window))]
        public void CreateFloat32KaiserWindow()
        {
            Tensor t = torch.kaiser_window(100);
            Assert.Equal(100, t.shape[0]);
        }

        [Fact]
        [TestOf(nameof(torch.tensor))]
        public void CreateFloat32TensorFromScalar()
        {
            float scalar = 333.0f;

            using var tensor = torch.tensor(scalar);
            Assert.Equal(333.0f, tensor.ToSingle());
        }

        [Fact]
        [TestOf(nameof(torch.tensor))]
        public void CreateFloat16TensorFromScalar()
        {
            float scalar = 333.0f;

            using var tensor = torch.tensor(scalar, float16);
            Assert.Equal(333.0f, tensor.ToSingle());
        }

        [Fact]
        [TestOf(nameof(torch.tensor))]
        public void CreateBFloat16TensorFromScalar()
        {
            float scalar = 333.0f;
            using var tensor = torch.tensor(scalar, bfloat16);
            Assert.Equal(332.0f, tensor.ToSingle()); // NOTE: bfloat16 loses precision, this really is 332.0f
        }

        [Fact]
        [TestOf(nameof(TensorExtensionMethods.ToTensor))]
        public void CreateFloat32TensorFromScalar2()
        {
            float scalar = 333.0f;
            using var tensor = scalar.ToTensor();
            Assert.Equal(333, tensor.ToSingle());
        }

        [Fact]
        [TestOf(nameof(torch.ones_like))]
        public void CreateFloat32TensorOnesLike()
        {
            var shape = new long[] { 10, 20, 30 };

            Tensor t1 = torch.empty(shape);
            Tensor t2 = t1.ones_like();

            Assert.Equal(shape, t1.shape);
            Assert.Equal(ScalarType.Float32, t1.dtype);
            Assert.Equal(t1.shape, t2.shape);
            Assert.Equal(ScalarType.Float32, t2.dtype);
            Assert.All(t2.data<float>().ToArray(), t => Assert.True(t == 1.0f));
        }

        [Fact]
        [TestOf(nameof(torch.ones_like))]
        public void CreateFloat32TensorOnesLikeWithType()
        {
            var shape = new long[] { 10, 20, 30 };

            Tensor t1 = torch.empty(shape);
            Tensor t2 = t1.ones_like(dtype: ScalarType.Float64);

            Assert.Equal(shape, t1.shape);
            Assert.Equal(ScalarType.Float32, t1.dtype);
            Assert.Equal(t1.shape, t2.shape);
            Assert.Equal(ScalarType.Float64, t2.dtype);
            Assert.All(t2.data<double>().ToArray(), t => Assert.True(t == 1.0));
        }

        [Fact]
        [TestOf(nameof(torch.zeros_like))]
        public void CreateFloat32TensorZerosLike()
        {
            var shape = new long[] { 10, 20, 30 };

            Tensor t1 = torch.empty(shape);
            Tensor t2 = t1.zeros_like();

            Assert.Equal(shape, t1.shape);
            Assert.Equal(ScalarType.Float32, t1.dtype);
            Assert.Equal(t1.shape, t2.shape);
            Assert.Equal(ScalarType.Float32, t2.dtype);
            Assert.All(t2.data<float>().ToArray(), t => Assert.True(t == 0.0f));
        }

        [Fact]
        [TestOf(nameof(torch.zeros_like))]
        public void CreateFloat32TensorZerosLikeWithType()
        {
            var shape = new long[] { 10, 20, 30 };

            Tensor t1 = torch.empty(shape);
            Tensor t2 = t1.zeros_like(dtype: ScalarType.Float64);

            Assert.Equal(shape, t1.shape);
            Assert.Equal(ScalarType.Float32, t1.dtype);
            Assert.Equal(t1.shape, t2.shape);
            Assert.Equal(ScalarType.Float64, t2.dtype);
            Assert.All(t2.data<double>().ToArray(), t => Assert.True(t == 0.0));
        }

        [Fact]
        [TestOf(nameof(torch.empty_like))]
        public void CreateFloat32TensorEmptyLike()
        {
            var shape = new long[] { 10, 20, 30 };

            Tensor t1 = torch.empty(shape);
            Tensor t2 = t1.empty_like();

            Assert.Equal(shape, t1.shape);
            Assert.Equal(ScalarType.Float32, t1.dtype);
            Assert.Equal(t1.shape, t2.shape);
            Assert.Equal(ScalarType.Float32, t2.dtype);
        }

        [Fact]
        [TestOf(nameof(torch.empty_like))]
        public void CreateFloat32TensorEmptyLikeWithType()
        {
            var shape = new long[] { 10, 20, 30 };

            Tensor t1 = torch.empty(shape);
            Tensor t2 = t1.empty_like(dtype: ScalarType.Float64);

            Assert.Equal(shape, t1.shape);
            Assert.Equal(ScalarType.Float32, t1.dtype);
            Assert.Equal(t1.shape, t2.shape);
            Assert.Equal(ScalarType.Float64, t2.dtype);
        }

        [Fact]
        [TestOf(nameof(torch.full_like))]
        public void CreateFloat32TensorFullLike()
        {
            var shape = new long[] { 10, 20, 30 };
            Scalar value = 3.14f;

            Tensor t1 = torch.empty(shape);
            Tensor t2 = t1.full_like(value);

            Assert.Equal(shape, t1.shape);
            Assert.Equal(ScalarType.Float32, t1.dtype);
            Assert.Equal(t1.shape, t2.shape);
            Assert.Equal(ScalarType.Float32, t2.dtype);
            Assert.All(t2.data<float>().ToArray(), t => Assert.True(t == 3.14f));
        }

        [Fact]
        [TestOf(nameof(torch.full_like))]
        public void CreateFloat32TensorFullLikeWithType()
        {
            var shape = new long[] { 10, 20, 30 };
            Scalar value = 3.14;

            Tensor t1 = torch.empty(shape);
            Tensor t2 = t1.full_like(value, dtype: ScalarType.Float64);

            Assert.Equal(shape, t1.shape);
            Assert.Equal(ScalarType.Float32, t1.dtype);
            Assert.Equal(t1.shape, t2.shape);
            Assert.Equal(ScalarType.Float64, t2.dtype);
            Assert.All(t2.data<double>().ToArray(), t => Assert.True(t == 3.14));
        }

        [Fact]
        [TestOf(nameof(torch.rand_like))]
        public void CreateFloat32TensorRandLike()
        {
            var shape = new long[] { 10, 20, 30 };

            Tensor t1 = torch.empty(shape);
            Tensor t2 = t1.rand_like();

            Assert.Equal(shape, t1.shape);
            Assert.Equal(ScalarType.Float32, t1.dtype);
            Assert.Equal(t1.shape, t2.shape);
            Assert.Equal(ScalarType.Float32, t2.dtype);
            Assert.All(t2.data<float>().ToArray(), t => Assert.True(t >= 0.0f && t < 1.0f));
        }

        [Fact]
        [TestOf(nameof(torch.rand_like))]
        public void CreateFloat32TensorRandLikeWithType()
        {
            var shape = new long[] { 10, 20, 30 };

            Tensor t1 = torch.empty(shape);
            Tensor t2 = t1.rand_like(dtype: ScalarType.Float64);

            Assert.Equal(shape, t1.shape);
            Assert.Equal(ScalarType.Float32, t1.dtype);
            Assert.Equal(t1.shape, t2.shape);
            Assert.Equal(ScalarType.Float64, t2.dtype);
            Assert.All(t2.data<double>().ToArray(), t => Assert.True(t >= 0.0 && t < 1.0));
        }

        [Fact]
        [TestOf(nameof(torch.rand_like))]
        public void CreateComplexFloat32TensorRandLike()
        {
            var shape = new long[] { 10, 20, 30 };

            Tensor t1 = torch.empty(shape, complex64);
            Tensor t2 = t1.rand_like();

            Assert.Equal(shape, t1.shape);
            Assert.Equal(ScalarType.ComplexFloat32, t1.dtype);
            Assert.Equal(t1.shape, t2.shape);
            Assert.Equal(ScalarType.ComplexFloat32, t2.dtype);
        }

        [Fact]
        [TestOf(nameof(torch.rand_like))]
        public void CreateComplexFloat32TensorRandLikeWithType()
        {
            var shape = new long[] { 10, 20, 30 };

            Tensor t1 = torch.empty(shape);
            Tensor t2 = t1.rand_like(dtype: ScalarType.ComplexFloat32);

            Assert.Equal(shape, t1.shape);
            Assert.Equal(ScalarType.Float32, t1.dtype);
            Assert.Equal(t1.shape, t2.shape);
            Assert.Equal(ScalarType.ComplexFloat32, t2.dtype);
        }

        [Fact]
        [TestOf(nameof(torch.randn_like))]
        public void CreateFloat32TensorRandnLike()
        {
            var shape = new long[] { 10, 20, 30 };

            Tensor t1 = torch.empty(shape);
            Tensor t2 = t1.randn_like();

            Assert.Equal(shape, t1.shape);
            Assert.Equal(ScalarType.Float32, t1.dtype);
            Assert.Equal(t1.shape, t2.shape);
            Assert.Equal(ScalarType.Float32, t2.dtype);
        }

        [Fact]
        [TestOf(nameof(torch.randn_like))]
        public void CreateFloat32TensorRandnLikeWithType()
        {
            var shape = new long[] { 10, 20, 30 };

            Tensor t1 = torch.empty(shape);
            Tensor t2 = t1.randn_like(dtype: ScalarType.Float64);

            Assert.Equal(shape, t1.shape);
            Assert.Equal(ScalarType.Float32, t1.dtype);
            Assert.Equal(t1.shape, t2.shape);
            Assert.Equal(ScalarType.Float64, t2.dtype);
        }

        [Fact]
        [TestOf(nameof(torch.randn_like))]
        public void CreateComplexFloat32TensorRandnLike()
        {
            var shape = new long[] { 10, 20, 30 };

            Tensor t1 = torch.empty(shape, complex64);
            Tensor t2 = t1.randn_like();

            Assert.Equal(shape, t1.shape);
            Assert.Equal(ScalarType.ComplexFloat32, t1.dtype);
            Assert.Equal(t1.shape, t2.shape);
            Assert.Equal(ScalarType.ComplexFloat32, t2.dtype);
        }

        [Fact]
        [TestOf(nameof(torch.randn_like))]
        public void CreateComplexFloat32TensorRandnLikeWithType()
        {
            var shape = new long[] { 10, 20, 30 };

            Tensor t1 = torch.empty(shape);
            Tensor t2 = t1.randn_like(dtype: ScalarType.ComplexFloat32);

            Assert.Equal(shape, t1.shape);
            Assert.Equal(ScalarType.Float32, t1.dtype);
            Assert.Equal(t1.shape, t2.shape);
            Assert.Equal(ScalarType.ComplexFloat32, t2.dtype);
        }

        [Fact]
        [TestOf(nameof(torch.randint_like))]
        public void CreateFloat32TensorRandintLike()
        {
            var shape = new long[] { 10, 20, 30 };

            Tensor t1 = torch.empty(shape);
            Tensor t2 = t1.randint_like(5, 15);

            Assert.Equal(shape, t1.shape);
            Assert.Equal(ScalarType.Float32, t1.dtype);
            Assert.Equal(t1.shape, t2.shape);
            Assert.Equal(ScalarType.Float32, t2.dtype);
            Assert.All(t2.data<float>().ToArray(), t => Assert.True(t >= 5.0f && t < 15.0f));
        }

        [Fact]
        [TestOf(nameof(torch.randint_like))]
        public void CreateFloat32TensorRandintLikeWithType()
        {
            var shape = new long[] { 10, 20, 30 };

            Tensor t1 = torch.empty(shape);
            Tensor t2 = t1.randint_like(5, 15, dtype: ScalarType.Float64);

            Assert.Equal(shape, t1.shape);
            Assert.Equal(ScalarType.Float32, t1.dtype);
            Assert.Equal(t1.shape, t2.shape);
            Assert.Equal(ScalarType.Float64, t2.dtype);
            Assert.All(t2.data<double>().ToArray(), t => Assert.True(t >= 5.0 && t < 15.0));
        }

        [Fact]
        [TestOf(nameof(Tensor.mean))]
        public void Float32Mean()
        {
            using var tensor = torch.arange(1, 100, float32);
            var mean = tensor.mean().item<float>();
            Assert.Equal(50.0f, mean);
        }


        [Fact]
        [TestOf(nameof(Tensor.mode))]
        public void Int32Mode()
        {
            using var tensor = torch.tensor(new int[] { 1, 5, 4, 5, 3, 3, 5, 5 });
            var mode = tensor.mode();
            Assert.Equal(new int[] { 5 }, mode.values.data<int>().ToArray());
            Assert.Equal(new long[] { 7 }, mode.indices.data<long>().ToArray());
        }

        [Fact]
        [TestOf(nameof(Tensor))]
        public void GetSetItem2()
        {
            var shape = new long[] { 2, 3 };
            Tensor t = torch.ones(shape);
            Assert.Equal(shape, t.shape);
            Assert.Equal(1.0f, t[0, 0].ToSingle());
            Assert.Equal(1.0f, t[1, 2].ToSingle());
            t[1, 2] = torch.tensor(2.0f);
            Assert.Equal(2.0f, t[1, 2].ToSingle());
        }

        [Fact]
        [TestOf(nameof(Tensor))]
        public void GetSetItemComplexFloat2()
        {
            var shape = new long[] { 2, 3 };
            Tensor t = torch.ones(shape, complex64);
            Assert.Equal(shape, t.shape);
            Assert.Equal(1.0f, t[0, 0].ToComplex32().Real);
            Assert.Equal(1.0f, t[1, 1].ToComplex32().Real);
            Assert.Equal(1.0f, t[1, 2].ToComplex32().Real);

            t[1, 1] = torch.tensor(0.5f, 1.0f, complex64);
            Assert.Equal(0.5f, t[1, 1].ToComplex32().Real);
            Assert.Equal(1.0f, t[1, 1].ToComplex32().Imaginary);

            t[1, 2] = torch.tensor((2.0f, 3.0f), complex64);
            Assert.Equal(2.0f, t[1, 2].ToComplex32().Real);
            Assert.Equal(3.0f, t[1, 2].ToComplex32().Imaginary);
        }

        [Fact]
        [TestOf(nameof(Tensor))]
        public void GetSetItemComplexDouble2()
        {
            var shape = new long[] { 2, 3 };
            Tensor t = torch.ones(shape, complex128);
            Assert.Equal(shape, t.shape);
            Assert.Equal(1.0f, t[0, 0].ToComplex64().Real);
            Assert.Equal(1.0f, t[1, 1].ToComplex64().Real);
            Assert.Equal(1.0f, t[1, 2].ToComplex64().Real);

            t[0, 1] = torch.tensor((0.5, 1.0), complex128);
            Assert.Equal(0.5f, t[0, 1].ToComplex64().Real);
            Assert.Equal(1.0f, t[0, 1].ToComplex64().Imaginary);

            t[1, 1] = torch.tensor(0.5, 1.0, complex128);
            Assert.Equal(0.5f, t[1, 1].ToComplex64().Real);
            Assert.Equal(1.0f, t[1, 1].ToComplex64().Imaginary);

            t[1, 2] = torch.tensor(new System.Numerics.Complex(2.0, 3.0f), complex128);
            Assert.Equal(2.0f, t[1, 2].ToComplex64().Real);
            Assert.Equal(3.0f, t[1, 2].ToComplex64().Imaginary);
        }

        [Fact]
        [TestOf(nameof(Tensor))]
        public void GetSetItem3()
        {
            var shape = new long[] { 2, 3, 4 };
            Tensor t = torch.ones(shape);
            Assert.Equal(shape, t.shape);
            Assert.Equal(1.0f, t[0, 0, 0].ToSingle());
            Assert.Equal(1.0f, t[1, 2, 3].ToSingle());
            t[1, 2, 3] = torch.tensor(2.0f);
            Assert.Equal(2.0f, t[1, 2, 3].ToSingle());
        }

        [Fact]
        [TestOf(nameof(Tensor))]
        public void GetSetItem4()
        {
            var shape = new long[] { 2, 3, 4, 5 };
            Tensor t = torch.ones(shape);
            Assert.Equal(shape, t.shape);
            Assert.Equal(1.0f, t[0, 0, 0, 0].ToSingle());
            Assert.Equal(1.0f, t[1, 2, 3, 4].ToSingle());
            t[1, 2, 3, 4] = torch.tensor(2.0f);
            Assert.Equal(2.0f, t[1, 2, 3, 4].ToSingle());
        }

        [Fact]
        [TestOf(nameof(Tensor))]
        public void GetSetItem5()
        {
            var shape = new long[] { 2, 3, 4, 5, 6 };
            Tensor t = torch.ones(shape);
            Assert.Equal(shape, t.shape);
            Assert.Equal(1.0f, t[0, 0, 0, 0, 0].ToSingle());
            Assert.Equal(1.0f, t[1, 2, 3, 4, 5].ToSingle());
            t[1, 2, 3, 4, 5] = torch.tensor(2.0f);
            Assert.Equal(2.0f, t[1, 2, 3, 4, 5].ToSingle());
        }


        [Fact]
        [TestOf(nameof(Tensor))]
        public void GetSetItem6()
        {
            var shape = new long[] { 2, 3, 4, 5, 6, 7 };
            Tensor t = torch.ones(shape);
            Assert.Equal(shape, t.shape);
            Assert.Equal(1.0f, t[0, 0, 0, 0, 0, 0].ToSingle());
            Assert.Equal(1.0f, t[1, 2, 3, 4, 5, 6].ToSingle());
            t[1, 2, 3, 4, 5, 6] = torch.tensor(2.0f);
            Assert.Equal(2.0f, t[1, 2, 3, 4, 5, 6].ToSingle());
        }

        // regression for https://github.com/dotnet/TorchSharp/issues/521
        [Fact]
        [TestOf(nameof(ones))]
        public void SetItemSlice()
        {
            var shape = new long[] { 2, 2, 2, 2, 2, 2, 2 };

            using var t = zeros(size: shape);
            t[1] = 1 * ones(size: new long[] { 2, 2, 2, 2, 2, 2 });
            t[1, 1] = 2 * ones(size: new long[] { 2, 2, 2, 2, 2 });
            t[1, 1, 1] = 3 * ones(size: new long[] { 2, 2, 2, 2 });
            t[1, 1, 1, 1] = 4 * ones(size: new long[] { 2, 2, 2 });
            t[1, 1, 1, 1, 1] = 5 * ones(size: new long[] { 2, 2 });
            t[1, 1, 1, 1, 1, 1] = 6 * ones(size: new long[] { 2 });

            Assert.Equal(0, t[0, 0, 0, 0, 0, 0, 0].ToSingle());
            Assert.Equal(1, t[1, 0, 0, 0, 0, 0, 0].ToSingle());
            Assert.Equal(2, t[1, 1, 0, 0, 0, 0, 0].ToSingle());
            Assert.Equal(3, t[1, 1, 1, 0, 0, 0, 0].ToSingle());
            Assert.Equal(4, t[1, 1, 1, 1, 0, 0, 0].ToSingle());
            Assert.Equal(5, t[1, 1, 1, 1, 1, 0, 0].ToSingle());
            Assert.Equal(6, t[1, 1, 1, 1, 1, 1, 0].ToSingle());
        }

        [Fact]
        [TestOf(nameof(Tensor.index_add))]
        public void IndexAdd1()
        {
            using var _ = NewDisposeScope();

            var y = torch.ones(3, 3);
            var t = torch.tensor(new float[,] { { 1, 2, 3 }, { 4, 5, 6 } });
            var index = torch.tensor(new long[] { 2, 0 });
            var x = y.index_add(0, index, t, 2.0);

            Assert.Multiple(
                () => Assert.Equal(9.0, x[0, 0].ToSingle()),
                () => Assert.Equal(1.0, x[1, 0].ToSingle()),
                () => Assert.Equal(3.0, x[2, 0].ToSingle()),
                () => Assert.Equal(11.0, x[0, 1].ToSingle()),
                () => Assert.Equal(1.0, x[1, 1].ToSingle()),
                () => Assert.Equal(5.0, x[2, 1].ToSingle()),
                () => Assert.Equal(13.0, x[0, 2].ToSingle()),
                () => Assert.Equal(1.0, x[1, 2].ToSingle()),
                () => Assert.Equal(7.0, x[2, 2].ToSingle()));
        }

        [Fact]
        [TestOf(nameof(Tensor.index_add_))]
        public void IndexAdd2()
        {
            using var _ = NewDisposeScope();

            var x = torch.ones(3, 3);
            var t = torch.tensor(new float[,] { { 1, 2, 3 }, { 4, 5, 6 } });
            var index = torch.tensor(new long[] { 2, 0 });
            var y = x.index_add_(0, index, t, 2.0);

            Assert.Multiple(
                () => Assert.Equal(9.0, x[0, 0].ToSingle()),
                () => Assert.Equal(1.0, x[1, 0].ToSingle()),
                () => Assert.Equal(3.0, x[2, 0].ToSingle()),
                () => Assert.Equal(11.0, x[0, 1].ToSingle()),
                () => Assert.Equal(1.0, x[1, 1].ToSingle()),
                () => Assert.Equal(5.0, x[2, 1].ToSingle()),
                () => Assert.Equal(13.0, x[0, 2].ToSingle()),
                () => Assert.Equal(1.0, x[1, 2].ToSingle()),
                () => Assert.Equal(7.0, x[2, 2].ToSingle()));
        }

        [Fact]
        [TestOf(nameof(Tensor.index_copy))]
        public void IndexCopy1()
        {
            using var _ = NewDisposeScope();

            var y = torch.zeros(3, 3);
            var t = torch.tensor(new float[,] { { 1, 2, 3 }, { 4, 5, 6 } });
            var index = torch.tensor(new long[] { 2, 0 });
            var x = y.index_copy(0, index, t);

            Assert.Multiple(
                () => Assert.Equal(4.0, x[0, 0].ToSingle()),
                () => Assert.Equal(0.0, x[1, 0].ToSingle()),
                () => Assert.Equal(1.0, x[2, 0].ToSingle()),
                () => Assert.Equal(5.0, x[0, 1].ToSingle()),
                () => Assert.Equal(0.0, x[1, 1].ToSingle()),
                () => Assert.Equal(2.0, x[2, 1].ToSingle()),
                () => Assert.Equal(6.0, x[0, 2].ToSingle()),
                () => Assert.Equal(0.0, x[1, 2].ToSingle()),
                () => Assert.Equal(3.0, x[2, 2].ToSingle()));
        }

        [Fact]
        [TestOf(nameof(Tensor.index_copy_))]
        public void IndexCopy2()
        {
            using var _ = NewDisposeScope();

            var x = torch.zeros(3, 3);
            var t = torch.tensor(new float[,] { { 1, 2, 3 }, { 4, 5, 6 } });
            var index = torch.tensor(new long[] { 2, 0 });
            var y = x.index_copy_(0, index, t);

            Assert.Multiple(
                () => Assert.Equal(4.0, x[0, 0].ToSingle()),
                () => Assert.Equal(0.0, x[1, 0].ToSingle()),
                () => Assert.Equal(1.0, x[2, 0].ToSingle()),
                () => Assert.Equal(5.0, x[0, 1].ToSingle()),
                () => Assert.Equal(0.0, x[1, 1].ToSingle()),
                () => Assert.Equal(2.0, x[2, 1].ToSingle()),
                () => Assert.Equal(6.0, x[0, 2].ToSingle()),
                () => Assert.Equal(0.0, x[1, 2].ToSingle()),
                () => Assert.Equal(3.0, x[2, 2].ToSingle()));
        }

        [Fact]
        [TestOf(nameof(Tensor.index_fill))]
        public void IndexFill1()
        {
            using var _ = NewDisposeScope();

            var y = torch.zeros(3, 3);
            var index = torch.tensor(new long[] { 0, 2 });
            var x = y.index_fill(1, index, 1.0);

            Assert.Multiple(
                () => Assert.Equal(1.0, x[0, 0].ToSingle()),
                () => Assert.Equal(1.0, x[1, 0].ToSingle()),
                () => Assert.Equal(1.0, x[2, 0].ToSingle()),
                () => Assert.Equal(0.0, x[0, 1].ToSingle()),
                () => Assert.Equal(0.0, x[1, 1].ToSingle()),
                () => Assert.Equal(0.0, x[2, 1].ToSingle()),
                () => Assert.Equal(1.0, x[0, 2].ToSingle()),
                () => Assert.Equal(1.0, x[1, 2].ToSingle()),
                () => Assert.Equal(1.0, x[2, 2].ToSingle()));
        }

        [Fact]
        [TestOf(nameof(Tensor.index_fill))]
        public void IndexFill2()
        {
            using var _ = NewDisposeScope();

            var x = torch.zeros(3, 3);
            var index = torch.tensor(new long[] { 0, 2 });
            var y = x.index_fill_(1, index, 1.0);

            Assert.Multiple(
                () => Assert.Equal(1.0, x[0, 0].ToSingle()),
                () => Assert.Equal(1.0, x[1, 0].ToSingle()),
                () => Assert.Equal(1.0, x[2, 0].ToSingle()),
                () => Assert.Equal(0.0, x[0, 1].ToSingle()),
                () => Assert.Equal(0.0, x[1, 1].ToSingle()),
                () => Assert.Equal(0.0, x[2, 1].ToSingle()),
                () => Assert.Equal(1.0, x[0, 2].ToSingle()),
                () => Assert.Equal(1.0, x[1, 2].ToSingle()),
                () => Assert.Equal(1.0, x[2, 2].ToSingle()));
        }

        [Fact]
        [TestOf(nameof(TensorExtensionMethods.ToTensor))]
        public void TestScalarToTensor()
        {
            Assert.Throws<ArgumentException>(() => 1.ToTensor(requiresGrad: true));
        }

        [Fact]
        [TestOf(nameof(Tensor))]
        public void TestScalarToTensor2()
        {
            using (Tensor tensor = 1) {
                Assert.Equal(ScalarType.Int32, tensor.dtype);
                Assert.Equal(0, tensor.ndim);
                Assert.Empty(tensor.shape);
                Assert.Equal(1, tensor.ToInt32());
            }
            using (Tensor tensor = ((byte)1).ToTensor()) {
                Assert.Equal(ScalarType.Byte, tensor.dtype);
                Assert.Equal(0, tensor.ndim);
                Assert.Empty(tensor.shape);
                Assert.Equal(1, tensor.ToByte());
            }
            using (Tensor tensor = ((sbyte)-1).ToTensor()) {
                Assert.Equal(ScalarType.Int8, tensor.dtype);
                Assert.Equal(0, tensor.ndim);
                Assert.Empty(tensor.shape);
                Assert.Equal(-1, tensor.ToSByte());
            }
            using (Tensor tensor = ((short)-1).ToTensor()) {
                Assert.Equal(ScalarType.Int16, tensor.dtype);
                Assert.Equal(0, tensor.ndim);
                Assert.Empty(tensor.shape);
                Assert.Equal(-1, tensor.ToInt16());
            }
            using (Tensor tensor = ((long)-1).ToTensor()) {
                Assert.Equal(ScalarType.Int64, tensor.dtype);
                Assert.Equal(0, tensor.ndim);
                Assert.Empty(tensor.shape);
                Assert.Equal(-1L, tensor.ToInt64());
            }
            using (Tensor tensor = ((float)-1).ToTensor()) {
                Assert.Equal(ScalarType.Float32, tensor.dtype);
                Assert.Equal(0, tensor.ndim);
                Assert.Empty(tensor.shape);
                Assert.Equal(-1.0f, tensor.ToSingle());
            }
            using (Tensor tensor = ((double)-1).ToTensor()) {
                Assert.Equal(ScalarType.Float64, tensor.dtype);
                Assert.Equal(0, tensor.ndim);
                Assert.Empty(tensor.shape);
                Assert.Equal(-1.0, tensor.ToDouble());
            }
        }

        [Fact]
        [TestOf(nameof(TensorExtensionMethods.ToTensor))]
        public void TestScalarToTensor3()
        {
            using (Tensor tensor = 1.ToTensor()) {
                Assert.Equal(ScalarType.Int32, tensor.dtype);
                Assert.Equal(1, (int)tensor);
            }
            using (Tensor tensor = (byte)1) {
                Assert.Equal(ScalarType.Byte, tensor.dtype);
                Assert.Equal(1, (byte)tensor);
            }
            using (Tensor tensor = (sbyte)-1) {
                Assert.Equal(ScalarType.Int8, tensor.dtype);
                Assert.Equal(-1, (sbyte)tensor);
            }
            using (Tensor tensor = (short)-1) {
                Assert.Equal(ScalarType.Int16, tensor.dtype);
                Assert.Equal(-1, (short)tensor);
            }
            using (Tensor tensor = (long)-1) {
                Assert.Equal(ScalarType.Int64, tensor.dtype);
                Assert.Equal(-1L, (long)tensor);
            }
            using (Tensor tensor = (float)-1) {
                Assert.Equal(ScalarType.Float32, tensor.dtype);
                Assert.Equal(-1.0f, (float)tensor);
            }
            using (Tensor tensor = (double)-1) {
                Assert.Equal(ScalarType.Float64, tensor.dtype);
                Assert.Equal(-1.0, (double)tensor);
            }
        }

        [Fact]
        [TestOf(nameof(Tensor))]
        public void TestNegativeScalarToTensor()
        {
            Scalar s = 10;
            TensorIndex ti = 10;
            Tensor t;

            Assert.Throws<InvalidOperationException>(() => { t = s; });
            Assert.Throws<InvalidOperationException>(() => { t = ti; });
        }

        [Fact]
        [TestOf(nameof(torch.nn.init.calculate_gain))]
        public void TestCalculateGain()
        {
            Assert.Equal(1, torch.nn.init.calculate_gain(torch.nn.init.NonlinearityType.Linear));
            Assert.Equal(1, torch.nn.init.calculate_gain(torch.nn.init.NonlinearityType.Conv1D));
            Assert.Equal(1, torch.nn.init.calculate_gain(torch.nn.init.NonlinearityType.Conv2D));
            Assert.Equal(1, torch.nn.init.calculate_gain(torch.nn.init.NonlinearityType.Conv3D));
            Assert.Equal(1, torch.nn.init.calculate_gain(torch.nn.init.NonlinearityType.Sigmoid));
            Assert.Equal(5.0 / 3.0, torch.nn.init.calculate_gain(torch.nn.init.NonlinearityType.Tanh));
            Assert.Equal(Math.Sqrt(2.0), torch.nn.init.calculate_gain(torch.nn.init.NonlinearityType.ReLU));
        }

        [Fact]
        [TestOf(nameof(Tensor.isposinf))]
        [TestOf(nameof(Tensor.isinf))]
        [TestOf(nameof(Tensor.isneginf))]
        [TestOf(nameof(Tensor.isfinite))]
        [TestOf(nameof(Tensor.isnan))]
        public void InfinityTest()
        {
            using Tensor tensor = torch.empty(new long[] { 2, 2 });
            tensor.fill_(float.PositiveInfinity);
            Assert.True(tensor.isposinf().data<bool>().ToArray().All(b => b));
            Assert.True(tensor.isinf().data<bool>().ToArray().All(b => b));
            Assert.False(tensor.isneginf().data<bool>().ToArray().All(b => b));
            Assert.False(tensor.isfinite().data<bool>().ToArray().All(b => b));
            Assert.False(tensor.isnan().data<bool>().ToArray().All(b => b));

            tensor.fill_(float.NegativeInfinity);
            Assert.True(tensor.isneginf().data<bool>().ToArray().All(b => b));
            Assert.True(tensor.isinf().data<bool>().ToArray().All(b => b));
            Assert.False(tensor.isposinf().data<bool>().ToArray().All(b => b));
            Assert.False(tensor.isfinite().data<bool>().ToArray().All(b => b));
            Assert.False(tensor.isnan().data<bool>().ToArray().All(b => b));
        }

        [Fact]
        [TestOf(nameof(torch.isnan))]
        public void IsNaNTest()
        {
            var array = new float[] { float.NaN, float.PositiveInfinity, 1f, 0f, -1f, float.NegativeInfinity };
            var expected = new bool[] { true, false, false, false, false, false };
            using Tensor tensor = torch.from_array(array);
            var result = torch.isnan(tensor).data<bool>().ToArray();
            Assert.Equal(expected, result);
        }

        [Fact]
        [TestOf(nameof(torch.bernoulli))]
        public void TorchBernoulli()
        {
            using var tensor = torch.bernoulli(torch.rand(5));
            Assert.Equal(5, tensor.shape[0]);
        }

        [Fact]
        [TestOf(nameof(torch.multinomial))]
        public void TorchMultinomial()
        {
            using var tensor = torch.multinomial(torch.rand(5), 17, true);
            Assert.Equal(17, tensor.shape[0]);
        }

        [Fact]
        [TestOf(nameof(torch.poisson))]
        public void TorchPoisson()
        {
            using var tensor = torch.poisson(torch.rand(5));
            Assert.Equal(5, tensor.shape[0]);
        }

        [Fact]
        [TestOf(nameof(torch.nn.init.zeros_))]
        public void InitZeros()
        {
            using Tensor tensor = torch.zeros(new long[] { 2, 2 });
            // Really just testing that the native interop works and that the fact
            // that there are two handles to the tensor is okay.
            using (var res = torch.nn.init.zeros_(tensor)) { }
            using (var res = torch.nn.init.zeros_(tensor)) { }
        }

        [Fact]
        [TestOf(nameof(torch.nn.init.ones_))]
        public void InitOnes()
        {
            using Tensor tensor = torch.zeros(new long[] { 2, 2 });
            // Really just testing that the native interop works and that the fact
            // that there are two handles to the tensor is okay.
            using (var res = torch.nn.init.ones_(tensor)) { }
            using (var res = torch.nn.init.ones_(tensor)) { }
        }

        [Fact]
        [TestOf(nameof(torch.nn.init.dirac_))]
        public void InitDirac()
        {
            using Tensor tensor = torch.zeros(new long[] { 2, 2, 2 });
            // Really just testing that the native interop works and that the fact
            // that there are two handles to the tensor is okay.
            using (var res = torch.nn.init.dirac_(tensor)) { }
            using (var res = torch.nn.init.dirac_(tensor)) { }
        }

        [Fact]
        [TestOf(nameof(torch.nn.init.eye_))]
        public void InitEye()
        {
            using Tensor tensor = torch.zeros(new long[] { 2, 2 });
            // Really just testing that the native interop works and that the fact
            // that there are two handles to the tensor is okay.
            using (var res = torch.nn.init.eye_(tensor)) { }
            using (var res = torch.nn.init.eye_(tensor)) { }
        }

        [Fact]
        [TestOf(nameof(torch.nn.init.constant_))]
        public void InitConstant()
        {
            using Tensor tensor = torch.zeros(new long[] { 2, 2 });
            // Really just testing that the native interop works and that the fact
            // that there are two handles to the tensor is okay.
            using (var res = torch.nn.init.constant_(tensor, Math.PI)) { }
            using (var res = torch.nn.init.constant_(tensor, Math.PI)) { }
        }

        [Fact]
        [TestOf(nameof(torch.nn.init.uniform_))]
        public void InitUniform()
        {
            using Tensor tensor = torch.zeros(new long[] { 2, 2 });
            // Really just testing that the native interop works and that the fact
            // that there are two handles to the tensor is okay.
            using (var res = torch.nn.init.uniform_(tensor)) { }
            using (var gen = new torch.Generator(4711L))
            using (var res = torch.nn.init.uniform_(tensor, generator: gen)) { }
        }

        [Fact]
        [TestOf(nameof(torch.nn.init.normal_))]
        public void InitNormal()
        {
            using Tensor tensor = torch.zeros(new long[] { 2, 2 });
            // Really just testing that the native interop works and that the fact
            // that there are two handles to the tensor is okay.
            using (var res = torch.nn.init.normal_(tensor)) { }
            using (var gen = new torch.Generator(4711L))
            using (var res = torch.nn.init.normal_(tensor, generator: gen)) { }
        }

        [Fact]
        [TestOf(nameof(torch.nn.init.trunc_normal_))]
        public void InitTruncNormal()
        {
            using Tensor tensor = torch.zeros(new long[] { 2, 2 });
            // Really just testing that the native interop works and that the fact
            // that there are two handles to the tensor is okay.
            using (var res = torch.nn.init.trunc_normal_(tensor, 0, 1, -0.5, 0.5)) { }
            using (var gen = new torch.Generator(4711L))
            using (var res = torch.nn.init.trunc_normal_(tensor, generator: gen)) { }
        }

        [Fact]
        [TestOf(nameof(torch.nn.init.orthogonal_))]
        public void InitOrthogonal()
        {
            using Tensor tensor = torch.zeros(new long[] { 2, 2 });
            // Really just testing that the native interop works and that the fact
            // that there are two handles to the tensor is okay.
            using (var res = torch.nn.init.orthogonal_(tensor)) { }
            using (var res = torch.nn.init.orthogonal_(tensor)) { }
        }

        [Fact]
        [TestOf(nameof(torch.nn.init.sparse_))]
        public void InitSparse()
        {
            using Tensor tensor = torch.zeros(new long[] { 2, 2 });
            // Really just testing that the native interop works and that the fact
            // that there are two handles to the tensor is okay.
            using (var res = torch.nn.init.sparse_(tensor, 0.25)) { }
            using (var res = torch.nn.init.sparse_(tensor, 0.25)) { }
        }

        [Fact]
        [TestOf(nameof(torch.nn.init.kaiming_uniform_))]
        public void InitKaimingUniform()
        {
            using Tensor tensor = torch.zeros(new long[] { 2, 2 });
            // Really just testing that the native interop works and that the fact
            // that there are two handles to the tensor is okay.
            using (var res = torch.nn.init.kaiming_uniform_(tensor)) { }
            using (var res = torch.nn.init.kaiming_uniform_(tensor)) { }
        }

        [Fact]
        [TestOf(nameof(torch.nn.init.kaiming_normal_))]
        public void InitKaimingNormal()
        {
            using Tensor tensor = torch.zeros(new long[] { 2, 2 });
            // Really just testing that the native interop works and that the fact
            // that there are two handles to the tensor is okay.
            using (var res = torch.nn.init.kaiming_normal_(tensor)) { }
            using (var res = torch.nn.init.kaiming_normal_(tensor)) { }
        }

        [Fact]
        [TestOf(nameof(torch.nn.init.xavier_uniform_))]
        public void InitXavierUniform()
        {
            using Tensor tensor = torch.zeros(new long[] { 2, 2 });
            // Really just testing that the native interop works and that the fact
            // that there are two handles to the tensor is okay.
            using (var res = torch.nn.init.xavier_uniform_(tensor)) { }
            using (var res = torch.nn.init.xavier_uniform_(tensor)) { }
        }

        [Fact]
        [TestOf(nameof(torch.nn.init.xavier_normal_))]
        public void InitXavierNormal()
        {
            using Tensor tensor = torch.zeros(new long[] { 2, 2 });
            // Really just testing that the native interop works and that the fact
            // that there are two handles to the tensor is okay.
            using (var res = torch.nn.init.xavier_normal_(tensor)) { }
            using (var res = torch.nn.init.xavier_normal_(tensor)) { }
        }

        [Fact]
        [TestOf(nameof(Tensor.bernoulli_))]
        public void InplaceBernoulli()
        {
            using Tensor tensor = torch.empty(new long[] { 2, 2 });
            // Really just testing that the native interop works and that the fact
            // that there are two handles to the tensor is okay.
            using (var res = tensor.bernoulli_()) { }
            using (var gen = new torch.Generator(4711L))
            using (var res = tensor.bernoulli_(generator: gen)) { }
        }

        [Fact]
        [TestOf(nameof(Tensor.cauchy_))]
        public void InplaceCauchy()
        {
            using Tensor tensor = torch.empty(new long[] { 2, 2 });
            // Really just testing that the native interop works and that the fact
            // that there are two handles to the tensor is okay.
            using (var res = tensor.cauchy_()) { }
            using (var gen = new torch.Generator(4711L))
            using (var res = tensor.cauchy_(generator: gen)) { }
        }

        [Fact]
        [TestOf(nameof(Tensor.exponential_))]
        public void InplaceExponential()
        {
            using Tensor tensor = torch.empty(new long[] { 2, 2 });
            // Really just testing that the native interop works and that the fact
            // that there are two handles to the tensor is okay.
            using (var res = tensor.exponential_()) { }
            using (var gen = new torch.Generator(4711L))
            using (var res = tensor.exponential_(generator: gen)) { }
        }

        [Fact]
        [TestOf(nameof(Tensor.geometric_))]
        public void InplaceGeometric()
        {
            using Tensor tensor = torch.empty(new long[] { 2, 2 });
            // Really just testing that the native interop works and that the fact
            // that there are two handles to the tensor is okay.
            using (var res = tensor.geometric_(0.25)) { }
            using (var gen = new torch.Generator(4711L))
            using (var res = tensor.geometric_(0.25, generator: gen)) { }
        }

        [Fact]
        [TestOf(nameof(Tensor.log_normal_))]
        public void InplaceLogNormal()
        {
            using Tensor tensor = torch.empty(new long[] { 2, 2 });
            // Really just testing that the native interop works and that the fact
            // that there are two handles to the tensor is okay.
            using (var res = tensor.log_normal_()) { }
            using (var gen = new torch.Generator(4711L))
            using (var res = tensor.log_normal_(generator: gen)) { }
        }

        [Fact]
        [TestOf(nameof(Tensor.normal_))]
        public void InplaceNormal()
        {
            using Tensor tensor = torch.empty(new long[] { 2, 2 });
            // Really just testing that the native interop works and that the fact
            // that there are two handles to the tensor is okay.
            using (var res = tensor.normal_()) { }
            using (var gen = new torch.Generator(4711L))
            using (var res = tensor.normal_(generator: gen)) { }
        }

        [Fact]
        [TestOf(nameof(Tensor.random_))]
        public void InplaceRandom()
        {
            using Tensor tensor = torch.empty(new long[] { 2, 2 });
            // Really just testing that the native interop works and that the fact
            // that there are two handles to the tensor is okay.
            using (var res = tensor.random_(0.0, 1.0)) { }
            using (var gen = new torch.Generator(4711L))
            using (var res = tensor.random_(0, 1, generator: gen)) { }
        }

        [Fact]
        [TestOf(nameof(Tensor.uniform_))]
        public void InplaceUniform()
        {
            using Tensor tensor = torch.empty(new long[] { 2, 2 });
            // Really just testing that the native interop works and that the fact
            // that there are two handles to the tensor is okay.
            using (var res = tensor.uniform_(0.0, 1.0)) { }
            using (var gen = new torch.Generator(4711L))
            using (var res = tensor.uniform_(0, 1, generator: gen)) { }
        }

        [Fact]
        [TestOf(nameof(torch.sparse))]
        public void TestSparse()
        {
            using var i = torch.tensor(new long[] { 0, 1, 1, 2, 0, 2 }, new long[] { 2, 3 });
            using Tensor v = new float[] { 3, 4, 5 };
            var sparse = torch.sparse(i, v, new long[] { 2, 3 });

            Assert.True(sparse.is_sparse);
            Assert.False(i.is_sparse);
            Assert.False(v.is_sparse);
            Assert.Equal(sparse.SparseIndices.data<long>().ToArray(), new long[] { 0, 1, 1, 2, 0, 2 });
            Assert.Equal(sparse.SparseValues.data<float>().ToArray(), new float[] { 3, 4, 5 });
        }

        [Fact]
        public void TestIndexerAndImplicitConversion()
        {
            var points = torch.zeros(6, torch.ScalarType.Float16);
            points[0] = 4.0f;
            points[1] = 1.0d;
            points[2] = 7;
        }

        [Fact]
        public void TestIndexSingle()
        {
            using var i = torch.tensor(new long[] { 0, 1, 2, 6, 5, 4 }, new long[] { 2, 3 });
            Assert.Equal(0, i.index(new TensorIndex[] { TensorIndex.Single(0), TensorIndex.Single(0) }).ToInt32());
            Assert.Equal(1, i.index(new TensorIndex[] { TensorIndex.Single(0), TensorIndex.Single(1) }).ToInt32());
            Assert.Equal(2, i.index(new TensorIndex[] { TensorIndex.Single(0), TensorIndex.Single(2) }).ToInt32());
            Assert.Equal(6, i.index(new TensorIndex[] { TensorIndex.Single(1), TensorIndex.Single(0) }).ToInt32());
            Assert.Equal(5, i.index(new TensorIndex[] { TensorIndex.Single(1), TensorIndex.Single(1) }).ToInt32());
            Assert.Equal(4, i.index(new TensorIndex[] { TensorIndex.Single(1), TensorIndex.Single(2) }).ToInt32());
        }

        [Fact]
        public void TestIndexEllipsis()
        {
            using var i = torch.tensor(new long[] { 0, 1, 2, 6, 5, 4 }, new long[] { 2, 3 });
            var t1 = i.index(new TensorIndex[] { TensorIndex.Ellipsis, TensorIndex.Single(0) });
            Assert.Equal(0, t1[0].ToInt32());
            Assert.Equal(6, t1[1].ToInt32());
        }

        [Fact]
        public void TestIndexNull()
        {
            using var i = torch.tensor(new long[] { 0, 1, 2, 6, 5, 4 }, new long[] { 2, 3 });
            var t1 = i.index(new TensorIndex[] { TensorIndex.None, TensorIndex.Single(0) });
            Assert.Equal(0, t1[0, 0].ToInt32());
            Assert.Equal(1, t1[0, 1].ToInt32());
            Assert.Equal(2, t1[0, 2].ToInt32());
        }

        [Fact]
        public void TestIndexNone()
        {
            using var i = torch.tensor(new long[] { 0, 1, 2, 6, 5, 4 }, new long[] { 2, 3 });
            var t1 = i.index(new TensorIndex[] { TensorIndex.None, TensorIndex.Single(0) });
            Assert.Equal(0, t1[0, 0].ToInt32());
            Assert.Equal(1, t1[0, 1].ToInt32());
            Assert.Equal(2, t1[0, 2].ToInt32());
        }

        [Fact]
        public void TestIndexSlice1()
        {
            using var i = torch.tensor(new long[] { 0, 1, 2, 6, 5, 4 }, new long[] { 2, 3 });
            var t1 = i.index(new TensorIndex[] { TensorIndex.Slice(0, 2), TensorIndex.Single(0) });
            Assert.Equal(0, t1[0].ToInt32());
            Assert.Equal(6, t1[1].ToInt32());

            // one slice
            var t2 = i.index(new TensorIndex[] { TensorIndex.Slice(1, 2), TensorIndex.Single(0) });
            Assert.Equal(6, t2[0].ToInt32());

            // two slice
            var t3 = i.index(new TensorIndex[] { TensorIndex.Slice(1, 2), TensorIndex.Slice(1, 3) });
            Assert.Equal(5, t3[0, 0].ToInt32());
            Assert.Equal(4, t3[0, 1].ToInt32());

            // slice with step
            var t4 = i.index(new TensorIndex[] { TensorIndex.Slice(1, 2), TensorIndex.Slice(0, 3, step: 2) });
            Assert.Equal(6, t4[0, 0].ToInt32());
            Assert.Equal(4, t4[0, 1].ToInt32());

            // end absent
            var t5 = i.index(new TensorIndex[] { TensorIndex.Slice(start: 1), TensorIndex.Slice(start: 1) });
            Assert.Equal(5, t5[0, 0].ToInt32());
            Assert.Equal(4, t5[0, 1].ToInt32());

            // start absent
            var t6 = i.index(new TensorIndex[] { TensorIndex.Slice(start: 1), TensorIndex.Slice(stop: 2) });
            Assert.Equal(6, t6[0, 0].ToInt32());
            Assert.Equal(5, t6[0, 1].ToInt32());

            // start and end absent
            var t7 = i.index(new TensorIndex[] { TensorIndex.Slice(start: 1), TensorIndex.Slice(step: 2) });
            Assert.Equal(6, t7[0, 0].ToInt32());
            Assert.Equal(4, t7[0, 1].ToInt32());
        }


        [Fact]
        [TestOf(nameof(Tensor))]
        public void TestIndexSlice2()
        {
            using var i = torch.tensor(new long[] { 0, 1, 2, 6, 5, 4 }, new long[] { 2, 3 });
#if NET472_OR_GREATER
            var t1 = i[(0, 2), 0];
            Assert.Equal(0, t1[0].ToInt32());
            Assert.Equal(6, t1[1].ToInt32());

            // one slice
            var t2 = i[(1, 2), 0];
            Assert.Equal(6, t2[0].ToInt32());

            // two slice
            var t3 = i[(1, 2), (1, 3)];
            Assert.Equal(5, t3[0, 0].ToInt32());
            Assert.Equal(4, t3[0, 1].ToInt32());

            // both absent
            var t4 = i[(0, null), (0, null)];
            Assert.Equal(0, t4[0, 0].ToInt32());
            Assert.Equal(1, t4[0, 1].ToInt32());

            // end absent
            var t5 = i[(1, null), (1, null)];
            Assert.Equal(5, t5[0, 0].ToInt32());
            Assert.Equal(4, t5[0, 1].ToInt32());

            // start absent
            var t6 = i[(1, null), (0, 2)];
            Assert.Equal(6, t6[0, 0].ToInt32());
            Assert.Equal(5, t6[0, 1].ToInt32());
#else
                var t1 = i[0..2, 0];
                Assert.Equal(0, t1[0].ToInt32());
                Assert.Equal(6, t1[1].ToInt32());

                // one slice
                var t2 = i[1..2, 0];
                Assert.Equal(6, t2[0].ToInt32());

                // two slice
                var t3 = i[1..2, 1..3];
                Assert.Equal(5, t3[0, 0].ToInt32());
                Assert.Equal(4, t3[0, 1].ToInt32());

                // both absent
                var t4 = i[.., ..];
                Assert.Equal(0, t4[0, 0].ToInt32());
                Assert.Equal(1, t4[0, 1].ToInt32());

                // end absent
                var t5 = i[1.., 1..];
                Assert.Equal(5, t5[0, 0].ToInt32());
                Assert.Equal(4, t5[0, 1].ToInt32());

                // start absent
                var t6 = i[1.., ..2];
                Assert.Equal(6, t6[0, 0].ToInt32());
                Assert.Equal(5, t6[0, 1].ToInt32());
#endif // NET472_OR_GREATER
        }

        [Fact]
        [TestOf(nameof(Tensor.cuda))]
        public void CopyCpuToCuda()
        {
            Tensor cpu = torch.ones(new long[] { 2, 2 });
            Assert.Equal("cpu", cpu.device.ToString());

            if (torch.cuda.is_available()) {
                var cuda = cpu.cuda();
                Assert.Equal("cuda:0", cuda.device.ToString());

                // Copy back to CPU to inspect the elements
                var cpu2 = cuda.cpu();
                Assert.Equal("cpu", cpu2.device.ToString());
                var data = cpu.data<float>();
                for (int i = 0; i < 4; i++) {
                    Assert.Equal(1, data[i]);
                }
            } else {
                Assert.Throws<InvalidOperationException>(() => cpu.cuda());
            }
        }

        [Fact]
        [TestOf(nameof(Tensor.cpu))]
        public void CopyCudaToCpu()
        {
            if (torch.cuda.is_available()) {
                var cuda = torch.ones(new long[] { 2, 2 }, device: torch.CUDA);
                Assert.Equal("cuda:0", cuda.device.ToString());

                var cpu = cuda.cpu();
                Assert.Equal("cpu", cpu.device.ToString());

                var data = cpu.data<float>();
                for (int i = 0; i < 4; i++) {
                    Assert.Equal(1, data[i]);
                }
            } else {
                Assert.Throws<InvalidOperationException>((Action)(() => { torch.ones(new long[] { 2, 2 }, device: torch.CUDA); }));
            }
        }

        [Fact]
        public void TestSquareEuclideanDistance()
        {
            Tensor input = new float[] { 0.1f, 0.1f, 0.1f, 0.1f, 0.2f, 0.1f, 0.2f, 0.1f, 0.1f };

            var zeros = torch.zeros(new long[] { 1, 9 });
            var ones = torch.ones(new long[] { 1, 9 });
            var centroids = torch.cat(new Tensor[] { zeros, ones }, 0);

            var distanceFromZero = input.reshape(new long[] { -1, 1, 9 }).sub(zeros).pow(2.ToScalar()).sum(new long[] { 2 });
            var distanceFromOne = input.reshape(new long[] { -1, 1, 9 }).sub(ones).pow(2.ToScalar()).sum(new long[] { 2 });
            var distanceFromCentroids = input.reshape(new long[] { -1, 1, 9 }).sub(centroids).pow(2.ToScalar()).sum(new long[] { 2 });

            Assert.True(true);
        }

        [Fact]
        public void TestCat()
        {
            var zeros = torch.zeros(new long[] { 1, 9 });
            var ones = torch.ones(new long[] { 1, 9 });
            var centroids = torch.cat(new Tensor[] { zeros, ones }, 0);

            var shape = centroids.shape;
            Assert.Equal(new long[] { 2, 9 }, shape);
        }

        [Fact]
        public void TestCatCuda()
        {
            if (torch.cuda.is_available()) {
                var zeros = torch.zeros(new long[] { 1, 9 }).cuda();
                var ones = torch.ones(new long[] { 1, 9 }).cuda();
                var centroids = torch.cat(new Tensor[] { zeros, ones }, 0);
                var shape = centroids.shape;
                Assert.Equal(new long[] { 2, 9 }, shape);
                Assert.Equal(DeviceType.CUDA, centroids.device_type);
            }
        }

        [Fact]
        [TestOf(nameof(Tensor.copy_))]
        public void TestCopy()
        {
            var first = torch.rand(new long[] { 1, 9 });
            var second = torch.zeros(new long[] { 1, 9 });

            second.copy_(first);

            Assert.Equal(first, second);
        }

        [Fact]
        [TestOf(nameof(Tensor.copy_))]
        public void TestCopyCuda()
        {
            if (torch.cuda.is_available()) {
                var first = torch.rand(new long[] { 1, 9 }).cuda();
                var second = torch.zeros(new long[] { 1, 9 }).cuda();

                second.copy_(first);

                Assert.Equal(first, second);
            }
        }

        void TestStackGen(Device device)
        {
            {
                var t1 = torch.zeros(new long[] { }, device: device);
                var t2 = torch.ones(new long[] { }, device: device);
                var t3 = torch.ones(new long[] { }, device: device);
                var res = torch.stack(new Tensor[] { t1, t2, t3 }, 0);

                var shape = res.shape;
                Assert.Equal(new long[] { 3 }, shape);
                Assert.Equal(device.type, res.device_type);
            }
            {
                var t1 = torch.zeros(new long[] { }, device: device);
                var t2 = torch.ones(new long[] { }, device: device);
                var t3 = torch.ones(new long[] { }, device: device);
                var res = torch.hstack(new Tensor[] { t1, t2, t3 });

                var shape = res.shape;
                Assert.Equal(new long[] { 3 }, shape);
                Assert.Equal(device.type, res.device_type);
            }
            {
                var t1 = torch.zeros(new long[] { 2, 9 }, device: device);
                var t2 = torch.ones(new long[] { 2, 9 }, device: device);
                var res = torch.stack(new Tensor[] { t1, t2 }, 0);

                var shape = res.shape;
                Assert.Equal(new long[] { 2, 2, 9 }, shape);
                Assert.Equal(device.type, res.device_type);
            }
            {
                var t1 = torch.zeros(new long[] { 2, 9 }, device: device);
                var t2 = torch.ones(new long[] { 2, 9 }, device: device);
                var res = torch.hstack(new Tensor[] { t1, t2 });

                var shape = res.shape;
                Assert.Equal(new long[] { 2, 18 }, shape);
                Assert.Equal(device.type, res.device_type);
            }
            {
                var t1 = torch.zeros(new long[] { 2, 9 }, device: device);
                var t2 = torch.ones(new long[] { 2, 9 }, device: device);
                var res = torch.vstack(new Tensor[] { t1, t2 });

                var shape = res.shape;
                Assert.Equal(new long[] { 4, 9 }, shape);
                Assert.Equal(device.type, res.device_type);
            }
            {
                var t1 = torch.zeros(new long[] { 2, 9 }, device: device);
                var t2 = torch.ones(new long[] { 2, 9 }, device: device);
                var res = torch.dstack(new Tensor[] { t1, t2 });

                var shape = res.shape;
                Assert.Equal(new long[] { 2, 9, 2 }, shape);
                Assert.Equal(device.type, res.device_type);
            }
        }

        [Fact]
        [TestOf(nameof(Tensor.to))]
        public void TestMoveAndCast()
        {
            var input = torch.rand(new long[] { 128 }, float64, torch.CPU);

            if (torch.cuda.is_available()) {
                var moved = input.to(ScalarType.Float32, torch.CUDA);
                Assert.Equal(ScalarType.Float32, moved.dtype);
                Assert.Equal(DeviceType.CUDA, moved.device_type);
            } else {
                var moved = input.to(ScalarType.Float32);
                Assert.Equal(ScalarType.Float32, moved.dtype);
                Assert.Equal(DeviceType.CPU, moved.device_type);
            }
        }

        [Fact]
        [TestOf(nameof(Tensor.to))]
        public void TestMeta()
        {
            var input = torch.rand(new long[] { 128 }, float64, torch.CPU);
            var x = input.to(DeviceType.META);

            var y = x + 10;

            Assert.Equal(DeviceType.META, y.device_type);
            Assert.Equal(x.shape, y.shape);

            var z = input.to(ScalarType.Float32, torch.META);

            Assert.Equal(ScalarType.Float32, z.dtype);
            Assert.Equal(DeviceType.META, z.device_type);
            Assert.Equal(x.shape, z.shape);
        }

        [Fact]
        [TestOf(nameof(Tensor.masked_scatter))]
        public void TestMaskedScatter()
        {
            var input = torch.zeros(new long[] { 4, 4 });
            var mask = torch.zeros(new long[] { 4, 4 }, torch.@bool);
            var tTrue = torch.tensor(true);
            mask[0, 1] = tTrue;
            mask[2, 3] = tTrue;

            var res = input.masked_scatter(mask, torch.tensor(new float[] { 3.14f, 2 * 3.14f }));
            Assert.Equal(3.14f, res[0, 1].item<float>());
            Assert.Equal(2 * 3.14f, res[2, 3].item<float>());

            input.masked_scatter_(mask, torch.tensor(new float[] { 3.14f, 2 * 3.14f }));
            Assert.Equal(3.14f, input[0, 1].item<float>());
            Assert.Equal(2 * 3.14f, input[2, 3].item<float>());
        }

        [Fact]
        [TestOf(nameof(Tensor.masked_select))]
        public void TestMaskedSelect()
        {
            var input = torch.zeros(new long[] { 4, 4 });
            var mask = torch.eye(4, 4, torch.@bool);

            var res = input.masked_select(mask);
            Assert.Equal(4, res.numel());
        }

        [Fact]
        [TestOf(nameof(torch.CPU))]
        public void TestStackCpu()
        {
            TestStackGen(torch.CPU);
        }

        [Fact]
        [TestOf(nameof(torch.CUDA))]
        public void TestStackCuda()
        {
            if (torch.cuda.is_available()) {
                TestStackGen(torch.CUDA);
            }
        }

        [Fact]
        [TestOf(nameof(Tensor.block_diag))]
        public void TestBlockDiag()
        {
            // Example from PyTorch documentation
            var A = torch.tensor(new long[] { 0, 1, 1, 0 }, 2, 2, int64);
            var B = torch.tensor(new long[] { 3, 4, 5, 6, 7, 8 }, 2, 3, int64);
            var C = torch.tensor(7, int64);
            var D = torch.tensor(new long[] { 1, 2, 3 }, int64);
            var E = torch.tensor(new long[] { 4, 5, 6 }, 3, 1, int64);

            var expected = torch.tensor(new long[] {
                0, 1, 0, 0, 0, 0, 0, 0, 0, 0,
                1, 0, 0, 0, 0, 0, 0, 0, 0, 0,
                0, 0, 3, 4, 5, 0, 0, 0, 0, 0,
                0, 0, 6, 7, 8, 0, 0, 0, 0, 0,
                0, 0, 0, 0, 0, 7, 0, 0, 0, 0,
                0, 0, 0, 0, 0, 0, 1, 2, 3, 0,
                0, 0, 0, 0, 0, 0, 0, 0, 0, 4,
                0, 0, 0, 0, 0, 0, 0, 0, 0, 5,
                0, 0, 0, 0, 0, 0, 0, 0, 0, 6 }, 9, 10);

            var res = Tensor.block_diag(A, B, C, D, E);
            Assert.Equal(expected, res);
        }

        [Fact]
        [TestOf(nameof(Tensor.diag))]
        public void TestDiag1D()
        {
            var input = torch.ones(new long[] { 3 }, int64);
            var expected = new long[] { 1, 0, 0, 0, 1, 0, 0, 0, 1 };

            var res = input.diag();
            Assert.Equal(2, res.Dimensions);
            Assert.Equal(expected, res.data<long>().ToArray());
        }

        [Fact]
        [TestOf(nameof(Tensor.diag))]
        public void TestDiag2D()
        {
            var input = torch.zeros(new long[] { 5, 5 }, int64);
            for (int i = 0; i < 5; i++) {
                input[i, i] = torch.tensor(1, int64);
            }

            var expected = new long[] { 1, 1, 1, 1, 1 };

            var res = input.diag();
            Assert.Equal(1, res.Dimensions);
            Assert.Equal(expected, res.data<long>().ToArray());
        }

        [Fact]
        [TestOf(nameof(Tensor.diagflat))]
        public void TestDiagFlat1D()
        {
            var input = torch.ones(new long[] { 3 }, int64);
            var expected = new long[] { 1, 0, 0, 0, 1, 0, 0, 0, 1 };

            var res = input.diagflat();
            Assert.Equal(2, res.Dimensions);
            Assert.Equal(expected, res.data<long>().ToArray());
        }

        [Fact]
        [TestOf(nameof(Tensor.diagflat))]
        public void TestDiagFlat2D()
        {
            var input = torch.ones(new long[] { 2, 2 }, int64);

            var expected = new long[] { 1, 0, 0, 0, 0, 1, 0, 0, 0, 0, 1, 0, 0, 0, 0, 1 };

            var res = input.diagflat();
            Assert.Equal(2, res.Dimensions);
            Assert.Equal(expected, res.data<long>().ToArray());
        }

        [Fact]
        [TestOf(nameof(Tensor.dim))]
        [TestOf(nameof(Tensor.Dimensions))]
        public void TestDimensions()
        {
            {
                var res = torch.rand(new long[] { 5 });
                Assert.Equal(1, res.Dimensions);
                Assert.Equal(1, res.dim());
            }
            {
                var res = torch.rand(new long[] { 5, 5 });
                Assert.Equal(2, res.Dimensions);
                Assert.Equal(2, res.dim());
            }
            {
                var res = torch.rand(new long[] { 5, 5, 5 });
                Assert.Equal(3, res.Dimensions);
                Assert.Equal(3, res.dim());
            }
            {
                var res = torch.rand(new long[] { 5, 5, 5, 5 });
                Assert.Equal(4, res.Dimensions);
                Assert.Equal(4, res.dim());
            }
        }

        [Fact]
        [TestOf(nameof(Tensor.numel))]
        [TestOf(nameof(Tensor.NumberOfElements))]
        public void TestNumberofElements()
        {
            {
                var res = torch.rand(new long[] { 5 });
                Assert.Equal(5, res.NumberOfElements);
                Assert.Equal(5, res.numel());
            }
            {
                var res = torch.rand(new long[] { 5, 5 });
                Assert.Equal(25, res.NumberOfElements);
                Assert.Equal(25, res.numel());
            }
            {
                var res = torch.rand(new long[] { 5, 5, 5 });
                Assert.Equal(125, res.NumberOfElements);
                Assert.Equal(125, res.numel());
            }
            {
                var res = torch.rand(new long[] { 5, 5, 5, 5 });
                Assert.Equal(625, res.NumberOfElements);
                Assert.Equal(625, res.numel());
            }
        }

        [Fact]
        [TestOf(nameof(Tensor.element_size))]
        [TestOf(nameof(Tensor.ElementSize))]
        public void TestElementSize()
        {
            {
                var res = torch.randint(100, new long[] { 5 }, int8);
                Assert.Equal(1, res.ElementSize);
                Assert.Equal(1, res.element_size());
            }
            {
                var res = torch.randint(250, new long[] { 5 }, int16);
                Assert.Equal(2, res.ElementSize);
                Assert.Equal(2, res.element_size());
            }
            {
                var res = torch.randint(250, new long[] { 5 }, int32);
                Assert.Equal(4, res.ElementSize);
                Assert.Equal(4, res.element_size());
            }
            {
                var res = torch.randint(250, new long[] { 5 }, int64);
                Assert.Equal(8, res.ElementSize);
                Assert.Equal(8, res.element_size());
            }
            {
                var res = torch.rand(new long[] { 5 });
                Assert.Equal(4, res.ElementSize);
                Assert.Equal(4, res.element_size());
            }
            {
                var res = torch.rand(new long[] { 5 }, float64);
                Assert.Equal(8, res.ElementSize);
                Assert.Equal(8, res.element_size());
            }
        }

        [Fact]
        [TestOf(nameof(Tensor.atleast_1d))]
        public void TestAtleast1d()
        {
            {
                var input = torch.tensor(1.0f);
                var res = input.atleast_1d();
                Assert.Equal(1, res.Dimensions);
                Assert.Equal(1, res.dim());
                Assert.Equal(1, res.NumberOfElements);
                Assert.Equal(1, res.numel());
            }
            {
                var input = torch.rand(new long[] { 5 });
                var res = input.atleast_1d();
                Assert.Equal(1, res.Dimensions);
                Assert.Equal(1, res.dim());
                Assert.Equal(5, res.NumberOfElements);
                Assert.Equal(5, res.numel());
            }
            {
                var input = torch.rand(new long[] { 5, 5 });
                var res = input.atleast_1d();
                Assert.Equal(2, res.Dimensions);
                Assert.Equal(2, res.dim());
                Assert.Equal(25, res.NumberOfElements);
                Assert.Equal(25, res.numel());
            }
            {
                var input = torch.rand(new long[] { 5, 5, 5 });
                var res = input.atleast_1d();
                Assert.Equal(3, res.Dimensions);
                Assert.Equal(3, res.dim());
                Assert.Equal(125, res.NumberOfElements);
                Assert.Equal(125, res.numel());
            }
            {
                var input = torch.rand(new long[] { 5, 5, 5, 5 });
                var res = input.atleast_1d();
                Assert.Equal(4, res.Dimensions);
                Assert.Equal(4, res.dim());
                Assert.Equal(625, res.NumberOfElements);
                Assert.Equal(625, res.numel());
            }
        }

        [Fact]
        [TestOf(nameof(Tensor.atleast_2d))]
        public void TestAtleast2d()
        {
            {
                var input = torch.tensor(1.0f);
                var res = input.atleast_2d();
                Assert.Equal(2, res.Dimensions);
            }
            {
                var input = torch.rand(new long[] { 5 });
                var res = input.atleast_2d();
                Assert.Equal(2, res.Dimensions);
            }
            {
                var input = torch.rand(new long[] { 5, 5 });
                var res = input.atleast_2d();
                Assert.Equal(2, res.Dimensions);
            }
            {
                var input = torch.rand(new long[] { 5, 5, 5 });
                var res = input.atleast_2d();
                Assert.Equal(3, res.Dimensions);
            }
            {
                var input = torch.rand(new long[] { 5, 5, 5, 5 });
                var res = input.atleast_2d();
                Assert.Equal(4, res.Dimensions);
            }
        }

        [Fact]
        [TestOf(nameof(Tensor.atleast_3d))]
        public void TestAtleast3d()
        {
            {
                var input = torch.tensor(1.0f);
                var res = input.atleast_3d();
                Assert.Equal(3, res.Dimensions);
            }
            {
                var input = torch.rand(new long[] { 5 });
                var res = input.atleast_3d();
                Assert.Equal(3, res.Dimensions);
            }
            {
                var input = torch.rand(new long[] { 5, 5 });
                var res = input.atleast_3d();
                Assert.Equal(3, res.Dimensions);
            }
            {
                var input = torch.rand(new long[] { 5, 5, 5 });
                var res = input.atleast_3d();
                Assert.Equal(3, res.Dimensions);
            }
            {
                var input = torch.rand(new long[] { 5, 5, 5, 5 });
                var res = input.atleast_3d();
                Assert.Equal(4, res.Dimensions);
            }
        }

        [Fact]
        [TestOf(nameof(Tensor.requires_grad))]
        public void TestSetGrad()
        {
            var x = torch.rand(new long[] { 10, 10 });
            Assert.False(x.requires_grad);

            x.requires_grad = true;
            Assert.True(x.requires_grad);
            x.requires_grad = false;
            Assert.False(x.requires_grad);
        }

        [Fact]
        [TestOf(nameof(Tensor.grad))]
        public void TestAutoGradMode()
        {
            // TODO: (Skip = "Not working on MacOS (note: may now be working, we need to recheck)")
            if (!RuntimeInformation.IsOSPlatform(OSPlatform.OSX)) {
                var x = torch.randn(new long[] { 2, 3 }, requiresGrad: true);
                using (torch.no_grad()) {
                    Assert.False(torch.is_grad_enabled());
                    var sum = x.sum();
                    Assert.Throws<ExternalException>(() => sum.backward());
                    //var grad = x.Grad();
                    //Assert.True(grad.Handle == IntPtr.Zero);
                }
                using (torch.enable_grad()) {
                    Assert.True(torch.is_grad_enabled());
                    var sum = x.sum();
                    sum.backward();
                    var grad = x.grad();
                    Assert.False(grad is null || grad.Handle == IntPtr.Zero);
                    var data = grad is not null ? grad.data<float>().ToArray() : new float[] { };
                    for (int i = 0; i < 2 * 3; i++) {
                        Assert.Equal(1.0, data[i]);
                    }
                }
                x = torch.randn(new long[] { 2, 3 }, requiresGrad: true);
                using (torch.set_grad_enabled(false)) {
                    Assert.False(torch.is_grad_enabled());
                    var sum = x.sum();
                    Assert.Throws<ExternalException>(() => sum.backward());
                    //var grad = x.Grad();
                    //Assert.True(grad.Handle == IntPtr.Zero);
                }
                using (torch.set_grad_enabled(true)) {
                    Assert.True(torch.is_grad_enabled());
                    var sum = x.sum();
                    sum.backward();
                    var grad = x.grad();
                    Assert.False(grad is not null && grad.Handle == IntPtr.Zero);
                    var data = grad is not null ? grad.data<float>().ToArray() : new float[] { };
                    for (int i = 0; i < 2 * 3; i++) {
                        Assert.Equal(1.0, data[i]);
                    }
                }
            }
        }

        [Fact]
        [TestOf(nameof(Tensor.sub_))]
        public void TestSubInPlace()
        {
            var x = torch.ones(new long[] { 100, 100 }, int32);
            var y = torch.ones(new long[] { 100, 100 }, int32);

            x.sub_(y);

            var xdata = x.data<int>();

            for (int i = 0; i < 100; i++) {
                for (int j = 0; j < 100; j++) {
                    Assert.Equal(0, xdata[i + j]);
                }
            }
        }

        [Fact]
        [TestOf(nameof(Tensor.Dispose))]
        public void TestMemoryDisposalZeros()
        {
            for (int i = 0; i < 1024; i++) {
                var x = torch.zeros(new long[] { 1024, 1024 }, float64);
                x.Dispose();
            }
        }

        [Fact]
        [TestOf(nameof(Tensor.Dispose))]
        public void TestMemoryDisposalOnes()
        {
            for (int i = 0; i < 1024; i++) {
                var x = torch.ones(new long[] { 1024, 1024 }, float64);
                x.Dispose();
            }
        }

        [Fact]
        [TestOf(nameof(Tensor.Dispose))]
        public void TestMemoryDisposalScalarTensors()
        {
            for (int i = 0; i < 5; i++) {
                for (int j = 0; j < 1000 * 100; j++) {
                    var x = torch.tensor(i * j * 3.1415);
                    x.Dispose();
                }
            }
        }

        [Fact]
        [TestOf(nameof(Tensor.Dispose))]
        public void TestMemoryDisposalScalars()
        {
            for (int i = 0; i < 5; i++) {
                for (int j = 0; j < 1000 * 100; j++) {
                    var x = (i * j * 3.1415).ToScalar();
                    x.Dispose();
                }
            }
        }


        [Fact]
        [TestOf(nameof(Tensor.save))]
        [TestOf(nameof(Tensor.load))]
        public void TestSaveLoadTensorDouble()
        {
            var file = ".saveload.double.ts";
            if (File.Exists(file)) File.Delete(file);
            var tensor = torch.ones(new long[] { 5, 6 }, float64);
            tensor.save(file);
            var tensorLoaded = Tensor.load(file);
            File.Delete(file);
            Assert.NotNull(tensorLoaded);
            Assert.Equal(tensorLoaded.dtype, tensor.dtype);
            Assert.Equal(tensorLoaded, tensor);
        }

        [Fact]
        [TestOf(nameof(Tensor.save))]
        [TestOf(nameof(Tensor.load))]
        public void TestSaveLoadTensorFloat()
        {
            var file = ".saveload.float.ts";
            if (File.Exists(file)) File.Delete(file);
            var tensor = torch.ones(new long[] { 5, 6 });
            tensor.save(file);
            var tensorLoaded = Tensor.load(file);
            File.Delete(file);
            Assert.NotNull(tensorLoaded);
            Assert.Equal(tensorLoaded.dtype, tensor.dtype);
            Assert.Equal(tensorLoaded, tensor);
        }

        [Fact]
        [TestOf(nameof(Tensor))]
        public void TestArithmeticOperatorsFloat16()
        {
            // Float16 arange_cuda not available on cuda in LibTorch 1.8.0
            // Float16 arange_cpu not available on cuda in LibTorch 1.8.0
            foreach (var device in new Device[] { torch.CPU, torch.CUDA }) {
                if (device.type != DeviceType.CUDA || torch.cuda.is_available()) {
                    var c1 = torch.ones(new long[] { 10, 10 }, float16, device: device);
                    var c2 = torch.ones(new long[] { 10, 10 }, float16, device: device);
                    var c3 = torch.ones(new long[] { 10, 10 }, float16, device: device);
                    Func<Tensor, long, long, float> getFunc = (tt, i, j) => tt[i, j].ToSingle();
                    // scalar-tensor operators
                    TestOneTensor<float, float>(c1, c2, getFunc, getFunc, a => a + 0.5f, a => a + 0.5f);
                    TestOneTensor<float, float>(c1, c2, getFunc, getFunc, a => 0.5f + a, a => 0.5f + a);
                    TestOneTensor<float, float>(c1, c2, getFunc, getFunc, a => a - 0.5f, a => a - 0.5f);
                    TestOneTensor<float, float>(c1, c2, getFunc, getFunc, a => a * 0.5f, a => a * 0.5f);
                    TestOneTensor<float, float>(c1, c2, getFunc, getFunc, a => 0.5f * a, a => 0.5f * a);
                    TestOneTensor<float, float>(c1, c2, getFunc, getFunc, a => a / 0.5f, a => a / 0.5f);

                    TestOneTensor<float, float>(c1, c2, getFunc, getFunc, a => a.add(0.5f), a => a + 0.5f);
                    TestOneTensor<float, float>(c1, c2, getFunc, getFunc, a => a.sub(0.5f), a => a - 0.5f);
                    TestOneTensor<float, float>(c1, c2, getFunc, getFunc, a => a.mul(0.5f), a => a * 0.5f);
                    TestOneTensor<float, float>(c1, c2, getFunc, getFunc, a => a.div(0.5f), a => a / 0.5f);

                    TestOneTensorInPlace<float>(c1, c2, getFunc, a => a.add_(0.5f), a => a + 0.5f);
                    TestOneTensorInPlace<float>(c1, c2, getFunc, a => a.sub_(0.5f), a => a - 0.5f);
                    TestOneTensorInPlace<float>(c1, c2, getFunc, a => a.mul_(0.5f), a => a * 0.5f);
                    TestOneTensorInPlace<float>(c1, c2, getFunc, a => a.div_(0.5f), a => a / 0.5f);

                    // tensor-tensor operators
                    TestTwoTensor<float, float>(c1, c2, c3, getFunc, getFunc, (a, b) => a + b, (a, b) => a + b);
                    TestTwoTensor<float, float>(c1, c2, c3, getFunc, getFunc, (a, b) => a - b, (a, b) => a - b);
                    TestTwoTensor<float, float>(c1, c2, c3, getFunc, getFunc, (a, b) => a * b, (a, b) => a * b);
                    TestTwoTensor<float, float>(c1, c2, c3, getFunc, getFunc, (a, b) => a / b, (a, b) => a / b);

                    TestTwoTensor<float, float>(c1, c2, c3, getFunc, getFunc, (a, b) => a.add(b), (a, b) => a + b);
                    TestTwoTensor<float, float>(c1, c2, c3, getFunc, getFunc, (a, b) => a.sub(b), (a, b) => a - b);
                    TestTwoTensor<float, float>(c1, c2, c3, getFunc, getFunc, (a, b) => a.mul(b), (a, b) => a * b);
                    TestTwoTensor<float, float>(c1, c2, c3, getFunc, getFunc, (a, b) => a.div(b), (a, b) => a / b);

                    TestTwoTensorInPlace<float>(c1, c2, c3, getFunc, (a, b) => a.add_(b), (a, b) => a + b);
                    TestTwoTensorInPlace<float>(c1, c2, c3, getFunc, (a, b) => a.sub_(b), (a, b) => a - b);
                    TestTwoTensorInPlace<float>(c1, c2, c3, getFunc, (a, b) => a.mul_(b), (a, b) => a * b);
                    TestTwoTensorInPlace<float>(c1, c2, c3, getFunc, (a, b) => a.div_(b), (a, b) => a / b);
                }
            }
        }

        [Fact]
        [TestOf(nameof(Tensor))]
        public void TestArithmeticOperatorsBFloat16()
        {
            // BFloat16 arange_cuda not available on cuda in LibTorch 1.8.0
            // BFloat16 arange_cpu not available on cuda in LibTorch 1.8.0
            foreach (var device in new Device[] { torch.CPU, torch.CUDA }) {
                if (device.type != DeviceType.CUDA || torch.cuda.is_available()) {
                    var c1 = torch.ones(new long[] { 10, 10 }, bfloat16, device: device);
                    var c2 = torch.ones(new long[] { 10, 10 }, bfloat16, device: device);
                    var c3 = torch.ones(new long[] { 10, 10 }, bfloat16, device: device);
                    Func<Tensor, long, long, float> getFunc = (tt, i, j) => tt[i, j].ToSingle();
                    // scalar-tensor operators
                    TestOneTensor<float, float>(c1, c2, getFunc, getFunc, a => a + 0.5f, a => a + 0.5f);
                    TestOneTensor<float, float>(c1, c2, getFunc, getFunc, a => 0.5f + a, a => 0.5f + a);
                    TestOneTensor<float, float>(c1, c2, getFunc, getFunc, a => a - 0.5f, a => a - 0.5f);
                    TestOneTensor<float, float>(c1, c2, getFunc, getFunc, a => a * 0.5f, a => a * 0.5f);
                    TestOneTensor<float, float>(c1, c2, getFunc, getFunc, a => 0.5f * a, a => 0.5f * a);
                    TestOneTensor<float, float>(c1, c2, getFunc, getFunc, a => a / 0.5f, a => a / 0.5f);

                    TestOneTensor<float, float>(c1, c2, getFunc, getFunc, a => a.add(0.5f), a => a + 0.5f);
                    TestOneTensor<float, float>(c1, c2, getFunc, getFunc, a => a.sub(0.5f), a => a - 0.5f);
                    TestOneTensor<float, float>(c1, c2, getFunc, getFunc, a => a.mul(0.5f), a => a * 0.5f);
                    TestOneTensor<float, float>(c1, c2, getFunc, getFunc, a => a.div(0.5f), a => a / 0.5f);

                    TestOneTensorInPlace<float>(c1, c2, getFunc, a => a.add_(0.5f), a => a + 0.5f);
                    TestOneTensorInPlace<float>(c1, c2, getFunc, a => a.sub_(0.5f), a => a - 0.5f);
                    TestOneTensorInPlace<float>(c1, c2, getFunc, a => a.mul_(0.5f), a => a * 0.5f);
                    TestOneTensorInPlace<float>(c1, c2, getFunc, a => a.div_(0.5f), a => a / 0.5f);

                    // tensor-tensor operators
                    TestTwoTensor<float, float>(c1, c2, c3, getFunc, getFunc, (a, b) => a + b, (a, b) => a + b);
                    TestTwoTensor<float, float>(c1, c2, c3, getFunc, getFunc, (a, b) => a - b, (a, b) => a - b);
                    TestTwoTensor<float, float>(c1, c2, c3, getFunc, getFunc, (a, b) => a * b, (a, b) => a * b);
                    TestTwoTensor<float, float>(c1, c2, c3, getFunc, getFunc, (a, b) => a / b, (a, b) => a / b);

                    TestTwoTensor<float, float>(c1, c2, c3, getFunc, getFunc, (a, b) => a.add(b), (a, b) => a + b);
                    TestTwoTensor<float, float>(c1, c2, c3, getFunc, getFunc, (a, b) => a.sub(b), (a, b) => a - b);
                    TestTwoTensor<float, float>(c1, c2, c3, getFunc, getFunc, (a, b) => a.mul(b), (a, b) => a * b);
                    TestTwoTensor<float, float>(c1, c2, c3, getFunc, getFunc, (a, b) => a.div(b), (a, b) => a / b);

                    TestTwoTensorInPlace<float>(c1, c2, c3, getFunc, (a, b) => a.add_(b), (a, b) => a + b);
                    TestTwoTensorInPlace<float>(c1, c2, c3, getFunc, (a, b) => a.sub_(b), (a, b) => a - b);
                    TestTwoTensorInPlace<float>(c1, c2, c3, getFunc, (a, b) => a.mul_(b), (a, b) => a * b);
                    TestTwoTensorInPlace<float>(c1, c2, c3, getFunc, (a, b) => a.div_(b), (a, b) => a / b);
                }
            }
        }

        [Fact]
        [TestOf(nameof(Tensor))]
        public void TestArithmeticOperatorsFloat32()
        {
            foreach (var device in new Device[] { torch.CPU, torch.CUDA }) {
                if (device.type != DeviceType.CUDA || torch.cuda.is_available()) {
                    var c1 = torch.arange(0, 10, float32, device: device).expand(new long[] { 10, 10 });
                    var c2 = torch.arange(10, 0, -1, float32, device: device).expand(new long[] { 10, 10 });
                    var c3 = torch.ones(new long[] { 10, 10 }, float32, device: device);
                    Func<Tensor, long, long, float> getFunc = (tt, i, j) => tt[i, j].ToSingle();
                    // scalar-tensor operators
                    TestOneTensor<float, float>(c1, c2, getFunc, getFunc, a => a + 0.5f, a => a + 0.5f);
                    TestOneTensor<float, float>(c1, c2, getFunc, getFunc, a => 0.5f + a, a => 0.5f + a);
                    TestOneTensor<float, float>(c1, c2, getFunc, getFunc, a => a - 0.5f, a => a - 0.5f);
                    TestOneTensor<float, float>(c1, c2, getFunc, getFunc, a => a * 0.5f, a => a * 0.5f);
                    TestOneTensor<float, float>(c1, c2, getFunc, getFunc, a => 0.5f * a, a => 0.5f * a);
                    TestOneTensor<float, float>(c1, c2, getFunc, getFunc, a => a / 0.5f, a => a / 0.5f);

                    TestOneTensor<float, float>(c1, c2, getFunc, getFunc, a => a.add(0.5f), a => a + 0.5f);
                    TestOneTensor<float, float>(c1, c2, getFunc, getFunc, a => a.sub(0.5f), a => a - 0.5f);
                    TestOneTensor<float, float>(c1, c2, getFunc, getFunc, a => a.mul(0.5f), a => a * 0.5f);
                    TestOneTensor<float, float>(c1, c2, getFunc, getFunc, a => a.div(0.5f), a => a / 0.5f);

                    TestOneTensorInPlace<float>(c1, c2, getFunc, a => a.add_(0.5f), a => a + 0.5f);
                    TestOneTensorInPlace<float>(c1, c2, getFunc, a => a.sub_(0.5f), a => a - 0.5f);
                    TestOneTensorInPlace<float>(c1, c2, getFunc, a => a.mul_(0.5f), a => a * 0.5f);
                    TestOneTensorInPlace<float>(c1, c2, getFunc, a => a.div_(0.5f), a => a / 0.5f);

                    // tensor-tensor operators
                    TestTwoTensor<float, float>(c1, c2, c3, getFunc, getFunc, (a, b) => a + b, (a, b) => a + b);
                    TestTwoTensor<float, float>(c1, c2, c3, getFunc, getFunc, (a, b) => a - b, (a, b) => a - b);
                    TestTwoTensor<float, float>(c1, c2, c3, getFunc, getFunc, (a, b) => a * b, (a, b) => a * b);
                    TestTwoTensor<float, float>(c1, c2, c3, getFunc, getFunc, (a, b) => a / b, (a, b) => a / b);

                    TestTwoTensor<float, float>(c1, c2, c3, getFunc, getFunc, (a, b) => a.add(b), (a, b) => a + b);
                    TestTwoTensor<float, float>(c1, c2, c3, getFunc, getFunc, (a, b) => a.sub(b), (a, b) => a - b);
                    TestTwoTensor<float, float>(c1, c2, c3, getFunc, getFunc, (a, b) => a.mul(b), (a, b) => a * b);
                    TestTwoTensor<float, float>(c1, c2, c3, getFunc, getFunc, (a, b) => a.div(b), (a, b) => a / b);

                    TestTwoTensorInPlace<float>(c1, c2, c3, getFunc, (a, b) => a.add_(b), (a, b) => a + b);
                    TestTwoTensorInPlace<float>(c1, c2, c3, getFunc, (a, b) => a.sub_(b), (a, b) => a - b);
                    TestTwoTensorInPlace<float>(c1, c2, c3, getFunc, (a, b) => a.mul_(b), (a, b) => a * b);
                    TestTwoTensorInPlace<float>(c1, c2, c3, getFunc, (a, b) => a.div_(b), (a, b) => a / b);
                }
            }
        }

        [Fact]
        [TestOf(nameof(Tensor))]
        public void TestArithmeticOperatorsFloat64()
        {
            foreach (var device in new Device[] { torch.CPU, torch.CUDA }) {
                if (device.type != DeviceType.CUDA || torch.cuda.is_available()) {
                    var c1 = torch.arange(0, 10, float64, device: device).expand(new long[] { 10, 10 });
                    var c2 = torch.arange(10, 0, -1, float64, device: device).expand(new long[] { 10, 10 });
                    var c3 = torch.ones(new long[] { 10, 10 }, float64, device: device);
                    Func<Tensor, long, long, double> getFunc = (tt, i, j) => tt[i, j].ToDouble();
                    // scalar-tensor operators
                    TestOneTensor<double, double>(c1, c2, getFunc, getFunc, a => a + 0.5, a => a + 0.5);
                    TestOneTensor<double, double>(c1, c2, getFunc, getFunc, a => 0.5 + a, a => 0.5 + a);
                    TestOneTensor<double, double>(c1, c2, getFunc, getFunc, a => a - 0.5, a => a - 0.5);
                    TestOneTensor<double, double>(c1, c2, getFunc, getFunc, a => a * 0.5, a => a * 0.5);
                    TestOneTensor<double, double>(c1, c2, getFunc, getFunc, a => 0.5 * a, a => 0.5 * a);
                    TestOneTensor<double, double>(c1, c2, getFunc, getFunc, a => a / 0.5, a => a / 0.5);

                    TestOneTensor<double, double>(c1, c2, getFunc, getFunc, a => a.add(0.5), a => a + 0.5);
                    TestOneTensor<double, double>(c1, c2, getFunc, getFunc, a => a.sub(0.5), a => a - 0.5);
                    TestOneTensor<double, double>(c1, c2, getFunc, getFunc, a => a.mul(0.5), a => a * 0.5);
                    TestOneTensor<double, double>(c1, c2, getFunc, getFunc, a => a.div(0.5), a => a / 0.5);

                    TestOneTensorInPlace<double>(c1, c2, getFunc, a => a.add_(0.5), a => a + 0.5);
                    TestOneTensorInPlace<double>(c1, c2, getFunc, a => a.sub_(0.5), a => a - 0.5);
                    TestOneTensorInPlace<double>(c1, c2, getFunc, a => a.mul_(0.5), a => a * 0.5);
                    TestOneTensorInPlace<double>(c1, c2, getFunc, a => a.div_(0.5), a => a / 0.5);

                    // tensor-tensor operators
                    TestTwoTensor<double, double>(c1, c2, c3, getFunc, getFunc, (a, b) => a + b, (a, b) => a + b);
                    TestTwoTensor<double, double>(c1, c2, c3, getFunc, getFunc, (a, b) => a - b, (a, b) => a - b);
                    TestTwoTensor<double, double>(c1, c2, c3, getFunc, getFunc, (a, b) => a * b, (a, b) => a * b);
                    TestTwoTensor<double, double>(c1, c2, c3, getFunc, getFunc, (a, b) => a / b, (a, b) => a / b);

                    TestTwoTensor<double, double>(c1, c2, c3, getFunc, getFunc, (a, b) => a.add(b), (a, b) => a + b);
                    TestTwoTensor<double, double>(c1, c2, c3, getFunc, getFunc, (a, b) => a.sub(b), (a, b) => a - b);
                    TestTwoTensor<double, double>(c1, c2, c3, getFunc, getFunc, (a, b) => a.mul(b), (a, b) => a * b);
                    TestTwoTensor<double, double>(c1, c2, c3, getFunc, getFunc, (a, b) => a.div(b), (a, b) => a / b);

                    TestTwoTensorInPlace<double>(c1, c2, c3, getFunc, (a, b) => a.add_(b), (a, b) => a + b);
                    TestTwoTensorInPlace<double>(c1, c2, c3, getFunc, (a, b) => a.sub_(b), (a, b) => a - b);
                    TestTwoTensorInPlace<double>(c1, c2, c3, getFunc, (a, b) => a.mul_(b), (a, b) => a * b);
                    TestTwoTensorInPlace<double>(c1, c2, c3, getFunc, (a, b) => a.div_(b), (a, b) => a / b);
                }
            }
        }

        [Fact]
        [TestOf(nameof(Tensor))]
        public void TestArithmeticOperatorsComplexFloat64()
        {
            foreach (var device in new Device[] { torch.CPU, torch.CUDA }) {
                if (device.type != DeviceType.CUDA || torch.cuda.is_available()) {
                    var c1 = torch.arange(0, 10, complex128, device: device).expand(new long[] { 10, 10 });
                    var c2 = torch.arange(10, 0, -1, complex128, device: device).expand(new long[] { 10, 10 });
                    var c3 = torch.ones(new long[] { 10, 10 }, complex128, device: device);
                    Func<Tensor, long, long, System.Numerics.Complex> getFunc = (tt, i, j) => tt[i, j].ToComplexFloat64();
                    // scalar-tensor operators
                    TestOneTensor<System.Numerics.Complex, System.Numerics.Complex>(c1, c2, getFunc, getFunc, a => a + 0.5, a => a + 0.5);
                    TestOneTensor<System.Numerics.Complex, System.Numerics.Complex>(c1, c2, getFunc, getFunc, a => 0.5 + a, a => 0.5 + a);
                    TestOneTensor<System.Numerics.Complex, System.Numerics.Complex>(c1, c2, getFunc, getFunc, a => a - 0.5, a => a - 0.5);
                    TestOneTensor<System.Numerics.Complex, System.Numerics.Complex>(c1, c2, getFunc, getFunc, a => a * 0.5, a => a * 0.5);
                    TestOneTensor<System.Numerics.Complex, System.Numerics.Complex>(c1, c2, getFunc, getFunc, a => 0.5 * a, a => 0.5 * a);
                    TestOneTensor<System.Numerics.Complex, System.Numerics.Complex>(c1, c2, getFunc, getFunc, a => a / 0.5, a => a / 0.5);

                    TestOneTensor<System.Numerics.Complex, System.Numerics.Complex>(c1, c2, getFunc, getFunc, a => a.add(0.5), a => a + 0.5);
                    TestOneTensor<System.Numerics.Complex, System.Numerics.Complex>(c1, c2, getFunc, getFunc, a => a.sub(0.5), a => a - 0.5);
                    TestOneTensor<System.Numerics.Complex, System.Numerics.Complex>(c1, c2, getFunc, getFunc, a => a.mul(0.5), a => a * 0.5);
                    TestOneTensor<System.Numerics.Complex, System.Numerics.Complex>(c1, c2, getFunc, getFunc, a => a.div(0.5), a => a / 0.5);

                    TestOneTensorInPlace<System.Numerics.Complex>(c1, c2, getFunc, a => a.add_(0.5), a => a + 0.5);
                    TestOneTensorInPlace<System.Numerics.Complex>(c1, c2, getFunc, a => a.sub_(0.5), a => a - 0.5);
                    TestOneTensorInPlace<System.Numerics.Complex>(c1, c2, getFunc, a => a.mul_(0.5), a => a * 0.5);
                    TestOneTensorInPlace<System.Numerics.Complex>(c1, c2, getFunc, a => a.div_(0.5), a => a / 0.5);

                    // tensor-tensor operators
                    TestTwoTensor<System.Numerics.Complex, System.Numerics.Complex>(c1, c2, c3, getFunc, getFunc, (a, b) => a + b, (a, b) => a + b);
                    TestTwoTensor<System.Numerics.Complex, System.Numerics.Complex>(c1, c2, c3, getFunc, getFunc, (a, b) => a - b, (a, b) => a - b);
                    TestTwoTensor<System.Numerics.Complex, System.Numerics.Complex>(c1, c2, c3, getFunc, getFunc, (a, b) => a * b, (a, b) => a * b);
                    TestTwoTensor<System.Numerics.Complex, System.Numerics.Complex>(c1, c2, c3, getFunc, getFunc, (a, b) => a / b, (a, b) => a / b);

                    TestTwoTensor<System.Numerics.Complex, System.Numerics.Complex>(c1, c2, c3, getFunc, getFunc, (a, b) => a.add(b), (a, b) => a + b);
                    TestTwoTensor<System.Numerics.Complex, System.Numerics.Complex>(c1, c2, c3, getFunc, getFunc, (a, b) => a.sub(b), (a, b) => a - b);
                    TestTwoTensor<System.Numerics.Complex, System.Numerics.Complex>(c1, c2, c3, getFunc, getFunc, (a, b) => a.mul(b), (a, b) => a * b);
                    TestTwoTensor<System.Numerics.Complex, System.Numerics.Complex>(c1, c2, c3, getFunc, getFunc, (a, b) => a.div(b), (a, b) => a / b);

                    TestTwoTensorInPlace<System.Numerics.Complex>(c1, c2, c3, getFunc, (a, b) => a.add_(b), (a, b) => a + b);
                    TestTwoTensorInPlace<System.Numerics.Complex>(c1, c2, c3, getFunc, (a, b) => a.sub_(b), (a, b) => a - b);
                    TestTwoTensorInPlace<System.Numerics.Complex>(c1, c2, c3, getFunc, (a, b) => a.mul_(b), (a, b) => a * b);
                    TestTwoTensorInPlace<System.Numerics.Complex>(c1, c2, c3, getFunc, (a, b) => a.div_(b), (a, b) => a / b);
                }
            }
        }

        [Fact]
        [TestOf(nameof(Tensor))]
        public void TestComparisonOperatorsFloat32()
        {
            foreach (var device in new Device[] { torch.CPU, torch.CUDA }) {
                if (device.type != DeviceType.CUDA || torch.cuda.is_available()) {
                    var c1 = torch.arange(0, 10, float32, device: device).expand(new long[] { 10, 10 });
                    var c2 = torch.arange(10, 0, -1, float32, device: device).expand(new long[] { 10, 10 });
                    var c3 = torch.ones(new long[] { 10, 10 }, float32, device: device);
                    Func<Tensor, long, long, float> getFunc = (tt, i, j) => tt[i, j].ToSingle();
                    Func<Tensor, long, long, bool> getFuncBool = (tt, i, j) => tt[i, j].ToBoolean();
                    // scalar-tensor operators
                    TestOneTensor<float, bool>(c1, c2, getFunc, getFuncBool, a => a == 5.0f, a => a == 5.0f);
                    TestOneTensor<float, bool>(c1, c2, getFunc, getFuncBool, a => a != 5.0f, a => a != 5.0f);
                    TestOneTensorInPlace<float>(c1, c2, getFunc, a => a.eq_(5.0f), a => a == 5.0f ? 1.0f : 0.0f);
                    TestOneTensorInPlace<float>(c1, c2, getFunc, a => a.ne_(5.0f), a => a != 5.0f ? 1.0f : 0.0f);

                    TestOneTensor<float, bool>(c1, c2, getFunc, getFuncBool, a => a < 5.0f, a => a < 5.0f);
                    TestOneTensor<float, bool>(c1, c2, getFunc, getFuncBool, a => 5.0f < a, a => 5.0f < a);
                    TestOneTensor<float, bool>(c1, c2, getFunc, getFuncBool, a => a <= 5.0f, a => a <= 5.0f);
                    TestOneTensor<float, bool>(c1, c2, getFunc, getFuncBool, a => 5.0f <= a, a => 5.0f <= a);
                    TestOneTensor<float, bool>(c1, c2, getFunc, getFuncBool, a => a > 5.0f, a => a > 5.0f);
                    TestOneTensor<float, bool>(c1, c2, getFunc, getFuncBool, a => 5.0f > a, a => 5.0f > a);
                    TestOneTensor<float, bool>(c1, c2, getFunc, getFuncBool, a => a >= 5.0f, a => a >= 5.0f);
                    TestOneTensor<float, bool>(c1, c2, getFunc, getFuncBool, a => 5.0f >= a, a => 5.0f >= a);

                    TestOneTensorInPlace<float>(c1, c2, getFunc, a => a.lt_(5.0f), a => a < 5.0f ? 1.0f : 0.0f);
                    TestOneTensorInPlace<float>(c1, c2, getFunc, a => a.le_(5.0f), a => a <= 5.0f ? 1.0f : 0.0f);
                    TestOneTensorInPlace<float>(c1, c2, getFunc, a => a.gt_(5.0f), a => a > 5.0f ? 1.0f : 0.0f);
                    TestOneTensorInPlace<float>(c1, c2, getFunc, a => a.ge_(5.0f), a => a >= 5.0f ? 1.0f : 0.0f);

                    TestOneTensor<float, float>(c1, c2, getFunc, getFunc, a => a % 5.0f, a => a % 5.0f);
                    TestOneTensorInPlace<float>(c1, c2, getFunc, a => a.remainder_(5.0f), a => a % 5.0f);

                    // tensor-tensor operators
                    TestTwoTensor<float, bool>(c1, c2, c3, getFunc, getFuncBool, (a, b) => a == b, (a, b) => a == b);
                    TestTwoTensor<float, bool>(c1, c2, c3, getFunc, getFuncBool, (a, b) => a != b, (a, b) => a != b);
                    TestTwoTensorInPlace<float>(c1, c2, c3, getFunc, (a, b) => a.eq_(b), (a, b) => a == b ? 1.0f : 0.0f);
                    TestTwoTensorInPlace<float>(c1, c2, c3, getFunc, (a, b) => a.ne_(b), (a, b) => a != b ? 1.0f : 0.0f);

                    TestTwoTensor<float, bool>(c1, c2, c3, getFunc, getFuncBool, (a, b) => a < b, (a, b) => a < b);
                    TestTwoTensor<float, bool>(c1, c2, c3, getFunc, getFuncBool, (a, b) => a <= b, (a, b) => a <= b);
                    TestTwoTensor<float, bool>(c1, c2, c3, getFunc, getFuncBool, (a, b) => a > b, (a, b) => a > b);
                    TestTwoTensor<float, bool>(c1, c2, c3, getFunc, getFuncBool, (a, b) => a >= b, (a, b) => a >= b);

                    TestTwoTensorInPlace<float>(c1, c2, c3, getFunc, (a, b) => a.lt_(b), (a, b) => a < b ? 1.0f : 0.0f);
                    TestTwoTensorInPlace<float>(c1, c2, c3, getFunc, (a, b) => a.le_(b), (a, b) => a <= b ? 1.0f : 0.0f);
                    TestTwoTensorInPlace<float>(c1, c2, c3, getFunc, (a, b) => a.gt_(b), (a, b) => a > b ? 1.0f : 0.0f);
                    TestTwoTensorInPlace<float>(c1, c2, c3, getFunc, (a, b) => a.ge_(b), (a, b) => a >= b ? 1.0f : 0.0f);

                    TestTwoTensor<float, float>(c1, c2, c3, getFunc, getFunc, (a, b) => a % b, (a, b) => a % b);
                    TestTwoTensorInPlace<float>(c1, c2, c3, getFunc, (a, b) => a.remainder_(b), (a, b) => a % b);
                }
            }
        }

        private void TestOneTensor<Tin, Tout>(
            Tensor c1,
            Tensor c2,
            Func<Tensor, long, long, Tin> getFuncIn,
            Func<Tensor, long, long, Tout> getFuncOut,
            Func<Tensor, Tensor> tensorFunc,
            Func<Tin, Tout> scalarFunc)
        {
            var x = c1 * c2;
            var y = tensorFunc(x);

            for (int i = 0; i < 10; i++) {
                for (int j = 0; j < 10; j++) {
                    var xv = getFuncIn(x, i, j);
                    var yv = getFuncOut(y, i, j);
                    Assert.Equal<Tout>(yv, scalarFunc(xv));
                }
            }
        }

        private void TestOneTensorInPlace<Tin>(
            Tensor c1,
            Tensor c2,
            Func<Tensor, long, long, Tin> getFuncIn,
            Func<Tensor, Tensor> tensorFunc,
            Func<Tin, Tin> scalarFunc)
        {

            var x = c1 * c2;
            var xClone = x.clone();
            var y = tensorFunc(x);

            for (int i = 0; i < 10; i++) {
                for (int j = 0; j < 10; j++) {
                    var xClonev = getFuncIn(xClone, i, j);
                    var xv = getFuncIn(x, i, j);
                    var yv = getFuncIn(y, i, j);
                    Assert.Equal(yv, scalarFunc(xClonev));
                    Assert.Equal(yv, xv);
                }
            }
        }

        private void TestTwoTensor<Tin, Tout>(
            Tensor c1,
            Tensor c2,
            Tensor c3,
            Func<Tensor, long, long, Tin> getFuncIn,
            Func<Tensor, long, long, Tout> getFuncOut,
            Func<Tensor, Tensor, Tensor> tensorFunc,
            Func<Tin, Tin, Tout> scalarFunc)
        {

            var x = c1 * c3;
            var y = c2 * c3;

            var z = tensorFunc(x, y);

            for (int i = 0; i < 10; i++) {
                for (int j = 0; j < 10; j++) {
                    var xv = getFuncIn(x, i, j);
                    var yv = getFuncIn(y, i, j);
                    var zv = getFuncOut(z, i, j);
                    Assert.Equal(zv, scalarFunc(xv, yv));
                }
            }
        }

        private void TestTwoTensorInPlace<Tin>(
            Tensor c1,
            Tensor c2,
            Tensor c3,
            Func<Tensor, long, long, Tin> getFuncIn,
            Func<Tensor, Tensor, Tensor> tensorFunc,
            Func<Tin, Tin, Tin> scalarFunc) where Tin : unmanaged
        {

            var x = c1 * c3;
            var xClone = x.clone();
            var y = c2 * c3;

            var z = tensorFunc(x, y);

            if (x.device_type == DeviceType.CPU) {
                var xData = x.data<Tin>();
                var yData = y.data<Tin>();
                var zData = z.data<Tin>();

                Assert.True(xData == zData);
            }

            for (int i = 0; i < 10; i++) {
                for (int j = 0; j < 10; j++) {
                    var xClonev = getFuncIn(xClone, i, j);
                    var xv = getFuncIn(x, i, j);
                    var yv = getFuncIn(y, i, j);
                    var zv = getFuncIn(z, i, j);
                    Assert.Equal(zv, scalarFunc(xClonev, yv));
                    Assert.Equal(zv, xv);
                }
            }
        }

        [Fact]
        [TestOf(nameof(Tensor.eq))]
        [TestOf(nameof(Tensor.ne))]
        [TestOf(nameof(Tensor.lt))]
        [TestOf(nameof(Tensor.gt))]
        [TestOf(nameof(Tensor.le))]
        public void TestComparison()
        {
            var A = torch.tensor(new float[] { 1.2f, 3.4f, 1.4f, 3.3f }).reshape(2, 2);
            var B = torch.tensor(new float[] { 1.3f, 3.3f });
            Assert.Equal(new bool[] { false, false, false, true }, A.eq(B).data<bool>().ToArray());
            Assert.Equal(new bool[] { false, false, false, true }, torch.eq(A, B).data<bool>().ToArray());
            Assert.Equal(new bool[] { true, true, true, false }, A.ne(B).data<bool>().ToArray());
            Assert.Equal(new bool[] { true, true, true, false }, torch.ne(A, B).data<bool>().ToArray());
            Assert.Equal(new bool[] { true, false, false, false }, A.lt(B).data<bool>().ToArray());
            Assert.Equal(new bool[] { true, false, false, false }, torch.lt(A, B).data<bool>().ToArray());
            Assert.Equal(new bool[] { true, false, false, true }, A.le(B).data<bool>().ToArray());
            Assert.Equal(new bool[] { true, false, false, true }, torch.le(A, B).data<bool>().ToArray());
            Assert.Equal(new bool[] { false, true, true, false }, A.gt(B).data<bool>().ToArray());
            Assert.Equal(new bool[] { false, true, true, false }, torch.gt(A, B).data<bool>().ToArray());
            Assert.Equal(new bool[] { false, true, true, true }, A.ge(B).data<bool>().ToArray());
            Assert.Equal(new bool[] { false, true, true, true }, torch.ge(A, B).data<bool>().ToArray());
        }

        [Fact]
        [TestOf(nameof(torch.lu))]
        public void TestLUSolve()
        {
            var A = torch.randn(2, 3, 3);
            var b = torch.randn(2, 3, 1);

            {
                var (A_LU, pivots, infos) = torch.lu(A);

                Assert.NotNull(A_LU);
                Assert.NotNull(pivots);
                Assert.Null(infos);

                Assert.Equal(new long[] { 2, 3, 3 }, A_LU.shape);
                Assert.Equal(new long[] { 2, 3 }, pivots.shape);

                var x = torch.lu_solve(b, A_LU, pivots);
                Assert.Equal(new long[] { 2, 3, 1 }, x.shape);

                var y = torch.norm(torch.bmm(A, x) - b);
                Assert.Empty(y.shape);
            }

            {
                var (A_LU, pivots, infos) = torch.lu(A, get_infos: true);

                Assert.NotNull(A_LU);
                Assert.NotNull(pivots);
                Assert.NotNull(infos);

                Assert.Equal(new long[] { 2, 3, 3 }, A_LU.shape);
                Assert.Equal(new long[] { 2, 3 }, pivots.shape);
                Assert.Equal(new long[] { 2 }, infos.shape);

                var x = torch.lu_solve(b, A_LU, pivots);
                Assert.Equal(new long[] { 2, 3, 1 }, x.shape);

                var y = torch.norm(torch.bmm(A, x) - b);
                Assert.Empty(y.shape);
            }
        }

        [Fact]
        [TestOf(nameof(torch.lu_unpack))]
        public void TestLUUnpack()
        {
            var A = torch.randn(2, 3, 3);

            {
                var (A_LU, pivots, infos) = torch.lu(A);

                Assert.NotNull(A_LU);
                Assert.NotNull(pivots);
                Assert.Null(infos);

                var (P, A_L, A_U) = torch.lu_unpack(A_LU, pivots);

                Assert.Equal(new long[] { 2, 3, 3 }, P.shape);
                Assert.Equal(new long[] { 2, 3, 3 }, A_L.shape);
                Assert.Equal(new long[] { 2, 3, 3 }, A_U.shape);
            }
        }

        [Fact]
        [TestOf(nameof(Tensor.mul))]
        public void TestMul()
        {
            var x = torch.ones(new long[] { 100, 100 });

            var y = x.mul(0.5f.ToScalar());

            var ydata = y.data<float>();
            var xdata = x.data<float>();

            for (int i = 0; i < 100; i++) {
                for (int j = 0; j < 100; j++) {
                    Assert.Equal(ydata[i + j], xdata[i + j] * 0.5f);
                }
            }
        }

        void TestMmGen(Device device)
        {
            {
                var x1 = torch.ones(new long[] { 1, 2 }, device: device);
                var x2 = torch.ones(new long[] { 2, 1 }, device: device);

                var y = x1.mm(x2).to(DeviceType.CPU);

                var ydata = y.data<float>();

                Assert.Equal(2.0f, ydata[0]);
            }
            //System.Runtime.InteropServices.ExternalException : addmm for CUDA tensors only supports floating - point types.Try converting the tensors with.float() at C:\w\b\windows\pytorch\aten\src\THC / generic / THCTensorMathBlas.cu:453
            if (device.type == DeviceType.CPU) {
                var x1 = torch.ones(new long[] { 1, 2 }, int64, device: device);
                var x2 = torch.ones(new long[] { 2, 1 }, int64, device: device);

                var y = x1.mm(x2).to(DeviceType.CPU);

                var ydata = y.data<long>();

                Assert.Equal(2L, ydata[0]);
            }
        }

        [Fact]
        [TestOf(nameof(torch.CPU))]
        public void TestMmCpu()
        {
            TestMmGen(torch.CPU);
        }

        [Fact]
        [TestOf(nameof(torch.CUDA))]
        public void TestMmCuda()
        {
            if (torch.cuda.is_available()) {
                TestMmGen(torch.CUDA);
            }
        }

        void TestMVGen(Device device)
        {
            {
                var mat1 = torch.ones(new long[] { 4, 3 }, device: device);
                var vec1 = torch.ones(new long[] { 3 }, device: device);

                var y = mat1.mv(vec1).to(DeviceType.CPU);

                Assert.Equal(4, y.shape[0]);
            }
        }

        void TestAddMVGen(Device device)
        {
            {
                var x1 = torch.ones(new long[] { 4 }, device: device);
                var mat1 = torch.ones(new long[] { 4, 3 }, device: device);
                var vec1 = torch.ones(new long[] { 3 }, device: device);

                var y = x1.addmv(mat1, vec1).to(DeviceType.CPU);

                Assert.Equal(4, y.shape[0]);
            }
        }

        [Fact]
        [TestOf(nameof(torch.CPU))]
        public void TestMVCpu()
        {
            TestMVGen(torch.CPU);
        }

        [Fact]
        [TestOf(nameof(torch.CUDA))]
        public void TestMVCuda()
        {
            if (torch.cuda.is_available()) {
                TestMVGen(torch.CUDA);
            }
        }

        [Fact]
        public void TestAddMVCpu()
        {
            TestAddMVGen(torch.CPU);
        }

        [Fact]
        [TestOf(nameof(torch.CUDA))]
        public void TestAddMVCuda()
        {
            if (torch.cuda.is_available()) {
                TestAddMVGen(torch.CUDA);
            }
        }

        void TestAddRGen(Device device)
        {
            {
                var x1 = torch.ones(new long[] { 4, 3 }, device: device);
                var vec1 = torch.ones(new long[] { 4 }, device: device);
                var vec2 = torch.ones(new long[] { 3 }, device: device);

                var y = x1.addr(vec1, vec2).to(DeviceType.CPU);

                Assert.Equal(new long[] { 4, 3 }, y.shape);
            }
        }

        [Fact]
        [TestOf(nameof(Tensor.positive))]
        public void TestPositive()
        {
            var a = torch.randn(25, 25);
            var b = a.positive();

            Assert.Equal(a.data<float>().ToArray(), b.data<float>().ToArray());

            var c = torch.ones(25, 25, @bool);
            Assert.Throws<ArgumentException>(() => c.positive());
        }

        [Fact]
        [TestOf(nameof(Tensor.frexp))]
        public void TestFrexp()
        {
            var x = torch.arange(9, float32);
            var r = x.frexp();

            Assert.Equal(new float[] { 0.0000f, 0.5000f, 0.5000f, 0.7500f, 0.5000f, 0.6250f, 0.7500f, 0.8750f, 0.5000f }, r.Mantissa.data<float>().ToArray());
            Assert.Equal(new int[] { 0, 1, 2, 2, 3, 3, 3, 3, 4 }, r.Exponent.data<int>().ToArray());
        }

        [Fact]
        [TestOf(nameof(torch.CPU))]
        public void TestAddRCpu()
        {
            TestAddRGen(torch.CPU);
        }

        [Fact]
        [TestOf(nameof(torch.CUDA))]
        public void TestAddRCuda()
        {
            if (torch.cuda.is_available()) {
                TestAddRGen(torch.CUDA);
            }
        }

        [Fact]
        [TestOf(nameof(Tensor.deg2rad))]
        public void Deg2RadTest()
        {
            var data = new float[] { 1.0f, 2.0f, 3.0f };
            var expected = data.Select(angl => (angl * MathF.PI) / 180.0f).ToArray();
            var res = torch.tensor(data).deg2rad();
            Assert.True(res.allclose(torch.tensor(expected)));
        }

        [Fact]
        [TestOf(nameof(Tensor.clamp))]
        public void ClampTest1()
        {
            var data = torch.rand(3, 3, 3) * 10;
            var cl = data.clamp(1, 5);

            Assert.All(cl.data<float>().ToArray(), d => Assert.True(d >= 1.0f && d <= 5.0f));
        }

        [Fact]
        [TestOf(nameof(Tensor.clamp))]
        public void ClampTest2()
        {
            var data = torch.rand(3, 3, 3) * 10;
            var cl = data.clamp(torch.ones(3, 3, 3), torch.ones(3, 3, 3) * 5);

            Assert.All(cl.data<float>().ToArray(), d => Assert.True(d >= 1.0f && d <= 5.0f));
        }

        [Fact]
        [TestOf(nameof(Tensor.clamp))]
        public void ClampTest3()
        {
            var data = torch.rand(3, 3, 3) * 10;
            var cl = torch.clamp(data, 1, 5);

            Assert.All(cl.data<float>().ToArray(), d => Assert.True(d >= 1.0f && d <= 5.0f));
        }

        [Fact]
        [TestOf(nameof(Tensor.clamp))]
        public void ClampTest4()
        {
            var data = torch.rand(3, 3, 3) * 10;
            var cl = torch.clamp(data, torch.ones(3, 3, 3), torch.ones(3, 3, 3) * 5);

            Assert.All(cl.data<float>().ToArray(), d => Assert.True(d >= 1.0f && d <= 5.0f));
        }

        [Fact]
        [TestOf(nameof(Tensor.rad2deg))]
        public void Rad2DegTest()
        {
            var data = new float[] { 1.0f, 2.0f, 3.0f };
            var expected = data.Select(angl => (angl * 180.0f) / MathF.PI).ToArray();
            var res = torch.tensor(data).rad2deg();
            Assert.True(res.allclose(torch.tensor(expected)));
        }

        [Fact]
        [TestOf(nameof(Tensor.abs))]
        public void AbsTest()
        {
            var data = torch.arange(-10.0f, 10.0f, 1.0f);
            var expected = data.data<float>().ToArray().Select(MathF.Abs).ToArray();
            var res = data.abs();
            Assert.True(res.allclose(torch.tensor(expected)));
        }

        [Fact]
        [TestOf(nameof(Tensor.abs))]
        public void AbsTestC32()
        {
            var data = torch.rand(new long[] { 25 }, complex64);
            var expected = data.data<(float R, float I)>().ToArray().Select(c => MathF.Sqrt(c.R * c.R + c.I * c.I)).ToArray();
            var res = data.abs();
            Assert.True(res.allclose(torch.tensor(expected)));
        }

        [Fact]
        [TestOf(nameof(Tensor.abs))]
        public void AbsTestC64()
        {
            var data = torch.rand(new long[] { 25 }, complex128);
            var expected = data.data<System.Numerics.Complex>().ToArray().Select(c => Math.Sqrt(c.Real * c.Real + c.Imaginary * c.Imaginary)).ToArray<double>();
            var res = data.abs();
            Assert.True(res.allclose(torch.tensor(expected, float64)));
        }

        [Fact]
        [TestOf(nameof(Tensor.angle))]
        public void AngleTestC32()
        {
            var data = torch.randn(new long[] { 25 }, complex64);
            var expected = data.data<(float R, float I)>().ToArray().Select(c => {
                var x = c.R;
                var y = c.I;
                return (x > 0 || y != 0) ? 2 * MathF.Atan(y / (MathF.Sqrt(x * x + y * y) + x)) : (x < 0 && y == 0) ? MathF.PI : 0;
            }).ToArray();
            var res = data.angle();
            Assert.True(res.allclose(torch.tensor(expected), rtol: 1e-03, atol: 1e-05));
        }

        [Fact]
        [TestOf(nameof(Tensor.angle))]
        public void AngleTestC64()
        {
            var data = torch.randn(new long[] { 25 }, complex128);
            var expected = data.data<System.Numerics.Complex>().ToArray().Select(c => {
                var x = c.Real;
                var y = c.Imaginary;
                return (x > 0 || y != 0) ? 2 * Math.Atan(y / (Math.Sqrt(x * x + y * y) + x)) : (x < 0 && y == 0) ? Math.PI : 0;
            }).ToArray<double>();
            var res = data.angle();
            Assert.True(res.allclose(torch.tensor(expected, float64), rtol: 1e-03, atol: 1e-05));
        }

        [Fact]
        [TestOf(nameof(Tensor.sqrt))]
        public void SqrtTest()
        {
            var data = new float[] { 1.0f, 2.0f, 3.0f };
            var expected = data.Select(MathF.Sqrt).ToArray();
            var res = torch.tensor(data).sqrt();
            Assert.True(res.allclose(torch.tensor(expected)));
        }

        [Fact]
        [TestOf(nameof(Tensor.sin))]
        public void SinTest()
        {
            var data = new float[] { 1.0f, 2.0f, 3.0f };
            var expected = data.Select(MathF.Sin).ToArray();
            var res = torch.tensor(data).sin();
            Assert.True(res.allclose(torch.tensor(expected)));
            res = torch.sin(torch.tensor(data));
            Assert.True(res.allclose(torch.tensor(expected)));
        }

        [Fact]
        [TestOf(nameof(Tensor.cos))]
        public void CosTest()
        {
            var data = new float[] { 1.0f, 2.0f, 3.0f };
            var expected = data.Select(MathF.Cos).ToArray();
            var res = torch.tensor(data).cos();
            Assert.True(res.allclose(torch.tensor(expected)));
            res = torch.cos(torch.tensor(data));
            Assert.True(res.allclose(torch.tensor(expected)));
        }

        [Fact]
        [TestOf(nameof(Tensor.i0))]
        public void I0Test()
        {
            var data = torch.arange(0, 5, 1, float32);
            var expected = new float[] { 0.99999994f, 1.266066f, 2.27958512f, 4.88079262f, 11.3019209f };
            var res = data.i0();
            Assert.True(res.allclose(torch.tensor(expected)));
        }

        [Fact]
        [TestOf(nameof(Tensor.hypot))]
        public void HypotTest()
        {
            var a = new float[] { 1.0f, 2.0f, 3.0f };
            var b = new float[] { 1.0f, 2.0f, 3.0f };
            var expected = a.Select(x => MathF.Sqrt(2.0f) * x).ToArray();
            var res = torch.tensor(a).hypot(torch.tensor(b));
            Assert.True(res.allclose(torch.tensor(expected)));
        }

        [Fact]
        [TestOf(nameof(Tensor.vdot))]
        public void VdotTest()
        {
            var a = new float[] { 1.0f, 2.0f, 3.0f };
            var b = new float[] { 1.0f, 2.0f, 3.0f };
            var expected = torch.tensor(a.Zip(b).Select(x => x.First * x.Second).Sum());
            var res = torch.tensor(a).vdot(torch.tensor(b));
            Assert.True(res.allclose(expected));
        }

        [Fact]
        [TestOf(nameof(Tensor.where))]
        public void WhereTest()
        {
            var bits = 3;
            var mask = -(1 << (8 - bits));
            var condition = torch.rand(25) > 0.5;
            var ones = torch.ones(25, int32);
            var zeros = torch.zeros(25, int32);

            var cond1 = ones.where(condition, zeros);
            var cond2 = condition.to_type(ScalarType.Int32);
            Assert.Equal(cond1, cond2);
        }

        [Fact]
        [TestOf(nameof(Tensor.heaviside))]
        public void HeavisideTest()
        {
            var input = new float[] { -1.0f, 0.0f, 3.0f };
            var values = new float[] { 1.0f, 2.0f, 1.0f };
            var expected = new float[] { 0.0f, 2.0f, 1.0f };
            var res = torch.tensor(input).heaviside(torch.tensor(values));
            Assert.True(res.allclose(torch.tensor(expected)));
        }

        [Fact]
        [TestOf(nameof(Tensor.maximum))]
        public void MaximumTest()
        {
            var a = torch.tensor(new float[] { 1.0f, 2.0f, 3.0f });
            var b = a.neg();
            var expected = a;
            var res = a.maximum(b);
            Assert.Equal(expected, res);
        }

        [Fact]
        [TestOf(nameof(Tensor.minimum))]
        public void MinimumTest()
        {
            var a = torch.tensor(new float[] { 1.0f, 2.0f, 3.0f });
            var b = a.neg();
            var expected = b;
            var res = a.minimum(b);
            Assert.Equal(expected, res);
        }

        [Fact]
        [TestOf(nameof(Tensor.argmax))]
        public void ArgMaxTest()
        {
            var a = torch.randn(new long[] { 15, 5 });
            var b = a.argmax();
            Assert.Equal(1, b.NumberOfElements);
            var c = a.argmax(0, keepDim: true);
            Assert.Equal(new long[] { 1, 5 }, c.shape);
            var d = a.argmax(0, keepDim: false);
            Assert.Equal(new long[] { 5 }, d.shape);
        }

        [Fact]
        [TestOf(nameof(Tensor.argmin))]
        public void ArgMinTest()
        {
            var a = torch.randn(new long[] { 15, 5 });
            var b = a.argmin();
            Assert.Equal(1, b.NumberOfElements);
            var c = a.argmin(0, keepDim: true);
            Assert.Equal(new long[] { 1, 5 }, c.shape);
            var d = a.argmin(0, keepDim: false);
            Assert.Equal(new long[] { 5 }, d.shape);
        }

        [Fact]
        [TestOf(nameof(Tensor.amax))]
        public void AMaxTest()
        {
            var a = torch.randn(new long[] { 15, 5, 4, 3 });
            var b = a.amax(0, 1);
            Assert.Equal(new long[] { 4, 3 }, b.shape);
            var c = a.amax(new long[] { 0, 1 }, keepDim: true);
            Assert.Equal(new long[] { 1, 1, 4, 3 }, c.shape);
        }

        [Fact]
        [TestOf(nameof(Tensor.amin))]
        public void AMinTest()
        {
            var a = torch.randn(new long[] { 15, 5, 4, 3 });
            var b = a.amin(0, 1);
            Assert.Equal(new long[] { 4, 3 }, b.shape);
            var c = a.amin(new long[] { 0, 1 }, keepDim: true);
            Assert.Equal(new long[] { 1, 1, 4, 3 }, c.shape);
        }

        [Fact]
        [TestOf(nameof(Tensor.aminmax))]
        public void AMinMaxTest()
        {
            var a = torch.randn(new long[] { 15, 5, 4, 3 });
            var b = a.aminmax(0);
            Assert.Equal(new long[] { 5, 4, 3 }, b.min.shape);
            Assert.Equal(new long[] { 5, 4, 3 }, b.max.shape);
            var c = a.aminmax(0, keepDim: true);
            Assert.Equal(new long[] { 1, 5, 4, 3 }, c.min.shape);
            Assert.Equal(new long[] { 1, 5, 4, 3 }, c.max.shape);
        }

        [Fact]
        [TestOf(nameof(Tensor.tan))]
        public void TanTest()
        {
            var data = new float[] { 1.0f, 2.0f, 3.0f };
            var expected = data.Select(MathF.Tan).ToArray();
            var res = torch.tensor(data).tan();
            Assert.True(res.allclose(torch.tensor(expected)));
        }

        [Fact]
        [TestOf(nameof(Tensor.sinh))]
        public void SinhTest()
        {
            var data = new float[] { 1.0f, 2.0f, 3.0f };
            var expected = data.Select(MathF.Sinh).ToArray();
            var res = torch.tensor(data).sinh();
            Assert.True(res.allclose(torch.tensor(expected)));
        }

        [Fact]
        [TestOf(nameof(Tensor.cosh))]
        public void CoshTest()
        {
            var data = new float[] { 1.0f, 2.0f, 3.0f };
            var expected = data.Select(MathF.Cosh).ToArray();
            var res = torch.tensor(data).cosh();
            var tmp = res.data<Single>();
            Assert.True(res.allclose(torch.tensor(expected)));
        }

        [Fact]
        [TestOf(nameof(Tensor.tanh))]
        public void TanhTest()
        {
            var data = new float[] { 1.0f, 2.0f, 3.0f };
            var expected = data.Select(MathF.Tanh).ToArray();
            var res = torch.tensor(data).tanh();
            Assert.True(res.allclose(torch.tensor(expected)));
        }

        [Fact]
        [TestOf(nameof(Tensor.asinh))]
        public void ArcSinhTest()
        {
            var data = new float[] { -0.1f, 0.0f, 0.1f };
            var expected = data.Select(MathF.Asinh).ToArray();
            var res = torch.tensor(data).asinh();
            Assert.True(res.allclose(torch.tensor(expected)));
        }

        [Fact]
        [TestOf(nameof(Tensor.acosh))]
        public void ArcCoshTest()
        {
            var data = new float[] { 1.0f, 2.0f, 3.0f };
            var expected = data.Select(MathF.Acosh).ToArray();
            var res = torch.tensor(data).acosh();
            Assert.True(res.allclose(torch.tensor(expected)));
        }

        [Fact]
        [TestOf(nameof(Tensor.atanh))]
        public void ArcTanhTest()
        {
            var data = new float[] { -0.1f, 0.0f, 0.1f };
            var expected = data.Select(MathF.Atanh).ToArray();
            var res = torch.tensor(data).atanh();
            Assert.True(res.allclose(torch.tensor(expected)));
        }

        [Fact]
        [TestOf(nameof(Tensor.asin))]
        public void AsinTest()
        {
            var data = new float[] { 1.0f, 0.2f, -0.1f };
            var expected = data.Select(MathF.Asin).ToArray();
            {
                var res = torch.tensor(data).asin();
                Assert.True(res.allclose(torch.tensor(expected)));
            }
            {
                var res = torch.tensor(data).arcsin();
                Assert.True(res.allclose(torch.tensor(expected)));
            }
        }

        [Fact]
        [TestOf(nameof(Tensor.acos))]
        public void AcosTest()
        {
            var data = new float[] { 1.0f, 0.2f, -0.1f };
            var expected = data.Select(MathF.Acos).ToArray();
            {
                var res = torch.tensor(data).acos();
                Assert.True(res.allclose(torch.tensor(expected)));
            }
            {
                var res = torch.tensor(data).arccos();
                Assert.True(res.allclose(torch.tensor(expected)));
            }
        }

        [Fact]
        [TestOf(nameof(Tensor.atan))]
        public void AtanTest()
        {
            var data = new float[] { 1.0f, 0.2f, -0.1f };
            var expected = data.Select(MathF.Atan).ToArray();
            {
                var res = torch.tensor(data).atan();
                Assert.True(res.allclose(torch.tensor(expected)));
            }
            {
                var res = torch.tensor(data).arctan();
                Assert.True(res.allclose(torch.tensor(expected)));
            }
        }


        [Fact]
        [TestOf(nameof(Tensor.cov))]
        public void CovarianceTest()
        {
            var data = new float[] { 0, 2, 1, 1, 2, 0 };
            var expected = new float[] { 1, -1, -1, 1 };
            var res = torch.tensor(data).reshape(3, 2).T;
            var cov1 = res.cov();
            Assert.True(cov1.allclose(torch.tensor(expected).reshape(2, 2)));
        }

        [Fact]
        [TestOf(nameof(Tensor.log))]
        public void LogTest()
        {
            var data = new float[] { 1.0f, 2.0f, 3.0f };
            var expected = data.Select(x => MathF.Log(x)).ToArray();
            var res = torch.tensor(data).log();
            Assert.True(res.allclose(torch.tensor(expected)));
        }

        [Fact]
        [TestOf(nameof(Tensor.log10))]
        public void Log10Test()
        {
            var data = new float[] { 1.0f, 2.0f, 3.0f };
            var expected = data.Select(MathF.Log10).ToArray();
            var res = torch.tensor(data).log10();
            Assert.True(res.allclose(torch.tensor(expected)));
        }

        [Fact]
        [TestOf(nameof(Tensor.log2))]
        public void Log2Test()
        {
            var data = new float[] { 1.0f, 2.0f, 32.0f };
            var expected = data.Select(MathF.Log2).ToArray();
            var res = torch.tensor(data).log2();
            Assert.True(res.allclose(torch.tensor(expected)));
        }

        [Fact]
        [TestOf(nameof(Tensor.logit))]
        public void LogitTest()
        {
            // From the PyTorch reference docs.
            var data = new float[] { 0.2796f, 0.9331f, 0.6486f, 0.1523f, 0.6516f };
            var expected = new float[] { -0.946446538f, 2.635313f, 0.6128909f, -1.71667457f, 0.6260796f };
            var res = torch.tensor(data).logit(eps: 1f - 6);
            Assert.True(res.allclose(torch.tensor(expected)));
        }

        [Fact]
        [TestOf(nameof(Tensor.logcumsumexp))]
        public void LogCumSumExpTest()
        {
            var data = new float[] { 1.0f, 2.0f, 3.0f, 10.0f, 20.0f, 30.0f };
            var expected = new float[data.Length];
            for (int i = 0; i < data.Length; i++) {
                for (int j = 0; j <= i; j++) {
                    expected[i] += MathF.Exp(data[j]);
                }
                expected[i] = MathF.Log(expected[i]);
            }
            var res = torch.tensor(data).logcumsumexp(dim: 0);
            Assert.True(res.allclose(torch.tensor(expected)));
        }

        [Fact]
        [TestOf(nameof(Tensor.logaddexp))]
        public void LogAddExpTest()
        {
            var x = new float[] { 1.0f, 2.0f, 3.0f };
            var y = new float[] { 4.0f, 5.0f, 6.0f };
            var expected = new float[x.Length];
            for (int i = 0; i < x.Length; i++) {
                expected[i] = MathF.Log(MathF.Exp(x[i]) + MathF.Exp(y[i]));
            }
            var res = torch.tensor(x).logaddexp(torch.tensor(y));
            Assert.True(res.allclose(torch.tensor(expected)));
        }

        [Fact]
        [TestOf(nameof(Tensor.logaddexp2))]
        public void LogAddExp2Test()
        {
            var x = new float[] { 1.0f, 2.0f, 3.0f };
            var y = new float[] { 4.0f, 5.0f, 6.0f };
            var expected = new float[x.Length];
            for (int i = 0; i < x.Length; i++) {
                expected[i] = MathF.Log(MathF.Pow(2.0f, x[i]) + MathF.Pow(2.0f, y[i]), 2.0f);
            }
            var res = torch.tensor(x).logaddexp2(torch.tensor(y));
            Assert.True(res.allclose(torch.tensor(expected)));
        }

        [Fact]
        [TestOf(nameof(Tensor.reciprocal))]
        public void ReciprocalTest()
        {
            var x = torch.ones(new long[] { 10, 10 });
            x.fill_(4.0f);
            var y = x.reciprocal();

            Assert.All(x.data<float>().ToArray(), a => Assert.Equal(4.0f, a));
            Assert.All(y.data<float>().ToArray(), a => Assert.Equal(0.25f, a));

            x.reciprocal_();
            Assert.All(x.data<float>().ToArray(), a => Assert.Equal(0.25f, a));
        }

        [Fact]
        [TestOf(nameof(Tensor.outer))]
        public void OuterTest()
        {
            var x = torch.arange(1, 5, 1, float32);
            var y = torch.arange(1, 4, 1, float32);
            var expected = new float[] { 1, 2, 3, 2, 4, 6, 3, 6, 9, 4, 8, 12 };

            var res = x.outer(y);
            Assert.Equal(torch.tensor(expected, 4, 3), res);
        }

        [Fact]
        [TestOf(nameof(Tensor.exp2))]
        public void Exp2Test()
        {
            var x = new float[] { 1.0f, 2.0f, 3.0f };
            var expected = new float[] { 2.0f, 4.0f, 8.0f };
            var res = torch.tensor(x).exp2();
            Assert.True(res.allclose(torch.tensor(expected)));
        }

        [Fact]
        [TestOf(nameof(Tensor.floor))]
        public void FloorTest()
        {
            var data = new float[] { 1.1f, 2.0f, 3.1f };
            var expected = data.Select(MathF.Floor).ToArray();
            var input = torch.tensor(data);
            var res = input.floor();
            Assert.True(res.allclose(torch.tensor(expected)));

            input.floor_();
            Assert.True(input.allclose(torch.tensor(expected)));
        }

        [Fact]
        [TestOf(nameof(Tensor.trunc))]
        public void TruncTest()
        {
            var input = torch.randn(new long[] { 25 });
            var expected = input.data<float>().ToArray().Select(MathF.Truncate).ToArray();
            var res = input.trunc();
            Assert.True(res.allclose(torch.tensor(expected)));

            input.trunc_();
            Assert.True(input.allclose(torch.tensor(expected)));
        }

        [Fact]
        [TestOf(nameof(Tensor.ceil))]
        public void CeilTest()
        {
            var data = new float[] { 1.1f, 2.0f, 3.1f };
            var expected = data.Select(MathF.Ceiling).ToArray();
            var input = torch.tensor(data);
            var res = input.ceil();
            Assert.True(res.allclose(torch.tensor(expected)));

            input.ceil_();
            Assert.True(res.allclose(torch.tensor(expected)));
        }

        [Fact]
        [TestOf(nameof(Tensor.conj))]
        public void ConjTest()
        {
            var input = torch.randn(10, dtype: complex64);
            Assert.False(input.is_conj());

            var res = input.conj();
            Assert.Equal(10, res.shape[0]);
            Assert.True(torch.is_conj(res));

            var resolved = torch.resolve_conj(res);
            Assert.Equal(10, res.shape[0]);
            Assert.False(resolved.is_conj());

            var physical = torch.conj_physical(input);
            Assert.Equal(10, res.shape[0]);
            Assert.False(physical.is_conj());
        }

        [Fact]
        [TestOf(nameof(Tensor.round))]
        public void RoundTest()
        {
            var rnd = new Random();
            var data = Enumerable.Range(1, 100).Select(i => (float)rnd.NextDouble() * 10000).ToArray();

            {
                var expected = data.Select(x => MathF.Round(x)).ToArray();
                var input = torch.tensor(data);
                var res = input.round();
                Assert.True(res.allclose(torch.tensor(expected)));

                input.round_();
                Assert.True(input.allclose(torch.tensor(expected)));
            }
            {
                var expected = data.Select(x => MathF.Round(x * 10.0f) / 10.0f).ToArray();
                var input = torch.tensor(data);
                var res = input.round(1);
                Assert.True(res.allclose(torch.tensor(expected)));

                input.round_(1);
                Assert.True(input.allclose(torch.tensor(expected)));
            }
            {
                var expected = data.Select(x => MathF.Round(x * 100.0f) / 100.0f).ToArray();
                var input = torch.tensor(data);
                var res = input.round(2);
                Assert.True(res.allclose(torch.tensor(expected)));

                input.round_(2);
                Assert.True(input.allclose(torch.tensor(expected)));
            }
            {
                var expected = data.Select(x => MathF.Round(x * 0.1f) / 0.1f).ToArray();
                var input = torch.tensor(data);
                var res = input.round(-1);
                Assert.True(res.allclose(torch.tensor(expected)));

                input.round_(-1);
                Assert.True(input.allclose(torch.tensor(expected)));
            }
            {
                var expected = data.Select(x => MathF.Round(x * 0.01f) / 0.01f).ToArray();
                var input = torch.tensor(data);
                var res = input.round(-2);
                Assert.True(res.allclose(torch.tensor(expected)));

                input.round_(-2);
                Assert.True(input.allclose(torch.tensor(expected)));
            }
        }

        [Fact]
        [TestOf(nameof(torch.round))]
        [TestOf(nameof(torch.round_))]
        public void RoundTestWithDecimals()
        {
            const long n = 7L;
            var i = eye(n); // identity matrix
            var a = rand(new[] { n, n });
            var b = linalg.inv(a);

            // check non-inline version
            var r0 = round(matmul(a, b), 2L);
            var r1 = round(matmul(b, a), 3L);
            Assert.True(i.allclose(r0), "round() failed");
            Assert.True(i.allclose(r1), "round() failed");

            // check inline version
            var r0_ = matmul(a, b).round_(2L);
            var r1_ = matmul(b, a).round_(3L);
            Assert.True(i.allclose(r0_), "round_() failed");
            Assert.True(i.allclose(r1_), "round_() failed");
        }

        [Fact]
        [TestOf(nameof(Tensor.bucketize))]
        public void BucketizeTest()
        {
            var boundaries = torch.tensor(new int[] { 1, 3, 5, 7, 9 });
            var tensor = torch.tensor(new int[] { 3, 6, 9, 3, 6, 9 }, 2, 3);
            {
                var res = tensor.bucketize(boundaries, true, false);
                var expected = torch.tensor(new int[] { 1, 3, 4, 1, 3, 4 }, 2, 3);
                Assert.True(res.allclose(expected));
            }
            {
                var res = tensor.bucketize(boundaries, true, true);
                var expected = torch.tensor(new int[] { 2, 3, 5, 2, 3, 5 }, 2, 3);
                Assert.True(res.allclose(expected));
            }
        }

        [Fact]
        [TestOf(nameof(Tensor.channel_shuffle))]
        public void ChannelShuffleTest()
        {
            var tensor = torch.tensor(new int[] { 1, 2, 3, 4, 5, 6, 7, 8, 9, 10, 11, 12, 13, 14, 15, 16 }, 1, 4, 2, 2);
            {
                var res = tensor.channel_shuffle(2);
                var expected = torch.tensor(new int[] { 1, 2, 3, 4, 9, 10, 11, 12, 5, 6, 7, 8, 13, 14, 15, 16 }, 1, 4, 2, 2);
                Assert.True(res.allclose(expected));
            }
        }

        [Fact]
        [TestOf(nameof(Tensor.vander))]
        public void VanderTest()
        {
            var x = torch.tensor(new int[] { 1, 2, 3, 5 });
            {
                var res = x.vander();
                var expected = torch.tensor(new long[] { 1, 1, 1, 1, 8, 4, 2, 1, 27, 9, 3, 1, 125, 25, 5, 1 }, 4, 4);
                Assert.Equal(expected, res);
            }
            {
                var res = x.vander(3);
                var expected = torch.tensor(new long[] { 1, 1, 1, 4, 2, 1, 9, 3, 1, 25, 5, 1 }, 4, 3);
                Assert.Equal(expected, res);
            }
            {
                var res = x.vander(3, true);
                var expected = torch.tensor(new long[] { 1, 1, 1, 1, 2, 4, 1, 3, 9, 1, 5, 25 }, 4, 3);
                Assert.Equal(expected, res);
            }
        }

        [Fact]
        [TestOf(nameof(Tensor.expand))]
        public void ExpandTest()
        {
            Tensor ones = torch.ones(new long[] { 2 });
            Tensor onesExpanded = ones.expand(new long[] { 3, 2 });

            Assert.Equal(onesExpanded.shape, new long[] { 3, 2 });
            for (int i = 0; i < 3; i++) {
                for (int j = 0; j < 2; j++) {
                    Assert.Equal(1.0, onesExpanded[i, j].ToSingle());
                }
            }
        }

        [Fact]
        [TestOf(nameof(Tensor.movedim))]
        public void MovedimTest()
        {
            Tensor input = torch.randn(new long[] { 3, 2, 1 });
            {
                var res = input.movedim(new long[] { 1 }, new long[] { 0 });
                Assert.Equal(new long[] { 2, 3, 1 }, res.shape);
            }
            {
                var res = input.movedim(new long[] { 1, 2 }, new long[] { 0, 1 });
                Assert.Equal(new long[] { 2, 1, 3 }, res.shape);
            }
        }

        [Fact]
        [TestOf(nameof(Tensor.count_nonzero))]
        public void CountNZTest()
        {
            Tensor input = torch.tensor(new float[] { 0, 1, 1, 0, 0, 0, 0, 0, 1 }, 3, 3);
            {
                var res = input.count_nonzero();
                Assert.Equal(torch.tensor(3, int64), res);
            }
            {
                var res = input.count_nonzero(new long[] { 0 });
                Assert.Equal(torch.tensor(new long[] { 0, 1, 2 }), res);
            }
        }

        [Fact]
        [TestOf(nameof(Tensor.sort))]
        public void SortTest1()
        {
            var input = torch.tensor(new double[] {
                -0.1321, 0.4370, -1.2631, -1.1289,
                -2.0527, -1.1250,  0.2275,  0.3077,
                -0.0881, -0.1259, -0.5495,  1.0284
            }, 3, 4);

            var expectedValues = torch.tensor(new double[] {
                -1.2631, -1.1289, -0.1321, 0.4370,
                -2.0527, -1.1250,  0.2275, 0.3077,
                -0.5495, -0.1259, -0.0881, 1.0284
            }, 3, 4);

            var expectedIndices = torch.tensor(new long[] {
                2, 3, 0, 1,
                0, 1, 2, 3,
                2, 1, 0, 3
            }, 3, 4);

            var res = input.sort();
            Assert.True(res.Values.allclose(expectedValues));
            Assert.Equal(expectedIndices, res.Indices);
        }

        [Fact]
        [TestOf(nameof(Tensor.sort))]
        public void SortTest2()
        {
            var input = torch.tensor(new double[] {
                -0.1321, 0.4370, -1.2631, -1.1289,
                -2.0527, -1.1250,  0.2275,  0.3077,
                -0.0881, -0.1259, -0.5495,  1.0284
            }, 3, 4);

            var expectedValues = torch.tensor(new double[] {
                -2.0527, -1.1250, -1.2631, -1.1289,
                -0.1321, -0.1259, -0.5495,  0.3077,
                -0.0881,  0.4370,  0.2275,  1.0284
            }, 3, 4);

            var expectedIndices = torch.tensor(new long[] {
                1, 1, 0, 0,
                0, 2, 2, 1,
                2, 0, 1, 2
            }, 3, 4);

            var res = input.sort(dim: 0);
            Assert.True(res.Values.allclose(expectedValues));
            Assert.Equal(expectedIndices, res.Indices);
        }

        [Fact]
        [TestOf(nameof(Tensor.sort))]
        public void SortTest3()
        {
            var input = torch.tensor(new double[] {
                -0.1321, 0.4370, -1.2631, -1.1289,
                -2.0527, -1.1250,  0.2275,  0.3077,
                -0.0881, -0.1259, -0.5495,  1.0284,
            }, 3, 4);

            var expectedValues = torch.tensor(new double[] {
                0.4370, -0.1321, -1.1289, -1.2631,
                0.3077,  0.2275, -1.1250, -2.0527,
                1.0284, -0.0881, -0.1259, -0.5495,
            }, 3, 4);

            var expectedIndices = torch.tensor(new long[] {
                1, 0, 3, 2,
                3, 2, 1, 0,
                3, 0, 1, 2,
            }, 3, 4);

            var res = input.sort(descending: true);
            Assert.True(res.Values.allclose(expectedValues));
            Assert.Equal(expectedIndices, res.Indices);
        }

        [Fact]
        [TestOf(nameof(Tensor.sort))]
        public void SortTest4()
        {
            var input = torch.tensor(new double[] {
                -0.1321, 0.4370, -1.2631, -1.1289,
                -2.0527, -1.1250,  0.2275,  0.3077,
                -0.0881, -0.1259, -0.5495,  1.0284
            }, 3, 4);

            var expectedValues = torch.tensor(new double[] {
                -0.0881,  0.4370,  0.2275,  1.0284,
                -0.1321, -0.1259, -0.5495,  0.3077,
                -2.0527, -1.1250, -1.2631, -1.1289,
            }, 3, 4);

            var expectedIndices = torch.tensor(new long[] {
                2, 0, 1, 2,
                0, 2, 2, 1,
                1, 1, 0, 0,
            }, 3, 4);

            var res = input.sort(dim: 0, descending: true);
            Assert.True(res.Values.allclose(expectedValues));
            Assert.Equal(expectedIndices, res.Indices);
        }

        [Fact]
        [TestOf(nameof(Tensor.msort))]
        public void MSortTest()
        {
            var input = torch.tensor(new double[] {
                -0.1321, 0.4370, -1.2631, -1.1289,
                -2.0527, -1.1250,  0.2275,  0.3077,
                -0.0881, -0.1259, -0.5495,  1.0284
            }, 3, 4);

            var expected = torch.tensor(new double[] {
                -2.0527, -1.1250, -1.2631, -1.1289,
                -0.1321, -0.1259, -0.5495,  0.3077,
                -0.0881,  0.4370,  0.2275,  1.0284
            }, 3, 4);

            var res = input.msort();
            Assert.True(res.allclose(expected));
        }

        [Fact]
        [TestOf(nameof(Tensor.repeat))]
        public void RepeatTest()
        {
            var input = torch.tensor(new int[] { 1, 2, 3 });
            var expected = torch.tensor(new int[] {
                1,  2,  3,  1,  2,  3,
                1,  2,  3,  1,  2,  3,
                1,  2,  3,  1,  2,  3,
                1,  2,  3,  1,  2,  3
            }).reshape(4, 6);

            var res = input.repeat(new long[] { 4, 2 });
            Assert.Equal(res, expected);
        }

        [Fact]
        [TestOf(nameof(Tensor.repeat_interleave))]
        public void RepeatInterleaveTest()
        {
            {
                var input = torch.tensor(new int[] { 1, 2, 3 });
                var expected = torch.tensor(new int[] {
<<<<<<< HEAD
                   1, 1, 1, 2, 2, 2, 3, 3, 3
=======
                    1, 1, 1, 2, 2, 2, 3, 3, 3
>>>>>>> 1f133666
                });

                var res = input.repeat_interleave(torch.tensor(new long[] { 3 }));
                Assert.Equal(res, expected);
            }

            {
                var input = torch.tensor(new int[] { 1, 2, 3 });
                var expected = torch.tensor(new int[] {
<<<<<<< HEAD
                   1, 1, 1, 2, 2, 2, 3, 3, 3
=======
                    1, 1, 1, 2, 2, 2, 3, 3, 3
>>>>>>> 1f133666
                });

                var res = input.repeat_interleave(3, output_size: 9);
                Assert.Equal(res, expected);
            }

            {
                var input = torch.tensor(new int[] { 1, 2, 3, 4, 5, 6 }).reshape(2, 3);
                var expected = torch.tensor(new int[] {
<<<<<<< HEAD
                   1, 1, 1, 2, 2, 2, 3, 3, 3,
                   1, 1, 1, 2, 2, 2, 3, 3, 3,
                   4, 4, 4, 5, 5, 5, 6, 6, 6,
                   4, 4, 4, 5, 5, 5, 6, 6, 6
                }).reshape(4, 9);

                var res = input.repeat_interleave(torch.tensor(new long[] { 2, 3 }));
=======
                    1, 2, 3,
                    1, 2, 3,
                    4, 5, 6,
                    4, 5, 6,
                    4, 5, 6
                }).reshape(5, 3);

                var res = input.repeat_interleave(torch.tensor(new long[] { 2, 3 }), dim: 0);
>>>>>>> 1f133666
                Assert.Equal(res, expected);
            }

            {
                var input = torch.tensor(new int[] { 1, 2, 3, 4, 5, 6 }).reshape(2, 3);
                var expected = torch.tensor(new int[] {
<<<<<<< HEAD
                   1, 1, 1, 2, 2, 2, 3, 3, 3,
                   4, 4, 4, 5, 5, 5, 6, 6, 6
                }).reshape(4, 9);
=======
                    1, 1, 1, 2, 2, 2, 3, 3, 3,
                    4, 4, 4, 5, 5, 5, 6, 6, 6
                }).reshape(2, 9);
>>>>>>> 1f133666

                var res = input.repeat_interleave(3, dim: 1);
                Assert.Equal(res, expected);
            }
        }

        [Fact]
        [TestOf(nameof(Tensor.fliplr))]
        public void FlipLRTest()
        {
            var input = torch.tensor(new int[] {
                1,  2,  3,
                1,  2,  3,
                1,  2,  3,
            }).reshape(3, 3);

            var expected = torch.tensor(new int[] {
                3,  2,  1,
                3,  2,  1,
                3,  2,  1,
            }).reshape(3, 3);

            var res = input.fliplr();
            Assert.Equal(res, expected);
        }

        [Fact]
        [TestOf(nameof(Tensor.flipud))]
        public void FlipUDTest()
        {
            var input = torch.tensor(new int[] {
                1,  1,  1,
                2,  2,  2,
                3,  3,  3,
            }).reshape(3, 3);

            var expected = torch.tensor(new int[] {
                3,  3,  3,
                2,  2,  2,
                1,  1,  1,
            }).reshape(3, 3);

            var res = input.flipud();
            Assert.Equal(res, expected);
        }

        [Fact]
        [TestOf(nameof(Tensor.topk))]
        public void TopKTest()
        {
            var data = new float[] { 1.1f, 2.0f, 3.1f };

            var res1 = torch.tensor(data).topk(1);
            var res1_0 = res1.values[0].ToSingle();
            var index1_0 = res1.indexes[0].ToInt64();
            Assert.Equal(3.1f, res1_0);
            Assert.Equal(2L, index1_0);

            var res2 = torch.tensor(data).topk(2, sorted: true);
            var res2_0 = res2.values[0].ToSingle();
            var index2_0 = res2.indexes[0].ToInt64();
            var res2_1 = res2.values[1].ToSingle();
            var index2_1 = res2.indexes[1].ToInt64();
            Assert.Equal(3.1f, res2_0);
            Assert.Equal(2L, index2_0);
            Assert.Equal(2.0f, res2_1);
            Assert.Equal(1L, index2_1);
        }

        [Fact]
        [TestOf(nameof(Tensor.sum))]
        public void SumTest()
        {
            var data = new float[] { 1.0f, 2.0f, 3.0f };

            var res1 = torch.tensor(data).sum();
            var res1_0 = res1.ToSingle();
            Assert.Equal(6.0f, res1_0);

            var res2 = torch.tensor(data).sum(type: ScalarType.Float64);
            var res2_0 = res2.ToDouble();
            Assert.Equal(6.0, res2_0);

            // summing integers gives long unless type is explicitly specified
            var dataInt32 = new int[] { 1, 2, 3 };
            var res3 = torch.tensor(dataInt32).sum();
            Assert.Equal(ScalarType.Int64, res3.dtype);
            var res3_0 = res3.ToInt64();
            Assert.Equal(6L, res3_0);

            // summing integers gives long unless type is explicitly specified
            var res4 = torch.tensor(dataInt32).sum(type: ScalarType.Int32);
            Assert.Equal(ScalarType.Int32, res4.dtype);
            var res4_0 = res4.ToInt32();
            Assert.Equal(6L, res4_0);

        }

        [Fact]
        [TestOf(nameof(Tensor.std))]
        public void StdTest()
        {
            var data = torch.rand(10, 10, 10);

            {
                var std = data.std();
                Assert.NotNull(std);
                Assert.Empty(std.shape);
            }
            {
                var std = torch.std(data, unbiased: false);
                Assert.NotNull(std);
                Assert.Empty(std.shape);
            }
            {
                var std = data.std(1);
                Assert.NotNull(std);
                Assert.Equal(new long[] { 10, 10 }, std.shape);
            }
            {
                var std = torch.std(data, 1, keepDimension: true);
                Assert.NotNull(std);
                Assert.Equal(new long[] { 10, 1, 10 }, std.shape);
            }
        }

        [Fact]
        [TestOf(nameof(Tensor.std_mean))]
        public void StdMeanTest()
        {
            var data = torch.rand(10, 10, 10);

            {
                var (std, mean) = data.std_mean();
                Assert.NotNull(std);
                Assert.NotNull(mean);
                Assert.Empty(std.shape);
                Assert.Empty(mean.shape);
            }
            {
                var (std, mean) = torch.std_mean(data, unbiased: false);
                Assert.NotNull(std);
                Assert.NotNull(mean);
                Assert.Empty(std.shape);
                Assert.Empty(mean.shape);
            }
            {
                var (std, mean) = data.std_mean(1);
                Assert.NotNull(std);
                Assert.NotNull(mean);
                Assert.Equal(new long[] { 10, 10 }, std.shape);
                Assert.Equal(new long[] { 10, 10 }, mean.shape);
            }
            {
                var (std, mean) = torch.std_mean(data, 1, keepDimension: true);
                Assert.NotNull(std);
                Assert.NotNull(mean);
                Assert.Equal(new long[] { 10, 1, 10 }, std.shape);
                Assert.Equal(new long[] { 10, 1, 10 }, mean.shape);
            }
            {
                var t = torch.from_array(new float[,] { { 1f, 2f }, { 3f, 4f } });
                var stdExpected = torch.std(t);
                var meanExpected = torch.mean(t);
                var (std, mean) = torch.std_mean(t);
                Assert.NotNull(std);
                Assert.NotNull(mean);
                Assert.True(stdExpected.allclose(std));
                Assert.True(meanExpected.allclose(mean));
            }
        }

        [Fact]
        [TestOf(nameof(Tensor.var_mean))]
        public void VarMeanTest()
        {
            var data = torch.rand(10, 10, 10);

            {
                var (@var, mean) = data.var_mean();
                Assert.NotNull(@var);
                Assert.NotNull(mean);
                Assert.Empty(@var.shape);
                Assert.Empty(mean.shape);
            }
            {
                var (@var, mean) = torch.var_mean(data, unbiased: false);
                Assert.NotNull(@var);
                Assert.NotNull(mean);
                Assert.Empty(@var.shape);
                Assert.Empty(mean.shape);
            }
            {
                var (@var, mean) = data.var_mean(1);
                Assert.NotNull(@var);
                Assert.NotNull(mean);
                Assert.Equal(new long[] { 10, 10 }, @var.shape);
                Assert.Equal(new long[] { 10, 10 }, mean.shape);
            }
            {
                var (@var, mean) = torch.var_mean(data, 1, keepDimension: true);
                Assert.NotNull(@var);
                Assert.NotNull(mean);
                Assert.Equal(new long[] { 10, 1, 10 }, @var.shape);
                Assert.Equal(new long[] { 10, 1, 10 }, mean.shape);
            }
            //{
            //    var t = torch.from_array(new float[,]{ { 1f, 2f }, { 3f, 4f } });
            //    var varExpected = torch.var(t);
            //    var meanExpected = torch.mean(t);
            //    var (@var, mean) = torch.var_mean(t);
            //    Assert.NotNull(@var);
            //    Assert.NotNull(mean);
            //    Assert.True(varExpected.allclose(@var));
            //    Assert.True(meanExpected.allclose(mean));
            //}
        }

        [Fact]
        [TestOf(nameof(Tensor.unbind))]
        public void UnbindTest()
        {
            var data = new float[] { 1.1f, 2.0f, 3.1f };

            var res = torch.tensor(data).unbind();
            Assert.Equal(3, res.Length);
            Assert.Equal(new long[] { }, res[0].shape);
            Assert.Equal(new long[] { }, res[1].shape);
            Assert.Equal(new long[] { }, res[2].shape);
            Assert.Equal(1.1f, res[0].ToSingle());
            Assert.Equal(2.0f, res[1].ToSingle());
            Assert.Equal(3.1f, res[2].ToSingle());
        }

        [Fact]
        [TestOf(nameof(Tensor.unfold))]
        public void UnfoldTest()
        {
            var data = torch.arange(1, 8);

            var res = data.unfold(0, 2, 1);
            Assert.Equal(new long[] { 6, 2 }, res.shape);

            res = data.unfold(0, 2, 2);
            Assert.Equal(new long[] { 3, 2 }, res.shape);
        }

        [Fact]
        [TestOf(nameof(Tensor.split))]
        public void SplitWithSizeTest()
        {
            var data = new float[] { 1.1f, 2.0f, 3.1f, 4.2f, 5.3f };

            var res = torch.tensor(data).split(2);
            Assert.Equal(3, res.Length);
            Assert.Equal(new long[] { 2 }, res[0].shape);
            Assert.Equal(new long[] { 2 }, res[1].shape);
            Assert.Equal(new long[] { 1 }, res[2].shape);
            Assert.Equal(1.1f, res[0][0].ToSingle());
            Assert.Equal(2.0f, res[0][1].ToSingle());
            Assert.Equal(3.1f, res[1][0].ToSingle());
            Assert.Equal(4.2f, res[1][1].ToSingle());
            Assert.Equal(5.3f, res[2][0].ToSingle());
        }

        [Fact]
        [TestOf(nameof(Tensor.split))]
        public void SplitWithSizesTest()
        {
            var data = new float[] { 1.1f, 2.0f, 3.1f };

            var res = torch.tensor(data).split(new long[] { 2, 1 });
            Assert.Equal(2, res.Length);
            Assert.Equal(new long[] { 2 }, res[0].shape);
            Assert.Equal(new long[] { 1 }, res[1].shape);
            Assert.Equal(1.1f, res[0][0].ToSingle());
            Assert.Equal(2.0f, res[0][1].ToSingle());
            Assert.Equal(3.1f, res[1][0].ToSingle());
        }

        [Fact]
        [TestOf(nameof(Tensor.tensor_split))]
        public void TensorSplitWithSizeTest()
        {
            var data = new float[] { 1.1f, 2.0f, 3.1f, 4.2f, 5.3f };

            var res = torch.tensor(data).tensor_split(2);
            Assert.Equal(2, res.Length);
            Assert.Equal(new long[] { 3 }, res[0].shape);
            Assert.Equal(new long[] { 2 }, res[1].shape);
            Assert.Equal(1.1f, res[0][0].ToSingle());
            Assert.Equal(2.0f, res[0][1].ToSingle());
            Assert.Equal(3.1f, res[0][2].ToSingle());
            Assert.Equal(4.2f, res[1][0].ToSingle());
            Assert.Equal(5.3f, res[1][1].ToSingle());
        }

        [Fact]
        [TestOf(nameof(Tensor.tensor_split))]
        public void TensorSplitWithSizesTest()
        {
            var data = new float[] { 1.1f, 2.0f, 3.1f, 4.2f, 5.3f };

            var res = torch.tensor(data).tensor_split(new long[] { 1, 4 });
            Assert.Equal(3, res.Length);
            Assert.Equal(new long[] { 1 }, res[0].shape);
            Assert.Equal(new long[] { 3 }, res[1].shape);
            Assert.Equal(new long[] { 1 }, res[2].shape);
            Assert.Equal(1.1f, res[0][0].ToSingle());
            Assert.Equal(2.0f, res[1][0].ToSingle());
            Assert.Equal(3.1f, res[1][1].ToSingle());
            Assert.Equal(4.2f, res[1][2].ToSingle());
            Assert.Equal(5.3f, res[2][0].ToSingle());
        }

        [Fact]
        [TestOf(nameof(Tensor.vsplit))]
        public void VSplitWithSizeTest()
        {
            var a = torch.arange(64, int32).reshape(4, 4, 4);

            var b = a.vsplit(2);
            Assert.Equal(new long[] { 2, 4, 4 }, b[0].shape);
            Assert.Equal(new long[] { 2, 4, 4 }, b[1].shape);

            Assert.Throws<ArgumentException>(() => a.vsplit(3));
        }

        [Fact]
        [TestOf(nameof(Tensor.vsplit))]
        public void VSplitWithSizesTest()
        {
            var a = torch.arange(80, int32).reshape(5, 4, 4);

            var b = a.vsplit(new long[] { 2, 3 });
            Assert.Equal(new long[] { 2, 4, 4 }, b[0].shape);
            Assert.Equal(new long[] { 1, 4, 4 }, b[1].shape);
            Assert.Equal(new long[] { 2, 4, 4 }, b[2].shape);
        }

        [Fact]
        [TestOf(nameof(Tensor.hsplit))]
        public void HSplitWithSizeTest()
        {
            var a = torch.arange(64, int32).reshape(4, 4, 4);

            var b = a.hsplit(2);
            Assert.Equal(new long[] { 4, 2, 4 }, b[0].shape);
            Assert.Equal(new long[] { 4, 2, 4 }, b[1].shape);

            Assert.Throws<ArgumentException>(() => a.hsplit(3));
        }

        [Fact]
        [TestOf(nameof(Tensor.hsplit))]
        public void HSplitWithSizesTest()
        {
            var a = torch.arange(80, int32).reshape(4, 5, 4);

            var b = a.hsplit(new long[] { 2, 3 });
            Assert.Equal(new long[] { 4, 2, 4 }, b[0].shape);
            Assert.Equal(new long[] { 4, 1, 4 }, b[1].shape);
            Assert.Equal(new long[] { 4, 2, 4 }, b[2].shape);
        }

        [Fact]
        [TestOf(nameof(Tensor.dsplit))]
        public void DSplitWithSizeTest()
        {
            var a = torch.arange(64, int32).reshape(4, 4, 4);

            var b = a.dsplit(2);
            Assert.Equal(new long[] { 4, 4, 2 }, b[0].shape);
            Assert.Equal(new long[] { 4, 4, 2 }, b[1].shape);

            Assert.Throws<ArgumentException>(() => a.hsplit(3));
        }

        [Fact]
        [TestOf(nameof(Tensor.dsplit))]
        public void DSplitWithSizesTest()
        {
            var a = torch.arange(80, int32).reshape(4, 4, 5);

            var b = a.dsplit(new long[] { 2, 3 });
            Assert.Equal(new long[] { 4, 4, 2 }, b[0].shape);
            Assert.Equal(new long[] { 4, 4, 1 }, b[1].shape);
            Assert.Equal(new long[] { 4, 4, 2 }, b[2].shape);
        }

        [Fact]
        [TestOf(nameof(Tensor.tensor_split))]
        public void TensorSplitWithTensorSizesTest()
        {
            var data = new float[] { 1.1f, 2.0f, 3.1f, 4.2f, 5.3f };

            var res = torch.tensor(data).tensor_split(torch.tensor(new long[] { 1, 4 }));
            Assert.Equal(3, res.Length);
            Assert.Equal(new long[] { 1 }, res[0].shape);
            Assert.Equal(new long[] { 3 }, res[1].shape);
            Assert.Equal(new long[] { 1 }, res[2].shape);
            Assert.Equal(1.1f, res[0][0].ToSingle());
            Assert.Equal(2.0f, res[1][0].ToSingle());
            Assert.Equal(3.1f, res[1][1].ToSingle());
            Assert.Equal(4.2f, res[1][2].ToSingle());
            Assert.Equal(5.3f, res[2][0].ToSingle());
        }

        [Fact]
        [TestOf(nameof(Tensor.chunk))]
        public void TensorChunkTest()
        {
            var data = new float[] { 1.1f, 2.0f, 3.1f, 4.2f, 5.3f };

            var res = torch.tensor(data).chunk(2);
            Assert.Equal(2, res.Length);
            Assert.Equal(new long[] { 3 }, res[0].shape);
            Assert.Equal(new long[] { 2 }, res[1].shape);
            Assert.Equal(1.1f, res[0][0].ToSingle());
            Assert.Equal(2.0f, res[0][1].ToSingle());
            Assert.Equal(3.1f, res[0][2].ToSingle());
            Assert.Equal(4.2f, res[1][0].ToSingle());
            Assert.Equal(5.3f, res[1][1].ToSingle());
        }

        [Fact]
        [TestOf(nameof(Tensor.nonzero))]
        [TestOf(nameof(Tensor.nonzero_as_list))]
        public void TensorNonZeroTest()
        {
            var data = new double[] { 0.6, 0.0, 0.0, 0.0, 0.0, 0.4, 0.0, 0.0, 0.0, 0.0, 1.2, 0.5 };
            using var t = torch.tensor(data, 3, 4);
            {
                var res = t.nonzero();
                Assert.Equal(new long[] { 4, 2 }, res.shape);
            }
            {
                var res = t.nonzero_as_list();
                Assert.Equal(2, res.Count);
                Assert.Equal(4, res[0].shape[0]);
            }
        }

        [Fact]
        [TestOf(nameof(Tensor.take_along_dim))]
        public void TakeAlongDimTest()
        {
            var t = torch.tensor(new int[] { 10, 30, 20, 60, 40, 50 }).reshape(2, 3);
            var max_idx = t.argmax();
            var sort_idx = t.argsort(dimension: 1);

            var x = t.take_along_dim(max_idx);
            var y = t.take_along_dim(sort_idx, dimension: 1);

            Assert.Equal(60, x.item<int>());
            Assert.Equal(new int[] { 10, 20, 30, 40, 50, 60 }, y.data<int>().ToArray());
        }

        [Fact]
        [TestOf(nameof(torch.rand))]
        [TestOf(nameof(torch.randint))]
        public void RandomTest()
        {
            var res = torch.rand(new long[] { 2 });
            Assert.Equal(new long[] { 2 }, res.shape);

            var res1 = torch.randint(10, new long[] { 200 }, int16);
            Assert.Equal(new long[] { 200 }, res1.shape);

            var res2 = torch.randint(10, new long[] { 200 }, int32);
            Assert.Equal(new long[] { 200 }, res2.shape);

            var res3 = torch.randint(10, new long[] { 200 }, int64);
            Assert.Equal(new long[] { 200 }, res3.shape);

            var res4 = torch.randint(10, new long[] { 200 }, uint8);
            Assert.Equal(new long[] { 200 }, res4.shape);

            var res5 = torch.randint(10, new long[] { 200 }, int8);
            Assert.Equal(new long[] { 200 }, res5.shape);

            var res6 = torch.randint(10, new long[] { 200 }, float16);
            Assert.Equal(new long[] { 200 }, res6.shape);

            var res7 = torch.randint(10, new long[] { 200 }, bfloat16);
            Assert.Equal(new long[] { 200 }, res7.shape);

            var res8 = torch.randint(10, new long[] { 200 });
            Assert.Equal(new long[] { 200 }, res8.shape);

            var res9 = torch.randint(10, 200, float64);
            Assert.Equal(new long[] { 200 }, res9.shape);

            //var res7 = torch.randint(100, new long[] { 20, 10 }, complex32);
            //Assert.Equal(new long[] { 200 }, res7.Shape);

            var res10 = torch.randint(100, (20, 10), complex64);
            Assert.Equal(new long[] { 20, 10 }, res10.shape);

            var res11 = torch.randint(10, (20, 10), complex128);
            Assert.Equal(new long[] { 20, 10 }, res11.shape);
        }

        [Fact]
        [TestOf(nameof(torch.squeeze))]
        public void SqueezeTest()
        {
            var data = new float[] { 1.1f, 2.0f, 3.1f };

            using (var res = torch.tensor(data).expand(new long[] { 1, 1, 3 }).squeeze(0).squeeze(0)) {
                Assert.Equal(new long[] { 3 }, res.shape);
                Assert.Equal(1.1f, res[0].ToSingle());
                Assert.Equal(2.0f, res[1].ToSingle());
                Assert.Equal(3.1f, res[2].ToSingle());
            }
            // Test negative dims, too.
            using (var res = torch.tensor(data).expand(new long[] { 1, 1, 3 }).squeeze(-3).squeeze(0)) {
                Assert.Equal(new long[] { 3 }, res.shape);
                Assert.Equal(1.1f, res[0].ToSingle());
                Assert.Equal(2.0f, res[1].ToSingle());
                Assert.Equal(3.1f, res[2].ToSingle());
            }
            // And all dims.
            using (var res = torch.tensor(data).expand(new long[] { 1, 1, 3 }).squeeze()) {
                Assert.Equal(new long[] { 3 }, res.shape);
                Assert.Equal(1.1f, res[0].ToSingle());
                Assert.Equal(2.0f, res[1].ToSingle());
                Assert.Equal(3.1f, res[2].ToSingle());
            }
        }

        [Fact]
        [TestOf(nameof(Tensor.narrow))]
        public void NarrowTest()
        {
            var data = new float[] { 1.1f, 2.0f, 3.1f };

            var res = torch.tensor(data).narrow(0, 1, 2);
            Assert.Equal(new long[] { 2 }, res.shape);
            Assert.Equal(2.0f, res[0].ToSingle());
            Assert.Equal(3.1f, res[1].ToSingle());
        }

        [Fact]
        [TestOf(nameof(Tensor.slice))]
        public void SliceTest()
        {
            var data = new float[] { 1.1f, 2.0f, 3.1f, 4.0f };

            var res = torch.tensor(data).slice(0, 1, 1, 1);
            Assert.Equal(new long[] { 0 }, res.shape);

            var res2 = torch.tensor(data).slice(0, 1, 2, 1);
            Assert.Equal(new long[] { 1 }, res2.shape);
            Assert.Equal(2.0f, res2[0].ToSingle());

            var res3 = torch.tensor(data).slice(0, 1, 4, 2);
            Assert.Equal(new long[] { 2 }, res3.shape);
            Assert.Equal(2.0f, res3[0].ToSingle());
            Assert.Equal(4.0f, res3[1].ToSingle());
        }

        [Fact]
        [TestOf(nameof(Tensor.roll))]
        public void RollTest()
        {
            using var x = torch.tensor(new long[] { 1, 2, 3, 4, 5, 6, 7, 8 }).view(4, 2);
            using var expected_1 = torch.tensor(new long[] { 7, 8, 1, 2, 3, 4, 5, 6 }).view(4, 2);
            using var expected_2 = torch.tensor(new long[] { 5, 6, 7, 8, 1, 2, 3, 4 }).view(4, 2);
            using var expected_m1 = torch.tensor(new long[] { 3, 4, 5, 6, 7, 8, 1, 2 }).view(4, 2);

            using var expected_tuple = torch.tensor(new long[] { 6, 5, 8, 7, 2, 1, 4, 3 }).view(4, 2);

            Assert.Equal(expected_1, x.roll(1, 0));
            Assert.Equal(expected_2, x.roll(2, 0));
            Assert.Equal(expected_m1, x.roll(-1, 0));
            Assert.Equal(expected_tuple, x.roll((2, 1), (0, 1)));
            Assert.Equal(expected_tuple, x.roll(new long[] { 2, 1 }, new long[] { 0, 1 }));
        }

        [Fact]
        [TestOf(nameof(torch.nn.functional.conv1d))]
        public void Conv1DTest()
        {
            var t1 =
                new float[3, 4, 5]
                   {{{0.3460f, 0.4414f, 0.2384f, 0.7905f, 0.2267f},
                                     {0.5161f, 0.9032f, 0.6741f, 0.6492f, 0.8576f},
                                     {0.3373f, 0.0863f, 0.8137f, 0.2649f, 0.7125f},
                                     {0.7144f, 0.1020f, 0.0437f, 0.5316f, 0.7366f}},

                                    {{0.9871f, 0.7569f, 0.4329f, 0.1443f, 0.1515f},
                                     {0.5950f, 0.7549f, 0.8619f, 0.0196f, 0.8741f},
                                     {0.4595f, 0.7844f, 0.3580f, 0.6469f, 0.7782f},
                                     {0.0130f, 0.8869f, 0.8532f, 0.2119f, 0.8120f}},

                                    {{0.5163f, 0.5590f, 0.5155f, 0.1905f, 0.4255f},
                                     {0.0823f, 0.7887f, 0.8918f, 0.9243f, 0.1068f},
                                     {0.0337f, 0.2771f, 0.9744f, 0.0459f, 0.4082f},
                                     {0.9154f, 0.2569f, 0.9235f, 0.9234f, 0.3148f}}};
            var t2 =
                new float[2, 4, 3]
                   {{{0.4941f, 0.8710f, 0.0606f},
                     {0.2831f, 0.7930f, 0.5602f},
                     {0.0024f, 0.1236f, 0.4394f},
                     {0.9086f, 0.1277f, 0.2450f}},

                    {{0.5196f, 0.1349f, 0.0282f},
                     {0.1749f, 0.6234f, 0.5502f},
                     {0.7678f, 0.0733f, 0.3396f},
                     {0.6023f, 0.6546f, 0.3439f}}};

            var t1raw = new float[3 * 4 * 5];
            var t2raw = new float[2 * 4 * 3];
            { for (int i = 0; i < 3; i++) for (int j = 0; j < 4; j++) for (int k = 0; k < 5; k++) { t1raw[i * 4 * 5 + j * 5 + k] = t1[i, j, k]; } }
            { for (int i = 0; i < 2; i++) for (int j = 0; j < 4; j++) for (int k = 0; k < 3; k++) { t2raw[i * 4 * 3 + j * 3 + k] = t2[i, j, k]; } }
            var t1t = torch.tensor(t1raw, new long[] { 3, 4, 5 });
            var t2t = torch.tensor(t2raw, new long[] { 2, 4, 3 });

            if (torch.cuda.is_available()) {
                t1t = t1t.cuda();
                t2t = t2t.cuda();
            }
            var t3t = torch.nn.functional.conv1d(t1t, t2t, stride: 1, padding: 0, dilation: 1);
            if (torch.cuda.is_available()) {
                t3t = t3t.cpu();
            }

            // Check the answer
            var t3Correct =
                new float[3, 2, 3]
                    {{{2.8516f, 2.0732f, 2.6420f},
                      {2.3239f, 1.7078f, 2.7450f}},

                    {{3.0127f, 2.9651f, 2.5219f},
                     {3.0899f, 3.1496f, 2.4110f}},

                    {{3.4749f, 2.9038f, 2.7131f},
                     {2.7692f, 2.9444f, 3.2554f}}};
            {
                for (int i = 0; i < 3; i++)
                    for (int j = 0; j < 2; j++)
                        for (int k = 0; k < 3; k++) {
                            var itemCorrect = t3Correct[i, j, k];
                            var item = t3t[i, j, k].ToDouble();
                            Assert.True(Math.Abs(itemCorrect - item) < 0.01f);
                        }
            }

        }


        [Fact]
        [TestOf(nameof(torch.nn.functional.conv1d))]
        public void Conv1DTest2()
        {
            var t1 =
                new float[2, 3, 4]
                   {{{0.1264f, 5.3183f, 6.6905f, -10.6416f},
                     { 13.8060f, 4.5253f, 2.8568f, -3.2037f},
                     { -0.5796f, -2.7937f, -3.3662f, -1.3017f}},

                    {{ -2.8910f, 3.9349f, -4.3892f, -2.6051f},
                     {  4.2547f, 2.6049f, -9.8226f, -5.4543f},
                     { -0.9674f, 1.0070f, -4.6518f, 7.1702f}}};
            var t2 =
                new float[2, 3, 2]
                   {{{4.0332e+00f, 6.3036e+00f},
                     { 8.4410e+00f, -5.7543e+00f},
                     {-5.6937e-03f, -6.7241e+00f}},

                    {{-2.2619e+00f, 1.2082e+00f},
                     {-1.2203e-01f, -4.9373e+00f},
                     {-4.1881e+00f, -3.4198e+00f}}};

            var t1raw = new float[2 * 3 * 4];
            var t2raw = new float[2 * 3 * 2];
            { for (int i = 0; i < 2; i++) for (int j = 0; j < 3; j++) for (int k = 0; k < 4; k++) { t1raw[i * 3 * 4 + j * 4 + k] = t1[i, j, k]; } }
            { for (int i = 0; i < 2; i++) for (int j = 0; j < 3; j++) for (int k = 0; k < 2; k++) { t2raw[i * 3 * 2 + j * 2 + k] = t2[i, j, k]; } }
            var t1t = torch.tensor(t1raw, new long[] { 2, 3, 4 });
            var t2t = torch.tensor(t2raw, new long[] { 2, 3, 2 });

            if (torch.cuda.is_available()) {
                t1t = t1t.cuda();
                t2t = t2t.cuda();
            }
            var t3t = torch.nn.functional.conv1d(t1t, t2t, stride: 1, padding: 0, dilation: 1);
            if (torch.cuda.is_available()) {
                t3t = t3t.cpu();
            }

            // Check the answer
            var t3Correct =
                new float[2, 2, 3]
                    {{{143.3192f, 108.0332f, 11.2241f},
                      {  -5.9062f, 4.6091f, 6.0273f}},

                     {{  27.3032f, 97.9855f, -133.8372f},
                      {  -1.4792f, 45.6659f, 29.8705f}}};
            {
                for (int i = 0; i < 2; i++)
                    for (int j = 0; j < 2; j++)
                        for (int k = 0; k < 3; k++) {
                            var itemCorrect = t3Correct[i, j, k];
                            var item = t3t[i, j, k].ToDouble();
                            Assert.True(Math.Abs(itemCorrect - item) < 0.01f);
                        }
            }

        }

        [Fact]
        [TestOf(nameof(torch.nn.functional.conv1d))]
        public void Conv1DTestPadding2Dilation3()
        {
            var t1 =
                new float[3, 4, 5]
                   {{{0.3460f, 0.4414f, 0.2384f, 0.7905f, 0.2267f},
                                     {0.5161f, 0.9032f, 0.6741f, 0.6492f, 0.8576f},
                                     {0.3373f, 0.0863f, 0.8137f, 0.2649f, 0.7125f},
                                     {0.7144f, 0.1020f, 0.0437f, 0.5316f, 0.7366f}},

                                    {{0.9871f, 0.7569f, 0.4329f, 0.1443f, 0.1515f},
                                     {0.5950f, 0.7549f, 0.8619f, 0.0196f, 0.8741f},
                                     {0.4595f, 0.7844f, 0.3580f, 0.6469f, 0.7782f},
                                     {0.0130f, 0.8869f, 0.8532f, 0.2119f, 0.8120f}},

                                    {{0.5163f, 0.5590f, 0.5155f, 0.1905f, 0.4255f},
                                     {0.0823f, 0.7887f, 0.8918f, 0.9243f, 0.1068f},
                                     {0.0337f, 0.2771f, 0.9744f, 0.0459f, 0.4082f},
                                     {0.9154f, 0.2569f, 0.9235f, 0.9234f, 0.3148f}}};
            var t2 =
                new float[2, 4, 3]
                   {{{0.4941f, 0.8710f, 0.0606f},
                     {0.2831f, 0.7930f, 0.5602f},
                     {0.0024f, 0.1236f, 0.4394f},
                     {0.9086f, 0.1277f, 0.2450f}},

                    {{0.5196f, 0.1349f, 0.0282f},
                     {0.1749f, 0.6234f, 0.5502f},
                     {0.7678f, 0.0733f, 0.3396f},
                     {0.6023f, 0.6546f, 0.3439f}}};

            var t1raw = new float[3 * 4 * 5];
            var t2raw = new float[2 * 4 * 3];
            { for (int i = 0; i < 3; i++) for (int j = 0; j < 4; j++) for (int k = 0; k < 5; k++) { t1raw[i * 4 * 5 + j * 5 + k] = t1[i, j, k]; } }
            { for (int i = 0; i < 2; i++) for (int j = 0; j < 4; j++) for (int k = 0; k < 3; k++) { t2raw[i * 4 * 3 + j * 3 + k] = t2[i, j, k]; } }
            var t1t = torch.tensor(t1raw, new long[] { 3, 4, 5 }); //.cuda();
            var t2t = torch.tensor(t2raw, new long[] { 2, 4, 3 }); //.cuda();

            if (torch.cuda.is_available()) {
                t1t = t1t.cuda();
                t2t = t2t.cuda();
            }
            var t3p2d3 = torch.nn.functional.conv1d(t1t, t2t, padding: 2, dilation: 3);
            if (torch.cuda.is_available()) {
                t3p2d3 = t3p2d3.cpu();
            }

            // Check the answer
            var t3p2d3Correct =
                new float[3, 2, 3]
                    {{{ 2.1121f, 0.8484f, 2.2709f},
                      {1.6692f, 0.5406f, 1.8381f}},

                     {{2.5078f, 1.2137f, 0.9173f},
                      {2.2395f, 1.1805f, 1.1954f}},

                     {{1.5215f, 1.3946f, 2.1327f},
                      {1.0732f, 1.3014f, 2.0696f}}};
            {
                var data = t3p2d3.data<float>();
                for (int i = 0; i < 3; i++)
                    for (int j = 0; j < 2; j++)
                        for (int k = 0; k < 3; k++) {
                            var itemCorrect = t3p2d3Correct[i, j, k];
                            var item = t3p2d3[i, j, k].ToDouble();
                            Assert.True(Math.Abs(itemCorrect - item) < 0.01f);
                        }
            }
        }

        [Fact]
        [TestOf(nameof(linalg.cholesky))]
        public void CholeskyTest()
        {
            var a = torch.randn(new long[] { 3, 2, 2 }, float64);
            a = a.matmul(a.swapdims(-2, -1));   // Worked this in to get it tested. Alias for 'transpose'
            var l = linalg.cholesky(a);

            Assert.True(a.allclose(l.matmul(l.swapaxes(-2, -1)))); // Worked this in to get it tested. Alias for 'transpose'
        }

        [Fact]
        [TestOf(nameof(linalg.cholesky_ex))]
        public void CholeskyExTest()
        {
            var a = torch.randn(new long[] { 3, 2, 2 }, float64);
            a = a.matmul(a.swapdims(-2, -1));   // Worked this in to get it tested. Alias for 'transpose'
            var (l, info) = linalg.cholesky_ex(a);

            Assert.True(a.allclose(l.matmul(l.swapaxes(-2, -1))));
        }

        [Fact]
        [TestOf(nameof(linalg.inv))]
        public void InvTest()
        {
            var a = torch.randn(new long[] { 3, 2, 2 }, float64);
            var l = linalg.inv(a);

            Assert.Equal(a.shape, l.shape);
        }

        [Fact]
        [TestOf(nameof(linalg.inv_ex))]
        public void InvExTest()
        {
            var a = torch.randn(new long[] { 3, 2, 2 }, float64);
            var (l, info) = linalg.inv_ex(a);

            Assert.Equal(a.shape, l.shape);
        }

        [Fact]
        [TestOf(nameof(linalg.cond))]
        public void CondTestF64()
        {
            {
                var a = torch.randn(new long[] { 3, 3, 3 }, float64);
                // The following mostly checks that the runtime interop doesn't blow up.
                _ = linalg.cond(a);
                _ = linalg.cond(a, "fro");
                _ = linalg.cond(a, "nuc");
                _ = linalg.cond(a, 1);
                _ = linalg.cond(a, -1);
                _ = linalg.cond(a, 2);
                _ = linalg.cond(a, -2);
                _ = linalg.cond(a, Double.PositiveInfinity);
                _ = linalg.cond(a, Double.NegativeInfinity);
            }
        }

        [Fact]
        [TestOf(nameof(linalg.cond))]
        public void CondTestCF64()
        {
            {
                var a = torch.randn(new long[] { 3, 3, 3 }, complex128);
                // The following mostly checks that the runtime interop doesn't blow up.
                _ = linalg.cond(a);
                _ = linalg.cond(a, "fro");
                _ = linalg.cond(a, "nuc");
                _ = linalg.cond(a, 1);
                _ = linalg.cond(a, -1);
                _ = linalg.cond(a, 2);
                _ = linalg.cond(a, -2);
                _ = linalg.cond(a, Double.PositiveInfinity);
                _ = linalg.cond(a, Double.NegativeInfinity);
            }
        }

        [Fact]
        [TestOf(nameof(linalg.qr))]
        public void QRTest()
        {
            var a = torch.randn(new long[] { 4, 25, 25 });

            var l = linalg.qr(a);

            Assert.Equal(a.shape, l.Q.shape);
            Assert.Equal(a.shape, l.R.shape);
        }

        [Fact]
        [TestOf(nameof(linalg.svd))]
        public void SVDTest()
        {
            var a = torch.randn(new long[] { 4, 25, 15 });

            var l = linalg.svd(a);

            Assert.Equal(new long[] { 4, 25, 25 }, l.U.shape);
            Assert.Equal(new long[] { 4, 15 }, l.S.shape);
            Assert.Equal(new long[] { 4, 15, 15 }, l.Vh.shape);

            l = linalg.svd(a, fullMatrices: false);

            Assert.Equal(a.shape, l.U.shape);
            Assert.Equal(new long[] { 4, 15 }, l.S.shape);
            Assert.Equal(new long[] { 4, 15, 15 }, l.Vh.shape);
        }


        [Fact]
        [TestOf(nameof(linalg.svdvals))]
        public void SVDValsTest()
        {
            var a = torch.tensor(new double[] { -1.3490, -0.1723, 0.7730,
                -1.6118, -0.3385, -0.6490,
                 0.0908, 2.0704, 0.5647,
                -0.6451, 0.1911, 0.7353,
                 0.5247, 0.5160, 0.5110}, 5, 3);

            var l = linalg.svdvals(a);
            Assert.True(l.allclose(torch.tensor(new double[] { 2.5138929972840613, 2.1086555338402455, 1.1064930672223237 }), rtol: 1e-04, atol: 1e-07));
        }

        [Fact]
        [TestOf(nameof(linalg.lstsq))]
        public void LSTSQTest()
        {
            var a = torch.randn(new long[] { 4, 25, 15 });
            var b = torch.randn(new long[] { 4, 25, 10 });

            var l = linalg.lstsq(a, b);

            Assert.Equal(new long[] { 4, 15, 10 }, l.Solution.shape);
            Assert.Equal(0, l.Residuals.shape[0]);
            Assert.Equal(new long[] { 4 }, l.Rank.shape);
            Assert.Equal(new long[] { 4, 15, 10 }, l.Solution.shape);
            Assert.Equal(0, l.SingularValues.shape[0]);
        }

        [Fact]
        [TestOf(nameof(Tensor.matrix_power))]
        public void MatrixPowerTest()
        {
            var a = torch.randn(new long[] { 25, 25 });
            var b = a.matrix_power(3);
            Assert.Equal(new long[] { 25, 25 }, b.shape);
        }

        [Fact]
        [TestOf(nameof(Tensor.matrix_exp))]
        public void MatrixExpTest1()
        {
            var a = torch.randn(new long[] { 25, 25 });
            var b = a.matrix_exp();
            Assert.Equal(new long[] { 25, 25 }, b.shape);

            var c = torch.matrix_exp(a);
            Assert.Equal(new long[] { 25, 25 }, c.shape);
        }

        [Fact]
        [TestOf(nameof(torch.matrix_exp))]
        public void MatrixExpTest2()
        {
            var a = torch.randn(new long[] { 16, 25, 25 });
            var b = a.matrix_exp();
            Assert.Equal(new long[] { 16, 25, 25 }, b.shape);
            var c = torch.matrix_exp(a);
            Assert.Equal(new long[] { 16, 25, 25 }, c.shape);
        }

        [Fact]
        [TestOf(nameof(linalg.matrix_rank))]
        public void MatrixRankTest()
        {
            var mr1 = torch.linalg.matrix_rank(torch.randn(4, 3, 2));
            Assert.Equal(new long[] { 4 }, mr1.shape);

            var mr2 = torch.linalg.matrix_rank(torch.randn(2, 4, 3, 2));
            Assert.Equal(new long[] { 2, 4 }, mr2.shape);

            // Really just testing that it doesn't blow up in interop for the following lines:

            mr2 = torch.linalg.matrix_rank(torch.randn(2, 4, 3, 2), atol: 1.0);
            Assert.Equal(new long[] { 2, 4 }, mr2.shape);

            mr2 = torch.linalg.matrix_rank(torch.randn(2, 4, 3, 2), atol: 1.0, rtol: 0.0);
            Assert.Equal(new long[] { 2, 4 }, mr2.shape);

            mr2 = torch.linalg.matrix_rank(torch.randn(2, 4, 3, 2), atol: torch.tensor(1.0));
            Assert.Equal(new long[] { 2, 4 }, mr2.shape);

            mr2 = torch.linalg.matrix_rank(torch.randn(2, 4, 3, 2), atol: torch.tensor(1.0), rtol: torch.tensor(0.0));
            Assert.Equal(new long[] { 2, 4 }, mr2.shape);
        }

        [Fact]
        [TestOf(nameof(linalg.multi_dot))]
        public void MultiDotTest()
        {
            var a = torch.randn(new long[] { 25, 25 });
            var b = torch.randn(new long[] { 25, 25 });
            var c = torch.randn(new long[] { 25, 25 });
            var d = torch.linalg.multi_dot(new Tensor[] { a, b, c });
            Assert.Equal(new long[] { 25, 25 }, d.shape);
        }

        [Fact]
        [TestOf(nameof(linalg.det))]
        public void DeterminantTest()
        {
            {
                var a = torch.tensor(
                    new float[] { 0.9478f, 0.9158f, -1.1295f,
                                  0.9701f, 0.7346f, -1.8044f,
                                 -0.2337f, 0.0557f, 0.6929f }, 3, 3);
                var l = linalg.det(a);
                Assert.True(l.allclose(torch.tensor(0.09335048f)));
            }
            {
                var a = torch.tensor(
                    new float[] { 0.9254f, -0.6213f, -0.5787f, 1.6843f, 0.3242f, -0.9665f,
                                  0.4539f, -0.0887f, 1.1336f, -0.4025f, -0.7089f, 0.9032f }, 3, 2, 2);
                var l = linalg.det(a);
                Assert.True(l.allclose(torch.tensor(new float[] { 1.19910491f, 0.4099378f, 0.7385352f })));
            }
        }

        [Fact]
        [TestOf(nameof(linalg.matrix_norm))]
        public void MatrixNormTest()
        {
            {
                var a = torch.arange(9, float32).view(3, 3);

                var b = linalg.matrix_norm(a);
                var c = linalg.matrix_norm(a, ord: -1);

                Assert.Equal(14.282857f, b.item<float>());
                Assert.Equal(9.0f, c.item<float>());
            }
        }

        [Fact]
        [TestOf(nameof(linalg.vector_norm))]
        public void VectorNormTest()
        {
            {
                var a = torch.tensor(
                    new float[] { -4.0f, -3.0f, -2.0f, -1.0f, 0, 1.0f, 2.0f, 3.0f, 4.0f });

                var b = linalg.vector_norm(a, ord: 3.5);
                var c = linalg.vector_norm(a.view(3, 3), ord: 3.5);

                Assert.Equal(5.4344883f, b.item<float>());
                Assert.Equal(5.4344883f, c.item<float>());
            }
        }

        [Fact]
        [TestOf(nameof(linalg.pinv))]
        public void PinvTest()
        {
            var mr1 = torch.linalg.pinv(torch.randn(4, 3, 5));
            Assert.Equal(new long[] { 4, 5, 3 }, mr1.shape);

            // Really just testing that it doesn't blow up in interop for the following lines:

            mr1 = torch.linalg.pinv(torch.randn(4, 3, 5), atol: 1.0);
            Assert.Equal(new long[] { 4, 5, 3 }, mr1.shape);

            mr1 = torch.linalg.pinv(torch.randn(4, 3, 5), atol: 1.0, rtol: 0.0);
            Assert.Equal(new long[] { 4, 5, 3 }, mr1.shape);

            mr1 = torch.linalg.pinv(torch.randn(4, 3, 5), atol: torch.tensor(1.0));
            Assert.Equal(new long[] { 4, 5, 3 }, mr1.shape);

            mr1 = torch.linalg.pinv(torch.randn(4, 3, 5), atol: torch.tensor(1.0), rtol: torch.tensor(0.0));
            Assert.Equal(new long[] { 4, 5, 3 }, mr1.shape);
        }

        [Fact]
        [TestOf(nameof(linalg.eig))]
        public void EigTest32()
        {
            {
                var a = torch.tensor(
                    new float[] { 2.8050f, -0.3850f, -0.3850f, 3.2376f, -1.0307f, -2.7457f, -2.7457f, -1.7517f, 1.7166f }, 3, 3);

                var expected = torch.tensor(
                    new (float, float)[] { (3.44288778f, 0.0f), (2.17609453f, 0.0f), (-2.128083f, 0.0f) });

                {
                    var (values, vectors) = linalg.eig(a);
                    Assert.NotNull(vectors);
                    Assert.True(values.allclose(expected));
                }
            }
        }

        [Fact]
        [TestOf(nameof(linalg.eigvals))]
        public void EighvalsTest32()
        {
            {
                var a = torch.tensor(
                    new float[] { 2.8050f, -0.3850f, -0.3850f, 3.2376f, -1.0307f, -2.7457f, -2.7457f, -1.7517f, 1.7166f }, 3, 3);
                var expected = torch.tensor(
                    new (float, float)[] { (3.44288778f, 0.0f), (2.17609453f, 0.0f), (-2.128083f, 0.0f) });
                var l = linalg.eigvals(a);
                Assert.True(l.allclose(expected));
            }
        }

        [Fact]
        [TestOf(nameof(linalg.eigvals))]
        public void EighvalsTest64()
        {
            // TODO: (Skip = "Not working on MacOS (note: may now be working, we need to recheck)")
            if (!RuntimeInformation.IsOSPlatform(OSPlatform.OSX)) {
                var a = torch.tensor(
                    new double[] { 2.8050f, -0.3850f, -0.3850f, 3.2376f, -1.0307f, -2.7457f, -2.7457f, -1.7517f, 1.7166f }, 3, 3);
                var expected = torch.tensor(
                    new System.Numerics.Complex[] { new System.Numerics.Complex(3.44288778f, 0.0f), new System.Numerics.Complex(2.17609453f, 0.0f), new System.Numerics.Complex(-2.128083f, 0.0f) });
                var l = linalg.eigvals(a);
                Assert.True(l.allclose(expected));
            }
        }

        [Fact]
        [TestOf(nameof(linalg.eigvalsh))]
        public void EighvalshTest32()
        {
            // TODO: (Skip = "Not working on MacOS (note: may now be working, we need to recheck)")
            if (!RuntimeInformation.IsOSPlatform(OSPlatform.OSX)) {
                var a = torch.tensor(
                    new float[] {  2.8050f, -0.3850f, -0.3850f, 3.2376f, -1.0307f, -2.7457f,
                                  -2.7457f, -1.7517f, 1.7166f,  2.2207f, 2.2207f, -2.0898f }, 3, 2, 2);
                var expected = torch.tensor(
                    new float[] { 2.5797f, 3.46290016f, -4.16046524f, 1.37806475f, -3.11126733f, 2.73806715f }, 3, 2);
                var l = linalg.eigvalsh(a);
                Assert.True(l.allclose(expected));
            }
        }

        [Fact]
        [TestOf(nameof(linalg.eigvalsh))]
        public void EighvalshTest64()
        {
            {
                var a = torch.tensor(
                    new double[] {  2.8050, -0.3850, -0.3850, 3.2376, -1.0307, -2.7457,
                                  -2.7457, -1.7517, 1.7166,  2.2207, 2.2207, -2.0898 }, 3, 2, 2);
                var expected = torch.tensor(
                    new double[] { 2.5797, 3.46290016, -4.16046524, 1.37806475, -3.11126733, 2.73806715 }, 3, 2);
                var l = linalg.eigvalsh(a);
                Assert.True(l.allclose(expected));
            }
        }

        [Fact]
        [TestOf(nameof(linalg.norm))]
        public void LinalgNormTest()
        {
            {
                var a = torch.tensor(
                    new float[] { -4.0f, -3.0f, -2.0f, -1.0f, 0.0f, 1.0f, 2.0f, 3.0f, 4.0f });
                var b = a.reshape(3, 3);

                Assert.True(linalg.norm(a).allclose(torch.tensor(7.7460f)));
                Assert.True(linalg.norm(b).allclose(torch.tensor(7.7460f)));
                Assert.True(linalg.norm(b, "fro").allclose(torch.tensor(7.7460f)));

                Assert.True(linalg.norm(a, float.PositiveInfinity).allclose(torch.tensor(4.0f)));
                Assert.True(linalg.norm(b, float.PositiveInfinity).allclose(torch.tensor(9.0f)));
                Assert.True(linalg.norm(a, float.NegativeInfinity).allclose(torch.tensor(0.0f)));
                Assert.True(linalg.norm(b, float.NegativeInfinity).allclose(torch.tensor(2.0f)));

                Assert.True(linalg.norm(a, 1).allclose(torch.tensor(20.0f)));
                Assert.True(linalg.norm(b, 1).allclose(torch.tensor(7.0f)));
                Assert.True(linalg.norm(a, -1).allclose(torch.tensor(0.0f)));
                Assert.True(linalg.norm(b, -1).allclose(torch.tensor(6.0f)));

                Assert.True(linalg.norm(a, 2).allclose(torch.tensor(7.7460f)));
                Assert.True(linalg.norm(b, 2).allclose(torch.tensor(7.3485f)));
                Assert.True(linalg.norm(a, 3).allclose(torch.tensor(5.8480f)));
                Assert.True(linalg.norm(a, -2).allclose(torch.tensor(0.0f)));
                Assert.True(linalg.norm(a, -3).allclose(torch.tensor(0.0f)));
            }
        }

        [Fact]
        [TestOf(nameof(special.entr))]
        public void TestSpecialEntropy()
        {
            var a = torch.tensor(new float[] { -0.5f, 1.0f, 0.5f });
            var expected = torch.tensor(
                    new float[] { Single.NegativeInfinity, 0.0f, 0.3465736f });
            var b = torch.special.entr(a);
            Assert.True(b.allclose(expected));
        }

        [Fact]
        [TestOf(nameof(special.erf))]
        public void TestSpecialErrorFunction()
        {
            var a = torch.tensor(new float[] { 0.0f, -1.0f, 10.0f });
            var expected = torch.tensor(
                    new float[] { 0.0f, -0.8427f, 1.0f });
            var b = torch.special.erf(a);
            Assert.True(b.allclose(expected));
        }

        [Fact]
        [TestOf(nameof(special.erfc))]
        public void TestSpecialComplementaryErrorFunction()
        {
            var a = torch.tensor(new float[] { 0.0f, -1.0f, 10.0f });
            var expected = torch.tensor(
                    new float[] { 1.0f, 1.8427f, 0.0f });
            var b = torch.special.erfc(a);
            Assert.True(b.allclose(expected));
        }

        [Fact]
        [TestOf(nameof(special.erfinv))]
        public void TestSpecialInverseErrorFunction()
        {
            var a = torch.tensor(new float[] { 0.0f, 0.5f, -1.0f });
            var expected = torch.tensor(
                    new float[] { 0.0f, 0.476936281f, Single.NegativeInfinity });
            var b = torch.special.erfinv(a);
            Assert.True(b.allclose(expected));
        }

        [Fact]
        [TestOf(nameof(special.expit))]
        public void TestSpecialExpit()
        {
            var a = torch.randn(new long[] { 10 });
            var expected = torch.tensor(a.data<float>().ToArray().Select(x => 1.0f / (1.0f + MathF.Exp(-x))).ToArray());
            var b = torch.special.expit(a);
            Assert.True(b.allclose(expected, rtol: 1e-04, atol: 1e-07));
        }

        [Fact]
        [TestOf(nameof(special.expm1))]
        public void TestSpecialExpm1()
        {
            var a = torch.randn(new long[] { 10 });
            var expected = torch.tensor(a.data<float>().ToArray().Select(x => MathF.Exp(x) - 1.0f).ToArray());
            var b = torch.special.expm1(a);
            Assert.True(b.allclose(expected, rtol: 1e-04, atol: 1e-07));
        }

        [Fact]
        [TestOf(nameof(special.exp2))]
        public void TestSpecialExp2()
        {
            var a = torch.randn(new long[] { 10 });
            var expected = torch.tensor(a.data<float>().ToArray().Select(x => MathF.Pow(2.0f, x)).ToArray());
            var b = torch.special.exp2(a);
            Assert.True(b.allclose(expected, rtol: 1e-04, atol: 1e-07));
        }

        [Fact]
        [TestOf(nameof(special.gammaln))]
        public void TestSpecialGammaLN()
        {
            var a = torch.arange(0.5f, 2f, 0.5f);
            var expected = torch.tensor(new float[] { 0.5723649f, 0.0f, -0.120782226f });
            var b = torch.special.gammaln(a);
            Assert.True(b.allclose(expected));
        }

        [Fact]
        [TestOf(nameof(special.i0))]
        public void TestSpeciali0()
        {
            var a = torch.arange(0.0f, 5.0f, 1.0f);
            var expected = torch.tensor(new float[] { 0.99999994f, 1.266066f, 2.27958512f, 4.88079262f, 11.3019209f });
            var b = torch.special.i0(a);
            Assert.True(b.allclose(expected));
        }

        [Fact]
        [TestOf(nameof(special.i0e))]
        public void TestSpeciali0e()
        {
            var a = torch.arange(0.0f, 5.0f, 1.0f);
            var expected = torch.tensor(new float[] { 1.0f, 0.465759635f, 0.3085083f, 0.243000358f, 0.20700191f });
            var b = torch.special.i0e(a);
            Assert.True(b.allclose(expected));
        }

        [Fact]
        [TestOf(nameof(special.i1))]
        public void TestSpeciali1()
        {
            var a = torch.arange(0.0f, 5.0f, 1.0f);
            var expected = torch.tensor(new float[] { 0.0000f, 0.5651591f, 1.59063685f, 3.95337057f, 9.759467f });
            var b = torch.special.i1(a);
            Assert.True(b.allclose(expected));
        }

        [Fact]
        [TestOf(nameof(special.i1e))]
        public void TestSpeciali1e()
        {
            var a = torch.arange(0.0f, 5.0f, 1.0f);
            var expected = torch.tensor(new float[] { 0.0000f, 0.207910419f, 0.215269282f, 0.196826726f, 0.178750873f });
            var b = torch.special.i1e(a);
            Assert.True(b.allclose(expected));
        }

        [Fact]
        [TestOf(nameof(Tensor.nan_to_num))]
        public void NanToNumTest()
        {
            {
                var a = torch.tensor(new float[] { Single.NaN, Single.PositiveInfinity, Single.NegativeInfinity, MathF.PI });

                {
                    var expected = torch.tensor(new float[] { 0.0f, Single.MaxValue, Single.MinValue, MathF.PI });
                    Assert.True(a.nan_to_num().allclose(expected));
                }
                {
                    var expected = torch.tensor(new float[] { 2.0f, Single.MaxValue, Single.MinValue, MathF.PI });
                    Assert.True(a.nan_to_num(nan: 2.0f).allclose(expected));
                }
                {
                    var expected = torch.tensor(new float[] { 2.0f, 3.0f, Single.MinValue, MathF.PI });
                    Assert.True(a.nan_to_num(nan: 2.0f, posinf: 3.0f).allclose(expected));
                }
                {
                    var expected = torch.tensor(new float[] { 2.0f, 3.0f, -13.0f, MathF.PI });
                    Assert.True(a.nan_to_num(nan: 2.0f, posinf: 3.0f, neginf: -13.0f).allclose(expected));
                }
            }
        }

        [Fact]
        [TestOf(nameof(Tensor.diff))]
        public void TensorDiffTest()
        {
            var a = torch.tensor(new float[] { 1, 3, 2 });
            Assert.True(a.diff().allclose(torch.tensor(new float[] { 2, -1 })));
            var b = torch.tensor(new float[] { 4, 5 });
            Assert.True(a.diff(append: b).allclose(torch.tensor(new float[] { 2, -1, 2, 1 })));
            var c = torch.tensor(new float[] { 1, 2, 3, 3, 4, 5 }, 2, 3);
            Assert.True(c.diff(dim: 0).allclose(torch.tensor(new float[] { 2, 2, 2 }, 1, 3)));
            Assert.True(c.diff(dim: 1).allclose(torch.tensor(new float[] { 1, 1, 1, 1 }, 2, 2)));
        }

        [Fact]
        [TestOf(nameof(Tensor.ravel))]
        public void RavelTest()
        {
            var expected = torch.tensor(new int[] { 1, 2, 3, 4, 5, 6, 7, 8 });
            var a = expected.view(2, 2, 2);
            Assert.Equal(new long[] { 2, 2, 2 }, a.shape);
            Assert.Equal(expected, a.ravel());
        }

        [Fact]
        [TestOf(nameof(Tensor.stride))]
        public void StrideTest_1()
        {
            var x = torch.zeros(new long[] { 2, 2, 2 }, int32);
            Assert.Equal(4, x.stride(0));
            Assert.Equal(2, x.stride(1));
            Assert.Equal(1, x.stride(2));

            Assert.Equal(new long[] { 4, 2, 1 }, x.stride());
        }

        [Fact]
        [TestOf(nameof(Tensor.stride))]
        public void StrideTest_2()
        {
            var x = torch.zeros(new long[] { 2, 2, 2 }, int32);
            Assert.Equal(new long[] { 4, 2, 1 }, x.stride());
        }

        [Fact]
        [TestOf(nameof(Tensor))]
        public void Complex32PartsTest()
        {
            var x = torch.zeros(new long[] { 20 }, complex64);
            var r1 = x.real;
            var i1 = x.imag;

            Assert.Equal(x.shape, r1.shape);
            Assert.Equal(x.shape, i1.shape);
            Assert.Equal(ScalarType.Float32, r1.dtype);
            Assert.Equal(ScalarType.Float32, i1.dtype);

            var vasr = x.view_as_real();

            Assert.Equal(new long[] { 20, 2 }, vasr.shape);
            Assert.Equal(ScalarType.Float32, vasr.dtype);

            var r2 = vasr[TensorIndex.Ellipsis, TensorIndex.Single(0)];
            var i2 = vasr[TensorIndex.Ellipsis, TensorIndex.Single(1)];

            Assert.Equal(x.shape, r2.shape);
            Assert.Equal(x.shape, i2.shape);
            Assert.Equal(ScalarType.Float32, r2.dtype);
            Assert.Equal(ScalarType.Float32, i2.dtype);

            Assert.Equal(r1, r2);
            Assert.Equal(i1, i2);
        }

        [Fact]
        [TestOf(nameof(Tensor))]
        public void Complex64PartsTest()
        {
            var x = torch.zeros(new long[] { 20 }, complex128);
            var r1 = x.real;
            var i1 = x.imag;

            Assert.Equal(x.shape, r1.shape);
            Assert.Equal(x.shape, i1.shape);
            Assert.Equal(ScalarType.Float64, r1.dtype);
            Assert.Equal(ScalarType.Float64, i1.dtype);

            var vasr = x.view_as_real();

            Assert.Equal(new long[] { 20, 2 }, vasr.shape);
            Assert.Equal(ScalarType.Float64, vasr.dtype);

            var r2 = vasr[TensorIndex.Ellipsis, TensorIndex.Single(0)];
            var i2 = vasr[TensorIndex.Ellipsis, TensorIndex.Single(1)];

            Assert.Equal(x.shape, r2.shape);
            Assert.Equal(x.shape, i2.shape);
            Assert.Equal(ScalarType.Float64, r2.dtype);
            Assert.Equal(ScalarType.Float64, i2.dtype);

            Assert.Equal(r1, r2);
            Assert.Equal(i1, i2);
        }

        [Fact]
        [TestOf(nameof(Tensor.view_as_real))]
        [TestOf(nameof(Tensor.view_as_complex))]
        public void Complex32TensorView()
        {
            var x = torch.zeros(new long[] { 20, 20, 20 }, complex64);
            var y = torch.zeros(new long[] { 20, 20, 20, 2 });

            var vasr = x.view_as_real();
            Assert.Equal(new long[] { 20, 20, 20, 2 }, vasr.shape);
            Assert.Equal(ScalarType.Float32, vasr.dtype);

            var vasc = y.view_as_complex();
            Assert.Equal(ScalarType.ComplexFloat32, vasc.dtype);
            Assert.Equal(x.shape, vasc.shape);
        }

        [Fact]
        [TestOf(nameof(Tensor.view_as_real))]
        [TestOf(nameof(Tensor.view_as_complex))]
        public void Complex64TensorView()
        {
            var x = torch.zeros(new long[] { 20, 20, 20 }, complex128);
            var y = torch.zeros(new long[] { 20, 20, 20, 2 }, float64);

            var vasr = x.view_as_real();
            Assert.Equal(new long[] { 20, 20, 20, 2 }, vasr.shape);
            Assert.Equal(ScalarType.Float64, vasr.dtype);

            var vasc = y.view_as_complex();
            Assert.Equal(ScalarType.ComplexFloat64, vasc.dtype);
            Assert.Equal(x.shape, vasc.shape);

        }

        [Fact]
        [TestOf(nameof(fft.fft_))]
        public void Float32FFT()
        {
            var input = torch.arange(4);
            var output = fft.fft_(input);
            Assert.Equal(input.shape, output.shape);
            Assert.Equal(ScalarType.ComplexFloat32, output.dtype);

            var inverted = fft.ifft(output);
            Assert.Equal(ScalarType.ComplexFloat32, inverted.dtype);
        }

        [Fact]
        [TestOf(nameof(fft.fft_))]
        public void Float64FFT()
        {
            var input = torch.arange(4, float64);
            var output = fft.fft_(input);
            Assert.Equal(input.shape, output.shape);
            Assert.Equal(ScalarType.ComplexFloat64, output.dtype);

            var inverted = fft.ifft(output);
            Assert.Equal(ScalarType.ComplexFloat64, inverted.dtype);
        }

        [Fact]
        [TestOf(nameof(fft.hfft))]
        public void Float32HFFT()
        {
            var input = torch.arange(4);
            var output = fft.hfft(input);
            Assert.Equal(6, output.shape[0]);
            Assert.Equal(ScalarType.Float32, output.dtype);

            var inverted = fft.ifft(output);
            Assert.Equal(ScalarType.ComplexFloat32, inverted.dtype);
        }

        [Fact]
        [TestOf(nameof(fft.hfft))]
        public void Float64HFFT()
        {
            var input = torch.arange(4, float64);
            var output = fft.hfft(input);
            Assert.Equal(6, output.shape[0]);
            Assert.Equal(ScalarType.Float64, output.dtype);

            var inverted = fft.ifft(output);
            Assert.Equal(ScalarType.ComplexFloat64, inverted.dtype);
        }

        [Fact]
        [TestOf(nameof(fft.rfft))]
        public void Float32RFFT()
        {
            var input = torch.arange(4);
            var output = fft.rfft(input);
            Assert.Equal(3, output.shape[0]);
            Assert.Equal(ScalarType.ComplexFloat32, output.dtype);

            var inverted = fft.irfft(output);
            Assert.Equal(ScalarType.Float32, inverted.dtype);
        }

        [Fact]
        [TestOf(nameof(fft.rfft))]
        public void Float64RFFT()
        {
            var input = torch.arange(4, float64);
            var output = fft.rfft(input);
            Assert.Equal(3, output.shape[0]);
            Assert.Equal(ScalarType.ComplexFloat64, output.dtype);

            var inverted = fft.irfft(output);
            Assert.Equal(ScalarType.Float64, inverted.dtype);
        }

        [Fact]
        [TestOf(nameof(fft.fft_))]
        public void ComplexFloat32FFT()
        {
            var input = torch.arange(4, complex64);
            var output = fft.fft_(input);
            Assert.Equal(input.shape, output.shape);
            Assert.Equal(ScalarType.ComplexFloat32, output.dtype);

            var inverted = fft.ifft(output);
            Assert.Equal(ScalarType.ComplexFloat32, inverted.dtype);
        }


        [Fact]
        [TestOf(nameof(fft.fft_))]
        public void ComplexFloat64FFT()
        {
            var input = torch.arange(4, complex128);
            var output = fft.fft_(input);
            Assert.Equal(input.shape, output.shape);
            Assert.Equal(ScalarType.ComplexFloat64, output.dtype);

            var inverted = fft.ifft(output);
            Assert.Equal(ScalarType.ComplexFloat64, inverted.dtype);
        }

        [Fact]
        [TestOf(nameof(fft.hfft))]
        public void ComplexFloat32HFFT()
        {
            var input = torch.arange(4, complex64);
            var output = fft.hfft(input);
            Assert.Equal(6, output.shape[0]);
            Assert.Equal(ScalarType.Float32, output.dtype);

            var inverted = fft.ihfft(output);
            Assert.Equal(ScalarType.ComplexFloat32, inverted.dtype);
        }

        [Fact]
        [TestOf(nameof(fft.hfft))]
        public void ComplexFloat64HFFT()
        {
            var input = torch.arange(4, complex128);
            var output = fft.hfft(input);
            Assert.Equal(6, output.shape[0]);
            Assert.Equal(ScalarType.Float64, output.dtype);

            var inverted = fft.ihfft(output);
            Assert.Equal(ScalarType.ComplexFloat64, inverted.dtype);
        }

        [Fact]
        [TestOf(nameof(fft.fft2))]
        public void Float32FFT2()
        {
            var input = torch.rand(new long[] { 5, 5 });
            var output = fft.fft2(input);
            Assert.Equal(input.shape, output.shape);
            Assert.Equal(ScalarType.ComplexFloat32, output.dtype);

            var inverted = fft.ifft2(output);
            Assert.Equal(ScalarType.ComplexFloat32, inverted.dtype);
        }

        [Fact]
        [TestOf(nameof(fft.fft2))]
        public void Float64FFT2()
        {
            var input = torch.rand(new long[] { 5, 5 }, float64);
            var output = fft.fft2(input);
            Assert.Equal(input.shape, output.shape);
            Assert.Equal(ScalarType.ComplexFloat64, output.dtype);

            var inverted = fft.ifft2(output);
            Assert.Equal(ScalarType.ComplexFloat64, inverted.dtype);
        }

        [Fact]
        [TestOf(nameof(fft.rfft2))]
        public void Float32RFFT2()
        {
            var input = torch.rand(new long[] { 5, 5 });
            var output = fft.rfft2(input);
            Assert.Equal(new long[] { 5, 3 }, output.shape);
            Assert.Equal(ScalarType.ComplexFloat32, output.dtype);

            var inverted = fft.irfft2(output);
            Assert.Equal(ScalarType.Float32, inverted.dtype);
        }

        [Fact]
        [TestOf(nameof(fft.rfft2))]
        public void Float64RFFT2()
        {
            var input = torch.rand(new long[] { 5, 5 }, float64);
            var output = fft.rfft2(input);
            Assert.Equal(new long[] { 5, 3 }, output.shape);
            Assert.Equal(ScalarType.ComplexFloat64, output.dtype);

            var inverted = fft.irfft2(output);
            Assert.Equal(ScalarType.Float64, inverted.dtype);
        }

        [Fact]
        [TestOf(nameof(fft.fft2))]
        public void ComplexFloat32FFT2()
        {
            var input = torch.rand(new long[] { 5, 5 }, complex64);
            var output = fft.fft2(input);
            Assert.Equal(input.shape, output.shape);
            Assert.Equal(ScalarType.ComplexFloat32, output.dtype);

            var inverted = fft.ifft2(output);
            Assert.Equal(ScalarType.ComplexFloat32, inverted.dtype);
        }

        [Fact]
        [TestOf(nameof(fft.fft2))]
        public void ComplexFloat64FFT2()
        {
            var input = torch.rand(new long[] { 5, 5 }, complex128);
            var output = fft.fft2(input);
            Assert.Equal(input.shape, output.shape);
            Assert.Equal(ScalarType.ComplexFloat64, output.dtype);

            var inverted = fft.ifft2(output);
            Assert.Equal(ScalarType.ComplexFloat64, inverted.dtype);
        }

        [Fact]
        [TestOf(nameof(fft.fftn))]
        public void Float32FFTN()
        {
            var input = torch.rand(new long[] { 5, 5, 5, 5 });
            var output = fft.fftn(input);
            Assert.Equal(input.shape, output.shape);
            Assert.Equal(ScalarType.ComplexFloat32, output.dtype);

            var inverted = fft.ifftn(output);
            Assert.Equal(ScalarType.ComplexFloat32, inverted.dtype);
        }

        [Fact]
        [TestOf(nameof(fft.fftn))]
        public void Float64FFTN()
        {
            var input = torch.rand(new long[] { 5, 5, 5, 5 }, float64);
            var output = fft.fftn(input);
            Assert.Equal(input.shape, output.shape);
            Assert.Equal(ScalarType.ComplexFloat64, output.dtype);

            var inverted = fft.ifftn(output);
            Assert.Equal(ScalarType.ComplexFloat64, inverted.dtype);
        }

        [Fact]
        [TestOf(nameof(fft.fftn))]
        public void ComplexFloat32FFTN()
        {
            var input = torch.rand(new long[] { 5, 5, 5, 5 }, complex64);
            var output = fft.fftn(input);
            Assert.Equal(input.shape, output.shape);
            Assert.Equal(ScalarType.ComplexFloat32, output.dtype);

            var inverted = fft.ifftn(output);
            Assert.Equal(ScalarType.ComplexFloat32, inverted.dtype);
        }

        [Fact]
        [TestOf(nameof(fft.fftn))]
        public void ComplexFloat64FFTN()
        {
            var input = torch.rand(new long[] { 5, 5, 5, 5 }, complex128);
            var output = fft.fftn(input);
            Assert.Equal(input.shape, output.shape);
            Assert.Equal(ScalarType.ComplexFloat64, output.dtype);

            var inverted = fft.ifftn(output);
            Assert.Equal(ScalarType.ComplexFloat64, inverted.dtype);
        }

        [Fact]
        [TestOf(nameof(fft.fftn))]
        public void Float32RFFTN()
        {
            var input = torch.rand(new long[] { 5, 5, 5, 5 });
            var output = fft.rfftn(input);
            Assert.Equal(new long[] { 5, 5, 5, 3 }, output.shape);
            Assert.Equal(ScalarType.ComplexFloat32, output.dtype);

            var inverted = fft.irfftn(output);
            Assert.Equal(ScalarType.Float32, inverted.dtype);
        }

        [Fact]
        [TestOf(nameof(fft.rfftn))]
        public void Float64RFFTN()
        {
            var input = torch.rand(new long[] { 5, 5, 5, 5 }, float64);
            var output = fft.rfftn(input);
            Assert.Equal(new long[] { 5, 5, 5, 3 }, output.shape);
            Assert.Equal(ScalarType.ComplexFloat64, output.dtype);

            var inverted = fft.irfftn(output);
            Assert.Equal(ScalarType.Float64, inverted.dtype);
        }

        [Fact]
        [TestOf(nameof(fft.hfft2))]
        public void Float32HFFT2()
        {
            var input = torch.rand(new long[] { 5, 5, 5, 5 });
            var output = fft.hfft2(input);
            Assert.Equal(new long[] { 5, 5, 5, 8 }, output.shape);
            Assert.Equal(input.dtype, output.dtype);

            var inverted = fft.ihfft2(output);
            Assert.Equal(new long[] { 5, 5, 5, 5 }, inverted.shape);
            Assert.Equal(ScalarType.ComplexFloat32, inverted.dtype);
        }

        [Fact]
        [TestOf(nameof(fft.hfft2))]
        public void Float64HFFT2()
        {
            var input = torch.rand(new long[] { 5, 5, 5, 5 }, float64);
            var output = fft.hfft2(input);
            Assert.Equal(new long[] { 5, 5, 5, 8 }, output.shape);
            Assert.Equal(input.dtype, output.dtype);

            var inverted = fft.ihfft2(output);
            Assert.Equal(new long[] { 5, 5, 5, 5 }, inverted.shape);
            Assert.Equal(ScalarType.ComplexFloat64, inverted.dtype);
        }

        [Fact]
        [TestOf(nameof(fft.hfft2))]
        public void Float32HFFTN()
        {
            var input = torch.rand(new long[] { 5, 5, 5, 5 });
            var output = fft.hfft2(input);
            Assert.Equal(new long[] { 5, 5, 5, 8 }, output.shape);
            Assert.Equal(input.dtype, output.dtype);

            var inverted = fft.ihfft2(output);
            Assert.Equal(new long[] { 5, 5, 5, 5 }, inverted.shape);
            Assert.Equal(ScalarType.ComplexFloat32, inverted.dtype);
        }

        [Fact]
        [TestOf(nameof(fft.hfftn))]
        public void Float64HFFTN()
        {
            if (!RuntimeInformation.IsOSPlatform(OSPlatform.Windows)) {

                // TODO: Something in this test makes if fail on Windows / Release

                var input = torch.rand(new long[] { 5, 5, 5, 5 }, float64);
                var output = fft.hfftn(input);
                Assert.Equal(new long[] { 5, 5, 5, 8 }, output.shape);
                Assert.Equal(input.dtype, output.dtype);

                var inverted = fft.ihfftn(output);
                Assert.Equal(new long[] { 5, 5, 5, 5 }, inverted.shape);
                Assert.Equal(ScalarType.ComplexFloat64, inverted.dtype);
            }
        }

        [Fact]
        [TestOf(nameof(fft.fftfreq))]
        public void Float32FFTFrequency()
        {
            var x = torch.fft.fftfreq(5);
            Assert.Equal(ScalarType.Float32, x.dtype);
            Assert.Equal(1, x.dim());
            Assert.Equal(5, x.shape[0]);
        }

        [Fact]
        [TestOf(nameof(fft.fftfreq))]
        public void Float64FFTFrequency()
        {
            var x = torch.fft.fftfreq(5, dtype: float64);
            Assert.Equal(ScalarType.Float64, x.dtype);
            Assert.Equal(1, x.dim());
            Assert.Equal(5, x.shape[0]);
        }

        [Fact]
        [TestOf(nameof(fft.fftshift))]
        public void Float32FFTShift()
        {
            var x = torch.fft.fftfreq(4, dtype: float32);
            var shifted = fft.fftshift(x);
            Assert.Equal(ScalarType.Float32, shifted.dtype);
            Assert.Equal(1, shifted.dim());
            Assert.Equal(4, shifted.shape[0]);
            var y = fft.ifftshift(x);
            Assert.Equal(ScalarType.Float32, y.dtype);
            Assert.Equal(1, y.dim());
            Assert.Equal(4, y.shape[0]);
        }

        [Fact]
        [TestOf(nameof(fft.fftshift))]
        public void Float64FFTShift()
        {
            var x = torch.fft.fftfreq(4, dtype: float64);
            var shifted = fft.fftshift(x);
            Assert.Equal(ScalarType.Float64, shifted.dtype);
            Assert.Equal(1, shifted.dim());
            Assert.Equal(4, shifted.shape[0]);
            var y = fft.ifftshift(x);
            Assert.Equal(ScalarType.Float64, y.dtype);
            Assert.Equal(1, y.dim());
            Assert.Equal(4, y.shape[0]);
        }

        [Fact]
        [TestOf(nameof(TensorExtensionMethods.crop))]
        public void CropTensor()
        {
            {
                var input = torch.rand(25, 25);
                var cropped = input.crop(5, 5, 15, 13);

                Assert.Equal(new long[] { 15, 13 }, cropped.shape);
                for (int i = 0; i < 13; i++) {
                    // Test the diagonal only.
                    Assert.Equal(input[5 + i, 5 + i], cropped[i, i]);
                }
            }
            {
                var input = torch.rand(3, 25, 25);
                var cropped = input.crop(5, 5, 15, 13);

                Assert.Equal(new long[] { 3, 15, 13 }, cropped.shape);
                for (int c = 0; c < 3; c++)
                    for (int i = 0; i < 13; i++) {
                        // Test the diagonal only.
                        Assert.Equal(input[c, 5 + i, 5 + i], cropped[c, i, i]);
                    }
            }
            {
                var input = torch.rand(16, 3, 25, 25);
                var cropped = input.crop(5, 5, 15, 13);

                Assert.Equal(new long[] { 16, 3, 15, 13 }, cropped.shape);
                for (int n = 0; n < 16; n++)
                    for (int c = 0; c < 3; c++)
                        for (int i = 0; i < 13; i++) {
                            // Test the diagonal only.
                            Assert.Equal(input[n, c, 5 + i, 5 + i], cropped[n, c, i, i]);
                        }
            }
        }

        [Fact]
        [TestOf(nameof(TensorExtensionMethods.crop))]
        public void CroppedTensorWithPadding()
        {
            {
                var input = torch.rand(25, 25);
                var cropped = input.crop(-1, -1, 15, 13);

                Assert.Equal(new long[] { 15, 13 }, cropped.shape);
                for (int i = 0; i < 12; i++) {
                    // Test the diagonal only, and skip the padded corner.
                    Assert.Equal(input[i, i], cropped[i + 1, i + 1]);
                }
            }
            {
                var input = torch.rand(25, 25);
                var cropped = input.crop(11, 13, 15, 13);

                Assert.Equal(new long[] { 15, 13 }, cropped.shape);
                for (int i = 0; i < 12; i++) {
                    // Test the diagonal only, and skip the padded corner.
                    Assert.Equal(input[11 + i, 13 + i], cropped[i, i]);
                }
            }
        }

        [Fact]
        [TestOf(nameof(torchvision.transforms.RandomResizedCrop))]
        public void RandomResizeCropTensor()
        {
            {
                var input = torch.rand(4, 3, 100, 100);
                var cropped = torchvision.transforms.RandomResizedCrop(100, 0.1, 0.5).forward(input);

                Assert.Equal(new long[] { 4, 3, 100, 100 }, cropped.shape);
            }
        }

        [Fact]
        [TestOf(nameof(torchvision.transforms.CenterCrop))]
        public void CenterCropTensor()
        {
            {
                var input = torch.rand(25, 25);
                var cropped = torchvision.transforms.CenterCrop(15, 13).forward(input);

                Assert.Equal(new long[] { 15, 13 }, cropped.shape);
                for (int i = 0; i < 13; i++) {
                    // Test the diagonal only.
                    Assert.Equal(input[5 + i, 6 + i], cropped[i, i]);
                }
            }
            {
                var input = torch.rand(3, 25, 25);
                var cropped = torchvision.transforms.CenterCrop(15, 13).forward(input);

                Assert.Equal(new long[] { 3, 15, 13 }, cropped.shape);
                for (int c = 0; c < 3; c++)
                    for (int i = 0; i < 13; i++) {
                        // Test the diagonal only.
                        Assert.Equal(input[c, 5 + i, 6 + i], cropped[c, i, i]);
                    }
            }
            {
                var input = torch.rand(16, 3, 25, 25);
                var cropped = torchvision.transforms.CenterCrop(15, 13).forward(input);

                Assert.Equal(new long[] { 16, 3, 15, 13 }, cropped.shape);
                for (int n = 0; n < 16; n++)
                    for (int c = 0; c < 3; c++)
                        for (int i = 0; i < 13; i++) {
                            // Test the diagonal only.
                            Assert.Equal(input[n, c, 5 + i, 6 + i], cropped[n, c, i, i]);
                        }
            }
        }

        [Fact]
        [TestOf(nameof(torchvision.transforms.Resize))]
        public void ResizeTensorDown()
        {
            {
                var input = torch.rand(16, 3, 25, 25);
                var resized = torchvision.transforms.Resize(15).forward(input);

                Assert.Equal(new long[] { 16, 3, 15, 15 }, resized.shape);
            }
            {
                var input = torch.randint(255, new long[] { 16, 3, 25, 25 }, int32);
                var resized = torchvision.transforms.Resize(15).forward(input);

                Assert.Equal(new long[] { 16, 3, 15, 15 }, resized.shape);
            }
        }

        [Fact]
        [TestOf(nameof(torchvision.transforms.Resize))]
        public void ResizeTensorUp()
        {
            {
                var input = torch.rand(16, 3, 25, 25);
                var resized = torchvision.transforms.Resize(50).forward(input);

                Assert.Equal(new long[] { 16, 3, 50, 50 }, resized.shape);
            }
            {
                var input = torch.randint(255, new long[] { 16, 3, 25, 25 }, int32);
                var resized = torchvision.transforms.Resize(50).forward(input);

                Assert.Equal(new long[] { 16, 3, 50, 50 }, resized.shape);
            }
        }

        [Fact]
        [TestOf(nameof(torchvision.transforms.Grayscale))]
        public void GrayscaleTensor()
        {
            {
                var input = torch.rand(16, 3, 25, 25);
                var gray = torchvision.transforms.Grayscale().forward(input);

                Assert.Equal(new long[] { 16, 1, 25, 25 }, gray.shape);
            }
            {
                var input = torch.rand(16, 3, 25, 25);
                var gray = torchvision.transforms.Grayscale(3).forward(input);

                Assert.Equal(new long[] { 16, 3, 25, 25 }, gray.shape);
                for (int n = 0; n < 16; n++)
                    for (int i = 0; i < 15; i++) {
                        // Test the diagonal only.
                        Assert.Equal(gray[n, 0, i, i], gray[n, 1, i, i]);
                        Assert.Equal(gray[n, 0, i, i], gray[n, 2, i, i]);
                    }
            }
        }

        [Fact]
        [TestOf(nameof(torchvision.transforms.Invert))]
        public void InvertTensor()
        {
            {
                using var input = torch.rand(25);
                var iData = input.data<float>();

                var poster = torchvision.transforms.Invert().forward(input);
                var pData = poster.data<float>();

                Assert.Equal(new long[] { 25 }, poster.shape);
                for (int i = 0; i < poster.shape[0]; i++) {
                    Assert.Equal(1.0f - iData[i], pData[i]);
                }
            }
        }

        [Fact]
        [TestOf(nameof(torchvision.transforms.Posterize))]
        public void PosterizeTensor()
        {
            {
                using var input = torch.randint(255, new long[] { 16, 3, 25, 25 }, torch.uint8);
                var poster = torchvision.transforms.Posterize(4).forward(input);

                Assert.Equal(new long[] { 16, 3, 25, 25 }, poster.shape);
            }
            {
                using var input = torch.randint(255, new long[] { 25 }, torch.uint8);
                var poster = torchvision.transforms.Posterize(4).forward(input);

                Assert.Equal(new long[] { 25 }, poster.shape);
                Assert.All(poster.data<byte>().ToArray(), b => Assert.Equal(0, b & 0xf));
            }
        }

        [Fact]
        [TestOf(nameof(torchvision.transforms.AdjustSharpness))]
        public void AdjustSharpnessTensor()
        {
            {
                using var input = torch.randint(255, new long[] { 16, 3, 25, 25 }, torch.uint8);
                var poster = torchvision.transforms.AdjustSharpness(1.5).forward(input);

                Assert.Equal(new long[] { 16, 3, 25, 25 }, poster.shape);
            }
            {
                using var input = torch.randint(255, new long[] { 16, 3, 25, 25 }, torch.uint8);
                var poster = torchvision.transforms.AdjustSharpness(0.5).forward(input);

                Assert.Equal(new long[] { 16, 3, 25, 25 }, poster.shape);
            }
        }

        [Fact]
        [TestOf(nameof(torchvision.transforms.functional.adjust_hue))]
        public void AdjustHueTensor()
        {
            {
                using var input = torch.stack(new Tensor[] { torch.zeros(1, 2, 2), torch.ones(1, 2, 2), torch.zeros(1, 2, 2) }, dimension: -3);
                {
                    var poster = torchvision.transforms.functional.adjust_hue(input, 0.0);

                    var istr = input.ToString(TensorStringStyle.Julia);
                    var pstr = poster.ToString(TensorStringStyle.Julia);

                    Assert.Equal(new long[] { 1, 3, 2, 2 }, poster.shape);
                    Assert.True(poster.allclose(input));
                }

                {
                    var poster = torchvision.transforms.functional.adjust_hue(input, 0.15);

                    var istr = input.ToString(TensorStringStyle.Julia);
                    var pstr = poster.ToString(TensorStringStyle.Julia);

                    Assert.Equal(new long[] { 1, 3, 2, 2 }, poster.shape);
                    Assert.False(poster.allclose(input));
                }
            }
        }

        [Fact]
        [TestOf(nameof(torchvision.transforms.Rotate))]
        public void RotateTensor()
        {
            {
                using var input = torch.rand(16, 3, 25, 50);
                var poster = torchvision.transforms.Rotate(90).forward(input);

                Assert.Equal(new long[] { 16, 3, 25, 50 }, poster.shape);
            }
        }

        [Fact]
        [TestOf(nameof(torchvision.transforms.Equalize))]
        public void EqualizeTensor()
        {
            var eq = torchvision.transforms.Equalize();
            {
                using var input = torch.randint(0, 256, new long[] { 3, 25, 50 }, dtype: torch.uint8);
                var poster = eq.forward(input);

                Assert.Equal(new long[] { 3, 25, 50 }, poster.shape);
            }
            {
                using var input = torch.randint(0, 256, new long[] { 16, 3, 25, 50 }, dtype: torch.uint8);
                var poster = eq.forward(input);

                Assert.Equal(new long[] { 16, 3, 25, 50 }, poster.shape);
            }
        }

        [Fact]
        [TestOf(nameof(torchvision.transforms.AutoContrast))]
        public void AutocontrastTensor()
        {
            var ac = torchvision.transforms.AutoContrast();
            {
                using var input = torch.randint(255, new long[] { 16, 3, 25, 25 }, torch.uint8);
                var poster = ac.forward(input);

                Assert.Equal(new long[] { 16, 3, 25, 25 }, poster.shape);
            }
        }

        [Fact]
        [TestOf(nameof(torchvision.transforms.functional.perspective))]
        public void PerspectiveTest()
        {
            {
                using var input = torch.ones(1, 3, 8, 8);
                var startpoints = new List<IList<int>>();
                startpoints.Add(new int[] { 0, 0 });
                startpoints.Add(new int[] { 7, 0 });
                startpoints.Add(new int[] { 7, 7 });
                startpoints.Add(new int[] { 0, 7 });

                var endpoints = new List<IList<int>>();
                endpoints.Add(new int[] { 1, 1 });
                endpoints.Add(new int[] { 5, 2 });
                endpoints.Add(new int[] { 5, 6 });
                endpoints.Add(new int[] { 3, 7 });

                var poster = torchvision.transforms.functional.perspective(input, startpoints, endpoints);

                var pStr = poster.ToString(TensorStringStyle.Julia);

                Assert.Equal(new long[] { 1, 3, 8, 8 }, poster.shape);
            }
        }

        [Fact]
        [TestOf(nameof(torchvision.transforms.GaussianBlur))]
        public void GaussianBlurTest()
        {
            var gb4 = torchvision.transforms.GaussianBlur(4);
            var gb5 = torchvision.transforms.GaussianBlur(5);

            {
                using var input = torch.randint(255, new long[] { 16, 3, 25, 25 }, torch.uint8);
                var poster = gb4.forward(input);

                Assert.Equal(new long[] { 16, 3, 25, 25 }, poster.shape);
            }
            {
                using var input = torch.rand(16, 3, 25, 25);
                // Test even-number kernel size.
                var poster = gb4.forward(input);

                Assert.Equal(new long[] { 16, 3, 25, 25 }, poster.shape);
            }
            {
                using var input = torch.rand(16, 3, 25, 25);
                // Test odd-number kernel size.
                var poster = gb5.forward(input);

                Assert.Equal(new long[] { 16, 3, 25, 25 }, poster.shape);
            }
            {
                using var input = torch.rand(16, 3, 25, 25);
                var random = torchvision.transforms.Randomize(gb4, 0.5);
                var poster = random.forward(input);

                Assert.Equal(new long[] { 16, 3, 25, 25 }, poster.shape);
            }
        }

        [Fact]
        [TestOf(nameof(torchvision.transforms.Solarize))]
        public void SolarizeTensor()
        {
            {
                using var input = torch.rand(25);
                var poster = torchvision.transforms.Solarize(0.55).forward(input);

                Assert.Equal(new long[] { 25 }, poster.shape);
                Assert.All(poster.data<float>().ToArray(), f => Assert.True(f < 0.55f));
            }
        }



        [Fact]
        [TestOf(nameof(torchvision.transforms.HorizontalFlip))]
        public void HorizontalFlipTest()
        {
            var input = torch.tensor(new int[] {
                1,  2,  3,
                1,  2,  3,
                1,  2,  3,
            }).reshape(3, 3);

            var expected = torch.tensor(new int[] {
                3,  2,  1,
                3,  2,  1,
                3,  2,  1,
            }).reshape(3, 3);

            var res = torchvision.transforms.HorizontalFlip().forward(input);
            Assert.Equal(res, expected);
        }

        [Fact]
        [TestOf(nameof(torchvision.transforms.VerticalFlip))]
        public void VerticalFlipTest()
        {
            var input = torch.tensor(new int[] {
                1,  1,  1,
                2,  2,  2,
                3,  3,  3,
            }).reshape(3, 3);

            var expected = torch.tensor(new int[] {
                3,  3,  3,
                2,  2,  2,
                1,  1,  1,
            }).reshape(3, 3);

            var res = torchvision.transforms.VerticalFlip().forward(input);
            Assert.Equal(res, expected);
        }

        [Fact]
        [TestOf(nameof(Tensor.pin_memory))]
        public void TestPinnedMemory()
        {
            using var t = torch.rand(512);
            Assert.False(t.is_pinned());
            if (torch.cuda.is_available()) {
                var s = t.pin_memory();
                Assert.True(s.is_pinned());
            }
        }

        [Fact]
        [TestOf(nameof(Tensor.reshape))]
        public void TestReshape()
        {
            var input = torch.ones(4, 4, 4, 4);
            using (var t = input.reshape(16, 4, 4)) {
                Assert.Equal(new long[] { 16, 4, 4 }, t.shape);
            }
            using (var t = input.flatten()) {
                Assert.Equal(new long[] { 256 }, t.shape);
            }
            using (var t = input.flatten(1)) {
                Assert.Equal(new long[] { 4, 64 }, t.shape);
            }
            input = torch.ones(16, 4, 4);
            using (var t = input.unflatten(0, 4, 4)) {
                Assert.Equal(new long[] { 4, 4, 4, 4 }, t.shape);
            }
        }

        [Fact]
        [TestOf(nameof(Tensor.unique))]
        public void TestUnique()
        {
            var input = torch.tensor(new long[] { 1, 1, 2, 2, 3, 1, 1, 2 });

            {
                var (output, i, c) = input.unique();
                Assert.NotNull(output);
                Assert.Null(i);
                Assert.Null(c);
            }
            {
                var (output, i, c) = input.unique(return_inverse: true);
                Assert.NotNull(output);
                Assert.NotNull(i);
                if (i is not null)
                    Assert.Equal(input.shape, i?.shape);
                Assert.Null(c);
            }
            {
                var (output, i, c) = input.unique(return_inverse: false, return_counts: true);
                Assert.NotNull(output);
                Assert.Null(i);
                Assert.NotNull(c);
            }
            {
                var (output, i, c) = input.unique(return_inverse: true, return_counts: true);
                Assert.NotNull(output);
                Assert.NotNull(i);
                if (i is not null)
                    Assert.Equal(input.shape, i?.shape);
                Assert.NotNull(c);
            }
        }

        [Fact]
        [TestOf(nameof(Tensor.unique_consecutive))]
        public void TestUniqueConsequtive()
        {
            var input = torch.tensor(new long[] { 1, 1, 2, 2, 3, 1, 1, 2 });

            {
                var (output, i, c) = input.unique_consecutive();
                Assert.NotNull(output);
                Assert.Null(i);
                Assert.Null(c);
            }
            {
                var (output, i, c) = input.unique_consecutive(return_inverse: true);
                Assert.NotNull(output);
                Assert.NotNull(i);
                if (i is not null)
                    Assert.Equal(input.shape, i?.shape);
                Assert.Null(c);
            }
            {
                var (output, i, c) = input.unique_consecutive(return_inverse: false, return_counts: true);
                Assert.NotNull(output);
                Assert.Null(i);
                Assert.NotNull(c);
            }
            {
                var (output, i, c) = input.unique_consecutive(return_inverse: true, return_counts: true);
                Assert.NotNull(output);
                Assert.NotNull(i);
                if (i is not null)
                    Assert.Equal(input.shape, i?.shape);
                Assert.NotNull(c);
            }
        }

        [Fact]
        [TestOf(nameof(Tensor.storage))]
        public void TestStorage_Basic()
        {
            var x = torch.tensor(new long[] { 1, 1, 2, 2, 3, 1, 1, 2 });

            var st = x.storage<long>();

            Assert.NotNull(st);
            Assert.Equal(8, st.Count);
        }

        [Fact]
        [TestOf(nameof(Tensor.storage))]
        public void TestStorage_ToArray()
        {
            var data = new long[] { 1, 1, 2, 2, 3, 1, 1, 2 };
            var x = torch.tensor(data);

            var st = x.storage<long>();

            Assert.NotNull(st);

            Assert.Equal(8, st.Count);
            Assert.Equal(data, st.ToArray());
        }

        [Fact]
        [TestOf(nameof(Tensor.storage))]
        public void TestStorage_Modify1()
        {
            var data = new long[] { 1, 1, 2, 2, 3, 1, 1, 2 };
            var x = torch.tensor(data);

            var st = x.storage<long>();

            Assert.NotNull(st);

            Assert.IsType<long>(st[3]);

            st[3] = 5;
            Assert.Equal(new long[] { 1, 1, 2, 5, 3, 1, 1, 2 }, x.data<long>().ToArray());
            Assert.Equal(new long[] { 1, 1, 2, 5, 3, 1, 1, 2 }, st.ToArray());
        }

        [Fact]
        [TestOf(nameof(Tensor.storage))]
        public void TestStorage_Modify2()
        {
            var data = new long[] { 1, 1, 2, 2, 3, 1, 1, 2 };
            var x = torch.tensor(data);

            var st = x.storage<long>();

            Assert.NotNull(st);
            Assert.Equal(2, st[(3, 5)].Count);

            st[(3, 5)] = 5;
            Assert.Equal(new long[] { 1, 1, 2, 5, 5, 1, 1, 2 }, x.data<long>().ToArray());
            Assert.Equal(new long[] { 1, 1, 2, 5, 5, 1, 1, 2 }, st.ToArray());
        }

        [Fact]
        [TestOf(nameof(Tensor.storage))]
        public void TestStorage_Modify3()
        {
            var data = new long[] { 1, 1, 2, 2, 3, 1, 1, 2 };
            var x = torch.tensor(data);

            var st = x.storage<int>();

            Assert.NotNull(st);

            Assert.IsType<int>(st[3]);

            st[3] = 5;
            Assert.Equal(new int[] { 1, 1, 2, 5, 3, 1, 1, 2 }, st.ToArray());
            Assert.Equal(data, x.data<long>().ToArray());
        }

        [Fact]
        [TestOf(nameof(Tensor.storage))]
        public void TestStorage_Modify4()
        {
            var data = new long[] { 1, 1, 2, 2, 3, 1, 1, 2 };
            var x = torch.tensor(data);

            var st = x.storage<int>();

            Assert.NotNull(st);
            Assert.Equal(2, st[(3, 5)].Count);

            st[(3, 5)] = 17;

            Assert.Equal(data, x.data<long>().ToArray());
            Assert.Equal(new int[] { 1, 1, 2, 17, 17, 1, 1, 2 }, st.ToArray());
        }

        [Fact]
        [TestOf(nameof(Tensor.storage))]
        public void TestStorage_Fill()
        {
            var x = torch.tensor(new long[] { 1, 1, 2, 2, 3, 1, 1, 2 });

            var st = x.storage<long>();
            Assert.NotNull(st);
            Assert.Equal(8, st.Count);

            st.fill_(17);

            Assert.Equal(new long[] { 17, 17, 17, 17, 17, 17, 17, 17 }, st.ToArray());
            Assert.Equal(new long[] { 17, 17, 17, 17, 17, 17, 17, 17 }, x.data<long>().ToArray());
        }

        [Fact]
        [TestOf(nameof(Tensor.storage))]
        public void TestStorage_Copy()
        {
            var x = torch.tensor(new long[] { 1, 1, 2, 2, 3, 1, 1, 2 });

            var st = x.storage<long>();
            Assert.NotNull(st);
            Assert.Equal(8, st.Count);

            var data = new long[] { 12, 4711, 26, 23, 35, 17, 13, 27 };

            st.copy_(data);

            Assert.Equal(data, st.ToArray());
            Assert.Equal(data, x.data<long>().ToArray());
        }

        [Fact]
        [TestOf(nameof(torch.stft))]
        public void Float32STFT()
        {
            long n_fft = 512;
            long hop_length = 160;
            long win_length = 400;
            long signal_length = 16000;
            Tensor window = torch.hann_window(win_length);
            var time = torch.linspace(0.0, 1.0, signal_length, dtype: ScalarType.Float32);
            var input = torch.sin(2 * Math.PI * 440 * time); // 440Hz
            var output = torch.stft(input, n_fft, hop_length: hop_length, win_length: win_length, window: window);
            Assert.Equal(new long[] { n_fft / 2 + 1, input.shape[0] / hop_length + 1, 2 }, output.shape);
            Assert.Equal(ScalarType.Float32, output.dtype);

            var inverted = torch.istft(output, n_fft, hop_length: hop_length, win_length: win_length, window: window);
            Assert.Equal(ScalarType.Float32, inverted.dtype);

            var mse = torch.mean(torch.square(input - inverted)).item<float>();
            Assert.True(mse < 1e-10);
        }
    }
}<|MERGE_RESOLUTION|>--- conflicted
+++ resolved
@@ -5670,80 +5670,6 @@
         }
 
         [Fact]
-        [TestOf(nameof(Tensor.repeat_interleave))]
-        public void RepeatInterleaveTest()
-        {
-            {
-                var input = torch.tensor(new int[] { 1, 2, 3 });
-                var expected = torch.tensor(new int[] {
-<<<<<<< HEAD
-                   1, 1, 1, 2, 2, 2, 3, 3, 3
-=======
-                    1, 1, 1, 2, 2, 2, 3, 3, 3
->>>>>>> 1f133666
-                });
-
-                var res = input.repeat_interleave(torch.tensor(new long[] { 3 }));
-                Assert.Equal(res, expected);
-            }
-
-            {
-                var input = torch.tensor(new int[] { 1, 2, 3 });
-                var expected = torch.tensor(new int[] {
-<<<<<<< HEAD
-                   1, 1, 1, 2, 2, 2, 3, 3, 3
-=======
-                    1, 1, 1, 2, 2, 2, 3, 3, 3
->>>>>>> 1f133666
-                });
-
-                var res = input.repeat_interleave(3, output_size: 9);
-                Assert.Equal(res, expected);
-            }
-
-            {
-                var input = torch.tensor(new int[] { 1, 2, 3, 4, 5, 6 }).reshape(2, 3);
-                var expected = torch.tensor(new int[] {
-<<<<<<< HEAD
-                   1, 1, 1, 2, 2, 2, 3, 3, 3,
-                   1, 1, 1, 2, 2, 2, 3, 3, 3,
-                   4, 4, 4, 5, 5, 5, 6, 6, 6,
-                   4, 4, 4, 5, 5, 5, 6, 6, 6
-                }).reshape(4, 9);
-
-                var res = input.repeat_interleave(torch.tensor(new long[] { 2, 3 }));
-=======
-                    1, 2, 3,
-                    1, 2, 3,
-                    4, 5, 6,
-                    4, 5, 6,
-                    4, 5, 6
-                }).reshape(5, 3);
-
-                var res = input.repeat_interleave(torch.tensor(new long[] { 2, 3 }), dim: 0);
->>>>>>> 1f133666
-                Assert.Equal(res, expected);
-            }
-
-            {
-                var input = torch.tensor(new int[] { 1, 2, 3, 4, 5, 6 }).reshape(2, 3);
-                var expected = torch.tensor(new int[] {
-<<<<<<< HEAD
-                   1, 1, 1, 2, 2, 2, 3, 3, 3,
-                   4, 4, 4, 5, 5, 5, 6, 6, 6
-                }).reshape(4, 9);
-=======
-                    1, 1, 1, 2, 2, 2, 3, 3, 3,
-                    4, 4, 4, 5, 5, 5, 6, 6, 6
-                }).reshape(2, 9);
->>>>>>> 1f133666
-
-                var res = input.repeat_interleave(3, dim: 1);
-                Assert.Equal(res, expected);
-            }
-        }
-
-        [Fact]
         [TestOf(nameof(Tensor.fliplr))]
         public void FlipLRTest()
         {
