## TorchSharp Release Notes

Releases, starting with 9/2/2021, are listed with the most recent release at the top.

## NuGet Version 0.96.1

__API Changes:__

__NOTE__: This release contains breaking changes.<br/>

The APIs to create optimizers all take 'parameters()' as well as 'named_parameters()' now.<br/>
Support for parameter groups in most optimizers.<br/>
Support for parameter groups in LR schedulers.<br/>

__Fixed Bugs:__

<<<<<<< HEAD
#495 Add support for OptimizerParamGroup<br/>
#509 Tensor.conj() not implemented<br/>
=======
Using libtorch CPU packages from F# Interactive required explicit native loads

>>>>>>> 00c47701
#510 Module.Load throws Mismatched state_dict sizes exception on BatchNorm1d<br/>
#515 what's reason for making register_module internal?<br/>
#516 AdamW bug on v0.96.0<br/>
#521 Can't set Tensor slice using indexing<br/>

## NuGet Version 0.96.0

__API Changes:__

__NOTE__: This release contains breaking changes.

'Module.named_parameters()', 'parameters()', 'named_modules()', 'named_children()' all return IEnumerable instances instead of arrays.<br/>
Adding weight and bias properties to the RNN modules.<br/>
Lower-cased names: Module.Train --> Module.train and Module.Eval --> Module.eval

__Fixed Bugs:__

#496 Wrong output shape of torch.nn.Conv2d with 2d stride overload<br/>
#499 Setting Linear.weight is not reflected in 'parameters()'<br/>
#500 BatchNorm1d throws exception during eval with batch size of 1<br/>

## NuGet Version 0.95.4

__API Changes:__

Added OneCycleLR and CyclicLR schedulers<br/>
Added DisposeScopeManager and torch.NewDisposeScope() to facilitate a new solution for managing disposing of  tensors with fewer usings.<br/>
Added Tensor.set_()<br/>
Added 'copy' argument to Tensor.to()

__NOTES__: <br/>
The 'Weight' and 'Bias' properties on some modules have been renamed 'weight' and 'bias'.<br/>
The 'LRScheduler.LearningRate' property has been removed. To log the learning rate, get it from the optimizer that is in use.

__Fixed Bugs:__

#476 BatchNorm does not expose bias,weight,running_mean,running_var<br/>
#475 Loading Module that's on CUDA<br/>
#372 Module.save moves Module to CPU<br/>
#468 How to set Conv2d kernel_size=(2,300)<br/>
#450 Smoother disposing

## NuGet Version 0.95.3

__API Changes:__

The previously unused Tensor.free() method was renamed 'DecoupleFromNativeHandle()' and is meant to be used in native interop scenarios.<br/>
Tensor.Handle will now validate that the internal handle is not 'Zero', and throw an exception when it is. This will catch situations where a disposed tensor is accessed.<br/>

__Fixed Bugs:__

There were a number of functions in torchvision, as well as a number of optimizers, that did not properly dispose of temporary and intermediate tensor values, leading to "memory leaks" in the absence of explicit GC.Collect() calls.<br/>
A couple of randint() overloads caused infinite recursion, crashing the process.

## NuGet Version 0.95.2

__API Changes:__

Added a Sequential factory method to create Sequential from a list of anonymous submodules.<br/>
Added TotalCount and PeakCount static properties to Tensor, useful for diagnostic purposes.<br/>

__Fixed Bugs:__

#432 Sequential does not dispose of intermediary tensors.

## NuGet Version 0.95.1

This version integrates with LibTorch 1.10.0.

__API Changes:__

Added a 'strict' option to Module.load().

See tracking issue #416 for a list of new 1.10.0 APIs.
https://github.com/dotnet/TorchSharp/issues/416

## NuGet Version 0.93.9

__Fixed Bugs:__

#414 LRScheduler -- not calling the optimizer to step() [The original, closing fix was actually incorrect, but was then fixed again.]

__API Changes:__

Added the NAdam and RAdam optimizers.<br/>
Added several missing and new learning rate schedulers.


## NuGet Version 0.93.8

__Fixed Bugs:__

#413 Random Distributions Should Take a Generator Argument<br/>
#414 LRScheduler -- not calling the optimizer to step()

__API Changes:__

Added Module.Create<T>() to create a model and load weights.

## NuGet Version 0.93.6

__Fixed Bugs:__

#407 rand() and randn() must check that the data type is floating-point.<br/>
#410 Support for passing random number generators to rand(), randn(), and randint()


__API Changes:__

Added some overloads to make F# usage more convenient.<br/>
Added convenience overloads to a number of random distribution factories.<br/>
Added '_' to the torch.nn.init functions. They overwrite the input tensor, so they should have the in-place indicator.

## NuGet Version 0.93.5

__Fixed Bugs:__

#399 Data<T>() returns span that must be indexed using strides. 

This was a major bug, affecting any code that pulled data out of a tensor view.

__API Changes:__

Tensor.Data<T>() -> Tensor.data<T>()<br/>
Tensor.DataItem<T>() -> Tensor.item<T>()<br/>
Tensor.Bytes() -> Tensor.bytes<br/>
Tensor.SetBytes() -> Tensor.bytes<br/>

## NuGet Version 0.93.4

This release introduces a couple of new NuGet packages, which bundle the native libraries that you need:

TorchSharp-cpu<br/>
TorchSharp-cuda-linux<br/>
TorchSharp-cuda-windows<br/>

## NuGet Version 0.93.1

With this release, the native libtorch package version was updated to 1.9.0.11, and that required rebuilding this package.

## NuGet Version 0.93.0

With this release, releases will have explicit control over the patch version number.

__Fixed Bugs:__

Fixed incorrectly implemented Module APIs related to parameter / module registration.<br/>
Changed Module.state_dict() and Module.load() to 'virtual,' so that saving and restoring state may be customized.<br/>
#353 Missing torch.minimum (with an alternative raising exception)<br/>
#327 Tensor.Data<T> should do a type check<br/>
#358 Implement ModuleList / ModuleDict / Parameter / ParameterList / ParameterDict

__API Changes:__

Removed the type-named tensor factories, such as 'Int32Tensor.rand(),' etc.

__Documentation Changes:__

Added an article on creating custom modules.

## NuGet Version 0.92.52220

This was the first release since moving TorchSharp to the .NET Foundation organization. Most of the new functionality is related to continuing the API changes that were started in the previous release, and fixing some bugs.

__Fixed Bugs:__

#318 A few inconsistencies with the new naming

__Added Features:__

'''
torch.nn.MultiHeadAttention
torch.linalg.cond
torch.linalg.cholesky_ex
torch.linalg.inv_ex
torch.amax/amin
torch.matrix_exp
torch.distributions.*   (about half the namespace)
'''

__API Changes:__

CustomModule removed, its APIs moved to Module.<|MERGE_RESOLUTION|>--- conflicted
+++ resolved
@@ -14,13 +14,10 @@
 
 __Fixed Bugs:__
 
-<<<<<<< HEAD
 #495 Add support for OptimizerParamGroup<br/>
 #509 Tensor.conj() not implemented<br/>
-=======
 Using libtorch CPU packages from F# Interactive required explicit native loads
 
->>>>>>> 00c47701
 #510 Module.Load throws Mismatched state_dict sizes exception on BatchNorm1d<br/>
 #515 what's reason for making register_module internal?<br/>
 #516 AdamW bug on v0.96.0<br/>
