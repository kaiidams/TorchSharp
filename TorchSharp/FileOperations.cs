﻿using System;
using System.Linq;
using System.Collections.Generic;
using System.Runtime.InteropServices;
using Microsoft.Win32.SafeHandles;
using System.Text;
using TorchSharp;

namespace Torch.IO {

    public abstract partial class File : IDisposable
    {
        [DllImport("caffe2")] 
        extern static byte THFile_readByteScalar(HType self);

        /// <summary>
        ///   Read one byte from the file.
        /// </summary>
        /// <returns>A byte read from the current file position.</returns>
        public byte ReadByte() { return THFile_readByteScalar(this.handle); }

        [DllImport("caffe2")] 
        extern static void THFile_writeByteScalar(HType self, byte scalar);

        /// <summary>
        ///   Write one byte to the file.
        /// </summary>
        /// <param name="value">A byte to write at the current file position.</param>
        public void WriteByte(byte value) { THFile_writeByteScalar(this.handle, value); }

        [DllImport("caffe2")] 
        extern static long THFile_readByte(HType self, ByteTensor.ByteStorage.HType storage);

        /// <summary>
        ///   Read bytes from the file into the given storage.
        /// </summary>
        /// <param name="storage">A storage object to read data into.</param>
        /// <returns>The number of bytes read.</returns>
        public long ReadBytes(ByteTensor.ByteStorage storage) { return THFile_readByte(this.handle, storage.handle); }

        [DllImport("caffe2")] 
        extern static long THFile_writeByte(HType self, ByteTensor.ByteStorage.HType storage);

        /// <summary>
        ///   Write bytes to the file from the given storage.
        /// </summary>
        /// <param name="storage">A storage object fetch data from.</param>
        /// <returns>The number of bytes written.</returns>
        public long WriteBytes(ByteTensor.ByteStorage storage) { return THFile_writeByte(this.handle, storage.handle); }

        [DllImport("caffe2")] 
        extern static long THFile_readByteRaw(HType self, IntPtr data, long n);
        
        /// <summary>
        ///   Read bytes from the file into the given byte array.
        /// </summary>
        /// <param name="data">An array to place the data in after reading it from the file.</param>
        /// <param name="n">The maximum number of bytes to read.</param>
        /// <returns>The number of bytes read.</returns>
        public long ReadBytes(byte[] data, int n)
        {
            if (n > data.Length)
                throw new ArgumentOutOfRangeException("n cannot be greater than data.Length");
            var dest = Marshal.AllocHGlobal(n*sizeof(byte));
            var readItems = THFile_readByteRaw(this.handle, dest, n);            
            Marshal.Copy(dest, data, 0, (int)readItems);
            Marshal.FreeHGlobal(dest);
            return readItems;
        }
<<<<<<< HEAD
=======

		/// <summary>
		///   Read bytes from the file into the given byte tensor.
		/// </summary>
		/// <param name="tensor">A tensor to place the data in after reading it from the file.</param>
		/// <returns>The number of bytes read.</returns>
		public long ReadTensor(TorchSharp.ByteTensor tensor)
		{
			return THFile_readByteRaw(this.handle, tensor.Data, tensor.NumElements);			
		}

		[DllImport("caffe2")] 
		extern static long THFile_writeByteRaw(HType self, IntPtr data, long n);
>>>>>>> ef00394a

        /// <summary>
        ///   Write bytes to the file from the given byte array.
        /// </summary>
        /// <param name="data">An array containing data to be written to the file.</param>
		/// <param name="n">The maximum number of bytes to read.</param>
        /// <returns>The number of bytes written.</returns>
        public long WriteBytes(byte[] data, int n = -1)
        {
            n = (n == -1) ? data.Length : Math.Min(n, data.Length);

			var dest = Marshal.AllocHGlobal(n*sizeof(byte));
			Marshal.Copy(data, 0, dest, n);
			var wroteItems = THFile_writeByteRaw(this.handle, dest, n);			
			Marshal.FreeHGlobal(dest);
			return wroteItems;
		}

		/// <summary>
		///   Write bytes to the file from the given byte tensor.
		/// </summary>
		/// <param name="tensor">A tensor containing data to be written to the file.</param>
		/// <returns>The number of bytes written.</returns>
		public long WriteTensor(TorchSharp.ByteTensor tensor)
		{
			return THFile_writeByteRaw(this.handle, tensor.Data, tensor.NumElements);			
		}
        [DllImport("caffe2")] 
        extern static long THFile_writeByteRaw(HType self, IntPtr data, long n);

        /// <summary>
        ///   Write bytes to the file from the given byte array.
        /// </summary>
        /// <param name="data">An array containing data to be written to the file.</param>
        /// <returns>The number of bytes written.</returns>
        public long WriteBytes(byte[] data, int n = -1)
        {
            n = (n == -1) ? data.Length : Math.Min(n, data.Length);

            var dest = Marshal.AllocHGlobal(n*sizeof(byte));
            Marshal.Copy(data, 0, dest, n);
            var wroteItems = THFile_writeByteRaw(this.handle, dest, n);            
            Marshal.FreeHGlobal(dest);
            return wroteItems;
        }
        [DllImport("caffe2")] 
        extern static short THFile_readShortScalar(HType self);

        /// <summary>
        ///   Read one short from the file.
        /// </summary>
        /// <returns>A short read from the current file position.</returns>
        public short ReadShort() { return THFile_readShortScalar(this.handle); }

        [DllImport("caffe2")] 
        extern static void THFile_writeShortScalar(HType self, short scalar);

        /// <summary>
        ///   Write one short to the file.
        /// </summary>
        /// <param name="value">A short to write at the current file position.</param>
        public void WriteShort(short value) { THFile_writeShortScalar(this.handle, value); }

        [DllImport("caffe2")] 
        extern static long THFile_readShort(HType self, ShortTensor.ShortStorage.HType storage);

        /// <summary>
        ///   Read shorts from the file into the given storage.
        /// </summary>
        /// <param name="storage">A storage object to read data into.</param>
        /// <returns>The number of shorts read.</returns>
        public long ReadShorts(ShortTensor.ShortStorage storage) { return THFile_readShort(this.handle, storage.handle); }

        [DllImport("caffe2")] 
        extern static long THFile_writeShort(HType self, ShortTensor.ShortStorage.HType storage);

        /// <summary>
        ///   Write shorts to the file from the given storage.
        /// </summary>
        /// <param name="storage">A storage object fetch data from.</param>
        /// <returns>The number of shorts written.</returns>
        public long WriteShorts(ShortTensor.ShortStorage storage) { return THFile_writeShort(this.handle, storage.handle); }
<<<<<<< HEAD

        [DllImport("caffe2")] 
        extern static long THFile_readShortRaw(HType self, IntPtr data, long n);
        
        /// <summary>
        ///   Read shorts from the file into the given short array.
        /// </summary>
        /// <param name="data">An array to place the data in after reading it from the file.</param>
        /// <param name="n">The maximum number of shorts to read.</param>
        /// <returns>The number of shorts read.</returns>
        public long ReadShorts(short[] data, int n)
        {
            if (n > data.Length)
                throw new ArgumentOutOfRangeException("n cannot be greater than data.Length");
            var dest = Marshal.AllocHGlobal(n*sizeof(short));
            var readItems = THFile_readShortRaw(this.handle, dest, n);            
            Marshal.Copy(dest, data, 0, (int)readItems);
            Marshal.FreeHGlobal(dest);
            return readItems;
        }

        [DllImport("caffe2")] 
        extern static long THFile_writeShortRaw(HType self, IntPtr data, long n);
=======

        [DllImport("caffe2")] 
        extern static long THFile_readShortRaw(HType self, IntPtr data, long n);
        
        /// <summary>
        ///   Read shorts from the file into the given short array.
        /// </summary>
        /// <param name="data">An array to place the data in after reading it from the file.</param>
        /// <param name="n">The maximum number of shorts to read.</param>
        /// <returns>The number of shorts read.</returns>
        public long ReadShorts(short[] data, int n)
        {
            if (n > data.Length)
                throw new ArgumentOutOfRangeException("n cannot be greater than data.Length");
            var dest = Marshal.AllocHGlobal(n*sizeof(short));
            var readItems = THFile_readShortRaw(this.handle, dest, n);            
            Marshal.Copy(dest, data, 0, (int)readItems);
            Marshal.FreeHGlobal(dest);
            return readItems;
        }

		/// <summary>
		///   Read shorts from the file into the given short tensor.
		/// </summary>
		/// <param name="tensor">A tensor to place the data in after reading it from the file.</param>
		/// <returns>The number of shorts read.</returns>
		public long ReadTensor(TorchSharp.ShortTensor tensor)
		{
			return THFile_readShortRaw(this.handle, tensor.Data, tensor.NumElements);			
		}

		[DllImport("caffe2")] 
		extern static long THFile_writeShortRaw(HType self, IntPtr data, long n);
>>>>>>> ef00394a

        /// <summary>
        ///   Write shorts to the file from the given short array.
        /// </summary>
        /// <param name="data">An array containing data to be written to the file.</param>
<<<<<<< HEAD
=======
		/// <param name="n">The maximum number of shorts to read.</param>
>>>>>>> ef00394a
        /// <returns>The number of shorts written.</returns>
        public long WriteShorts(short[] data, int n = -1)
        {
            n = (n == -1) ? data.Length : Math.Min(n, data.Length);

<<<<<<< HEAD
            var dest = Marshal.AllocHGlobal(n*sizeof(short));
            Marshal.Copy(data, 0, dest, n);
            var wroteItems = THFile_writeShortRaw(this.handle, dest, n);            
            Marshal.FreeHGlobal(dest);
            return wroteItems;
        }
=======
			var dest = Marshal.AllocHGlobal(n*sizeof(short));
			Marshal.Copy(data, 0, dest, n);
			var wroteItems = THFile_writeShortRaw(this.handle, dest, n);			
			Marshal.FreeHGlobal(dest);
			return wroteItems;
		}

		/// <summary>
		///   Write shorts to the file from the given short tensor.
		/// </summary>
		/// <param name="tensor">A tensor containing data to be written to the file.</param>
		/// <returns>The number of shorts written.</returns>
		public long WriteTensor(TorchSharp.ShortTensor tensor)
		{
			return THFile_writeShortRaw(this.handle, tensor.Data, tensor.NumElements);			
		}
>>>>>>> ef00394a
        [DllImport("caffe2")] 
        extern static int THFile_readIntScalar(HType self);

        /// <summary>
        ///   Read one int from the file.
        /// </summary>
        /// <returns>A int read from the current file position.</returns>
        public int ReadInt() { return THFile_readIntScalar(this.handle); }

        [DllImport("caffe2")] 
        extern static void THFile_writeIntScalar(HType self, int scalar);

        /// <summary>
        ///   Write one int to the file.
        /// </summary>
        /// <param name="value">A int to write at the current file position.</param>
        public void WriteInt(int value) { THFile_writeIntScalar(this.handle, value); }

        [DllImport("caffe2")] 
        extern static long THFile_readInt(HType self, IntTensor.IntStorage.HType storage);

        /// <summary>
        ///   Read ints from the file into the given storage.
        /// </summary>
        /// <param name="storage">A storage object to read data into.</param>
        /// <returns>The number of ints read.</returns>
        public long ReadInts(IntTensor.IntStorage storage) { return THFile_readInt(this.handle, storage.handle); }

        [DllImport("caffe2")] 
        extern static long THFile_writeInt(HType self, IntTensor.IntStorage.HType storage);

        /// <summary>
        ///   Write ints to the file from the given storage.
        /// </summary>
        /// <param name="storage">A storage object fetch data from.</param>
        /// <returns>The number of ints written.</returns>
        public long WriteInts(IntTensor.IntStorage storage) { return THFile_writeInt(this.handle, storage.handle); }

        [DllImport("caffe2")] 
        extern static long THFile_readIntRaw(HType self, IntPtr data, long n);
        
        /// <summary>
        ///   Read ints from the file into the given int array.
        /// </summary>
        /// <param name="data">An array to place the data in after reading it from the file.</param>
        /// <param name="n">The maximum number of ints to read.</param>
        /// <returns>The number of ints read.</returns>
        public long ReadInts(int[] data, int n)
        {
            if (n > data.Length)
                throw new ArgumentOutOfRangeException("n cannot be greater than data.Length");
            var dest = Marshal.AllocHGlobal(n*sizeof(int));
            var readItems = THFile_readIntRaw(this.handle, dest, n);            
            Marshal.Copy(dest, data, 0, (int)readItems);
            Marshal.FreeHGlobal(dest);
            return readItems;
        }
<<<<<<< HEAD
=======

		/// <summary>
		///   Read ints from the file into the given int tensor.
		/// </summary>
		/// <param name="tensor">A tensor to place the data in after reading it from the file.</param>
		/// <returns>The number of ints read.</returns>
		public long ReadTensor(TorchSharp.IntTensor tensor)
		{
			return THFile_readIntRaw(this.handle, tensor.Data, tensor.NumElements);			
		}

		[DllImport("caffe2")] 
		extern static long THFile_writeIntRaw(HType self, IntPtr data, long n);
>>>>>>> ef00394a

        /// <summary>
        ///   Write ints to the file from the given int array.
        /// </summary>
        /// <param name="data">An array containing data to be written to the file.</param>
		/// <param name="n">The maximum number of ints to read.</param>
        /// <returns>The number of ints written.</returns>
        public long WriteInts(int[] data, int n = -1)
        {
            n = (n == -1) ? data.Length : Math.Min(n, data.Length);

			var dest = Marshal.AllocHGlobal(n*sizeof(int));
			Marshal.Copy(data, 0, dest, n);
			var wroteItems = THFile_writeIntRaw(this.handle, dest, n);			
			Marshal.FreeHGlobal(dest);
			return wroteItems;
		}

		/// <summary>
		///   Write ints to the file from the given int tensor.
		/// </summary>
		/// <param name="tensor">A tensor containing data to be written to the file.</param>
		/// <returns>The number of ints written.</returns>
		public long WriteTensor(TorchSharp.IntTensor tensor)
		{
			return THFile_writeIntRaw(this.handle, tensor.Data, tensor.NumElements);			
		}
        [DllImport("caffe2")] 
        extern static long THFile_writeIntRaw(HType self, IntPtr data, long n);

        /// <summary>
        ///   Write ints to the file from the given int array.
        /// </summary>
        /// <param name="data">An array containing data to be written to the file.</param>
        /// <returns>The number of ints written.</returns>
        public long WriteInts(int[] data, int n = -1)
        {
            n = (n == -1) ? data.Length : Math.Min(n, data.Length);

            var dest = Marshal.AllocHGlobal(n*sizeof(int));
            Marshal.Copy(data, 0, dest, n);
            var wroteItems = THFile_writeIntRaw(this.handle, dest, n);            
            Marshal.FreeHGlobal(dest);
            return wroteItems;
        }
        [DllImport("caffe2")] 
        extern static long THFile_readLongScalar(HType self);

        /// <summary>
        ///   Read one long from the file.
        /// </summary>
        /// <returns>A long read from the current file position.</returns>
        public long ReadLong() { return THFile_readLongScalar(this.handle); }

        [DllImport("caffe2")] 
        extern static void THFile_writeLongScalar(HType self, long scalar);

        /// <summary>
        ///   Write one long to the file.
        /// </summary>
        /// <param name="value">A long to write at the current file position.</param>
        public void WriteLong(long value) { THFile_writeLongScalar(this.handle, value); }

        [DllImport("caffe2")] 
        extern static long THFile_readLong(HType self, LongTensor.LongStorage.HType storage);

        /// <summary>
        ///   Read longs from the file into the given storage.
        /// </summary>
        /// <param name="storage">A storage object to read data into.</param>
        /// <returns>The number of longs read.</returns>
        public long ReadLongs(LongTensor.LongStorage storage) { return THFile_readLong(this.handle, storage.handle); }

        [DllImport("caffe2")] 
        extern static long THFile_writeLong(HType self, LongTensor.LongStorage.HType storage);

        /// <summary>
        ///   Write longs to the file from the given storage.
        /// </summary>
        /// <param name="storage">A storage object fetch data from.</param>
        /// <returns>The number of longs written.</returns>
        public long WriteLongs(LongTensor.LongStorage storage) { return THFile_writeLong(this.handle, storage.handle); }

        [DllImport("caffe2")] 
        extern static long THFile_readLongRaw(HType self, IntPtr data, long n);
        
        /// <summary>
        ///   Read longs from the file into the given long array.
        /// </summary>
        /// <param name="data">An array to place the data in after reading it from the file.</param>
        /// <param name="n">The maximum number of longs to read.</param>
        /// <returns>The number of longs read.</returns>
        public long ReadLongs(long[] data, int n)
        {
            if (n > data.Length)
                throw new ArgumentOutOfRangeException("n cannot be greater than data.Length");
            var dest = Marshal.AllocHGlobal(n*sizeof(long));
            var readItems = THFile_readLongRaw(this.handle, dest, n);            
            Marshal.Copy(dest, data, 0, (int)readItems);
            Marshal.FreeHGlobal(dest);
            return readItems;
        }
<<<<<<< HEAD
=======

		/// <summary>
		///   Read longs from the file into the given long tensor.
		/// </summary>
		/// <param name="tensor">A tensor to place the data in after reading it from the file.</param>
		/// <returns>The number of longs read.</returns>
		public long ReadTensor(TorchSharp.LongTensor tensor)
		{
			return THFile_readLongRaw(this.handle, tensor.Data, tensor.NumElements);			
		}

		[DllImport("caffe2")] 
		extern static long THFile_writeLongRaw(HType self, IntPtr data, long n);
>>>>>>> ef00394a

        /// <summary>
        ///   Write longs to the file from the given long array.
        /// </summary>
        /// <param name="data">An array containing data to be written to the file.</param>
		/// <param name="n">The maximum number of longs to read.</param>
        /// <returns>The number of longs written.</returns>
        public long WriteLongs(long[] data, int n = -1)
        {
            n = (n == -1) ? data.Length : Math.Min(n, data.Length);

			var dest = Marshal.AllocHGlobal(n*sizeof(long));
			Marshal.Copy(data, 0, dest, n);
			var wroteItems = THFile_writeLongRaw(this.handle, dest, n);			
			Marshal.FreeHGlobal(dest);
			return wroteItems;
		}

		/// <summary>
		///   Write longs to the file from the given long tensor.
		/// </summary>
		/// <param name="tensor">A tensor containing data to be written to the file.</param>
		/// <returns>The number of longs written.</returns>
		public long WriteTensor(TorchSharp.LongTensor tensor)
		{
			return THFile_writeLongRaw(this.handle, tensor.Data, tensor.NumElements);			
		}
        [DllImport("caffe2")] 
<<<<<<< HEAD
        extern static long THFile_writeLongRaw(HType self, IntPtr data, long n);

        /// <summary>
        ///   Write longs to the file from the given long array.
        /// </summary>
        /// <param name="data">An array containing data to be written to the file.</param>
        /// <returns>The number of longs written.</returns>
        public long WriteLongs(long[] data, int n = -1)
        {
            n = (n == -1) ? data.Length : Math.Min(n, data.Length);

            var dest = Marshal.AllocHGlobal(n*sizeof(long));
            Marshal.Copy(data, 0, dest, n);
            var wroteItems = THFile_writeLongRaw(this.handle, dest, n);            
            Marshal.FreeHGlobal(dest);
            return wroteItems;
        }
        [DllImport("caffe2")] 
        extern static float THFile_readFloatScalar(HType self);

        /// <summary>
        ///   Read one float from the file.
        /// </summary>
=======
        extern static float THFile_readFloatScalar(HType self);

        /// <summary>
        ///   Read one float from the file.
        /// </summary>
>>>>>>> ef00394a
        /// <returns>A float read from the current file position.</returns>
        public float ReadFloat() { return THFile_readFloatScalar(this.handle); }

        [DllImport("caffe2")] 
        extern static void THFile_writeFloatScalar(HType self, float scalar);

        /// <summary>
        ///   Write one float to the file.
        /// </summary>
        /// <param name="value">A float to write at the current file position.</param>
        public void WriteFloat(float value) { THFile_writeFloatScalar(this.handle, value); }

        [DllImport("caffe2")] 
        extern static long THFile_readFloat(HType self, FloatTensor.FloatStorage.HType storage);

        /// <summary>
        ///   Read floats from the file into the given storage.
        /// </summary>
        /// <param name="storage">A storage object to read data into.</param>
        /// <returns>The number of floats read.</returns>
        public long ReadFloats(FloatTensor.FloatStorage storage) { return THFile_readFloat(this.handle, storage.handle); }

        [DllImport("caffe2")] 
        extern static long THFile_writeFloat(HType self, FloatTensor.FloatStorage.HType storage);

        /// <summary>
        ///   Write floats to the file from the given storage.
        /// </summary>
        /// <param name="storage">A storage object fetch data from.</param>
        /// <returns>The number of floats written.</returns>
        public long WriteFloats(FloatTensor.FloatStorage storage) { return THFile_writeFloat(this.handle, storage.handle); }
<<<<<<< HEAD

        [DllImport("caffe2")] 
        extern static long THFile_readFloatRaw(HType self, IntPtr data, long n);
        
        /// <summary>
        ///   Read floats from the file into the given float array.
        /// </summary>
        /// <param name="data">An array to place the data in after reading it from the file.</param>
        /// <param name="n">The maximum number of floats to read.</param>
        /// <returns>The number of floats read.</returns>
        public long ReadFloats(float[] data, int n)
        {
            if (n > data.Length)
                throw new ArgumentOutOfRangeException("n cannot be greater than data.Length");
            var dest = Marshal.AllocHGlobal(n*sizeof(float));
            var readItems = THFile_readFloatRaw(this.handle, dest, n);            
            Marshal.Copy(dest, data, 0, (int)readItems);
            Marshal.FreeHGlobal(dest);
            return readItems;
        }

        [DllImport("caffe2")] 
        extern static long THFile_writeFloatRaw(HType self, IntPtr data, long n);
=======

        [DllImport("caffe2")] 
        extern static long THFile_readFloatRaw(HType self, IntPtr data, long n);
        
        /// <summary>
        ///   Read floats from the file into the given float array.
        /// </summary>
        /// <param name="data">An array to place the data in after reading it from the file.</param>
        /// <param name="n">The maximum number of floats to read.</param>
        /// <returns>The number of floats read.</returns>
        public long ReadFloats(float[] data, int n)
        {
            if (n > data.Length)
                throw new ArgumentOutOfRangeException("n cannot be greater than data.Length");
            var dest = Marshal.AllocHGlobal(n*sizeof(float));
            var readItems = THFile_readFloatRaw(this.handle, dest, n);            
            Marshal.Copy(dest, data, 0, (int)readItems);
            Marshal.FreeHGlobal(dest);
            return readItems;
        }

		/// <summary>
		///   Read floats from the file into the given float tensor.
		/// </summary>
		/// <param name="tensor">A tensor to place the data in after reading it from the file.</param>
		/// <returns>The number of floats read.</returns>
		public long ReadTensor(TorchSharp.FloatTensor tensor)
		{
			return THFile_readFloatRaw(this.handle, tensor.Data, tensor.NumElements);			
		}

		[DllImport("caffe2")] 
		extern static long THFile_writeFloatRaw(HType self, IntPtr data, long n);
>>>>>>> ef00394a

        /// <summary>
        ///   Write floats to the file from the given float array.
        /// </summary>
        /// <param name="data">An array containing data to be written to the file.</param>
<<<<<<< HEAD
=======
		/// <param name="n">The maximum number of floats to read.</param>
>>>>>>> ef00394a
        /// <returns>The number of floats written.</returns>
        public long WriteFloats(float[] data, int n = -1)
        {
            n = (n == -1) ? data.Length : Math.Min(n, data.Length);

<<<<<<< HEAD
            var dest = Marshal.AllocHGlobal(n*sizeof(float));
            Marshal.Copy(data, 0, dest, n);
            var wroteItems = THFile_writeFloatRaw(this.handle, dest, n);            
            Marshal.FreeHGlobal(dest);
            return wroteItems;
        }
=======
			var dest = Marshal.AllocHGlobal(n*sizeof(float));
			Marshal.Copy(data, 0, dest, n);
			var wroteItems = THFile_writeFloatRaw(this.handle, dest, n);			
			Marshal.FreeHGlobal(dest);
			return wroteItems;
		}

		/// <summary>
		///   Write floats to the file from the given float tensor.
		/// </summary>
		/// <param name="tensor">A tensor containing data to be written to the file.</param>
		/// <returns>The number of floats written.</returns>
		public long WriteTensor(TorchSharp.FloatTensor tensor)
		{
			return THFile_writeFloatRaw(this.handle, tensor.Data, tensor.NumElements);			
		}
>>>>>>> ef00394a
        [DllImport("caffe2")] 
        extern static double THFile_readDoubleScalar(HType self);

        /// <summary>
        ///   Read one double from the file.
        /// </summary>
        /// <returns>A double read from the current file position.</returns>
        public double ReadDouble() { return THFile_readDoubleScalar(this.handle); }

        [DllImport("caffe2")] 
        extern static void THFile_writeDoubleScalar(HType self, double scalar);

        /// <summary>
        ///   Write one double to the file.
        /// </summary>
        /// <param name="value">A double to write at the current file position.</param>
        public void WriteDouble(double value) { THFile_writeDoubleScalar(this.handle, value); }

        [DllImport("caffe2")] 
        extern static long THFile_readDouble(HType self, DoubleTensor.DoubleStorage.HType storage);

        /// <summary>
        ///   Read doubles from the file into the given storage.
        /// </summary>
        /// <param name="storage">A storage object to read data into.</param>
        /// <returns>The number of doubles read.</returns>
        public long ReadDoubles(DoubleTensor.DoubleStorage storage) { return THFile_readDouble(this.handle, storage.handle); }

        [DllImport("caffe2")] 
        extern static long THFile_writeDouble(HType self, DoubleTensor.DoubleStorage.HType storage);

        /// <summary>
        ///   Write doubles to the file from the given storage.
        /// </summary>
        /// <param name="storage">A storage object fetch data from.</param>
        /// <returns>The number of doubles written.</returns>
        public long WriteDoubles(DoubleTensor.DoubleStorage storage) { return THFile_writeDouble(this.handle, storage.handle); }
<<<<<<< HEAD

        [DllImport("caffe2")] 
        extern static long THFile_readDoubleRaw(HType self, IntPtr data, long n);
        
        /// <summary>
        ///   Read doubles from the file into the given double array.
        /// </summary>
        /// <param name="data">An array to place the data in after reading it from the file.</param>
        /// <param name="n">The maximum number of doubles to read.</param>
        /// <returns>The number of doubles read.</returns>
        public long ReadDoubles(double[] data, int n)
        {
            if (n > data.Length)
                throw new ArgumentOutOfRangeException("n cannot be greater than data.Length");
            var dest = Marshal.AllocHGlobal(n*sizeof(double));
            var readItems = THFile_readDoubleRaw(this.handle, dest, n);            
            Marshal.Copy(dest, data, 0, (int)readItems);
            Marshal.FreeHGlobal(dest);
            return readItems;
        }

        [DllImport("caffe2")] 
        extern static long THFile_writeDoubleRaw(HType self, IntPtr data, long n);
=======

        [DllImport("caffe2")] 
        extern static long THFile_readDoubleRaw(HType self, IntPtr data, long n);
        
        /// <summary>
        ///   Read doubles from the file into the given double array.
        /// </summary>
        /// <param name="data">An array to place the data in after reading it from the file.</param>
        /// <param name="n">The maximum number of doubles to read.</param>
        /// <returns>The number of doubles read.</returns>
        public long ReadDoubles(double[] data, int n)
        {
            if (n > data.Length)
                throw new ArgumentOutOfRangeException("n cannot be greater than data.Length");
            var dest = Marshal.AllocHGlobal(n*sizeof(double));
            var readItems = THFile_readDoubleRaw(this.handle, dest, n);            
            Marshal.Copy(dest, data, 0, (int)readItems);
            Marshal.FreeHGlobal(dest);
            return readItems;
        }

		/// <summary>
		///   Read doubles from the file into the given double tensor.
		/// </summary>
		/// <param name="tensor">A tensor to place the data in after reading it from the file.</param>
		/// <returns>The number of doubles read.</returns>
		public long ReadTensor(TorchSharp.DoubleTensor tensor)
		{
			return THFile_readDoubleRaw(this.handle, tensor.Data, tensor.NumElements);			
		}

		[DllImport("caffe2")] 
		extern static long THFile_writeDoubleRaw(HType self, IntPtr data, long n);
>>>>>>> ef00394a

        /// <summary>
        ///   Write doubles to the file from the given double array.
        /// </summary>
        /// <param name="data">An array containing data to be written to the file.</param>
<<<<<<< HEAD
=======
		/// <param name="n">The maximum number of doubles to read.</param>
>>>>>>> ef00394a
        /// <returns>The number of doubles written.</returns>
        public long WriteDoubles(double[] data, int n = -1)
        {
            n = (n == -1) ? data.Length : Math.Min(n, data.Length);

<<<<<<< HEAD
            var dest = Marshal.AllocHGlobal(n*sizeof(double));
            Marshal.Copy(data, 0, dest, n);
            var wroteItems = THFile_writeDoubleRaw(this.handle, dest, n);            
            Marshal.FreeHGlobal(dest);
            return wroteItems;
        }
=======
			var dest = Marshal.AllocHGlobal(n*sizeof(double));
			Marshal.Copy(data, 0, dest, n);
			var wroteItems = THFile_writeDoubleRaw(this.handle, dest, n);			
			Marshal.FreeHGlobal(dest);
			return wroteItems;
		}

		/// <summary>
		///   Write doubles to the file from the given double tensor.
		/// </summary>
		/// <param name="tensor">A tensor containing data to be written to the file.</param>
		/// <returns>The number of doubles written.</returns>
		public long WriteTensor(TorchSharp.DoubleTensor tensor)
		{
			return THFile_writeDoubleRaw(this.handle, tensor.Data, tensor.NumElements);			
		}
>>>>>>> ef00394a
    }
}<|MERGE_RESOLUTION|>--- conflicted
+++ resolved
@@ -67,8 +67,6 @@
             Marshal.FreeHGlobal(dest);
             return readItems;
         }
-<<<<<<< HEAD
-=======
 
 		/// <summary>
 		///   Read bytes from the file into the given byte tensor.
@@ -82,7 +80,6 @@
 
 		[DllImport("caffe2")] 
 		extern static long THFile_writeByteRaw(HType self, IntPtr data, long n);
->>>>>>> ef00394a
 
         /// <summary>
         ///   Write bytes to the file from the given byte array.
@@ -111,24 +108,6 @@
 			return THFile_writeByteRaw(this.handle, tensor.Data, tensor.NumElements);			
 		}
         [DllImport("caffe2")] 
-        extern static long THFile_writeByteRaw(HType self, IntPtr data, long n);
-
-        /// <summary>
-        ///   Write bytes to the file from the given byte array.
-        /// </summary>
-        /// <param name="data">An array containing data to be written to the file.</param>
-        /// <returns>The number of bytes written.</returns>
-        public long WriteBytes(byte[] data, int n = -1)
-        {
-            n = (n == -1) ? data.Length : Math.Min(n, data.Length);
-
-            var dest = Marshal.AllocHGlobal(n*sizeof(byte));
-            Marshal.Copy(data, 0, dest, n);
-            var wroteItems = THFile_writeByteRaw(this.handle, dest, n);            
-            Marshal.FreeHGlobal(dest);
-            return wroteItems;
-        }
-        [DllImport("caffe2")] 
         extern static short THFile_readShortScalar(HType self);
 
         /// <summary>
@@ -165,7 +144,6 @@
         /// <param name="storage">A storage object fetch data from.</param>
         /// <returns>The number of shorts written.</returns>
         public long WriteShorts(ShortTensor.ShortStorage storage) { return THFile_writeShort(this.handle, storage.handle); }
-<<<<<<< HEAD
 
         [DllImport("caffe2")] 
         extern static long THFile_readShortRaw(HType self, IntPtr data, long n);
@@ -187,30 +165,6 @@
             return readItems;
         }
 
-        [DllImport("caffe2")] 
-        extern static long THFile_writeShortRaw(HType self, IntPtr data, long n);
-=======
-
-        [DllImport("caffe2")] 
-        extern static long THFile_readShortRaw(HType self, IntPtr data, long n);
-        
-        /// <summary>
-        ///   Read shorts from the file into the given short array.
-        /// </summary>
-        /// <param name="data">An array to place the data in after reading it from the file.</param>
-        /// <param name="n">The maximum number of shorts to read.</param>
-        /// <returns>The number of shorts read.</returns>
-        public long ReadShorts(short[] data, int n)
-        {
-            if (n > data.Length)
-                throw new ArgumentOutOfRangeException("n cannot be greater than data.Length");
-            var dest = Marshal.AllocHGlobal(n*sizeof(short));
-            var readItems = THFile_readShortRaw(this.handle, dest, n);            
-            Marshal.Copy(dest, data, 0, (int)readItems);
-            Marshal.FreeHGlobal(dest);
-            return readItems;
-        }
-
 		/// <summary>
 		///   Read shorts from the file into the given short tensor.
 		/// </summary>
@@ -223,29 +177,17 @@
 
 		[DllImport("caffe2")] 
 		extern static long THFile_writeShortRaw(HType self, IntPtr data, long n);
->>>>>>> ef00394a
 
         /// <summary>
         ///   Write shorts to the file from the given short array.
         /// </summary>
         /// <param name="data">An array containing data to be written to the file.</param>
-<<<<<<< HEAD
-=======
 		/// <param name="n">The maximum number of shorts to read.</param>
->>>>>>> ef00394a
         /// <returns>The number of shorts written.</returns>
         public long WriteShorts(short[] data, int n = -1)
         {
             n = (n == -1) ? data.Length : Math.Min(n, data.Length);
 
-<<<<<<< HEAD
-            var dest = Marshal.AllocHGlobal(n*sizeof(short));
-            Marshal.Copy(data, 0, dest, n);
-            var wroteItems = THFile_writeShortRaw(this.handle, dest, n);            
-            Marshal.FreeHGlobal(dest);
-            return wroteItems;
-        }
-=======
 			var dest = Marshal.AllocHGlobal(n*sizeof(short));
 			Marshal.Copy(data, 0, dest, n);
 			var wroteItems = THFile_writeShortRaw(this.handle, dest, n);			
@@ -262,7 +204,6 @@
 		{
 			return THFile_writeShortRaw(this.handle, tensor.Data, tensor.NumElements);			
 		}
->>>>>>> ef00394a
         [DllImport("caffe2")] 
         extern static int THFile_readIntScalar(HType self);
 
@@ -320,8 +261,6 @@
             Marshal.FreeHGlobal(dest);
             return readItems;
         }
-<<<<<<< HEAD
-=======
 
 		/// <summary>
 		///   Read ints from the file into the given int tensor.
@@ -335,7 +274,6 @@
 
 		[DllImport("caffe2")] 
 		extern static long THFile_writeIntRaw(HType self, IntPtr data, long n);
->>>>>>> ef00394a
 
         /// <summary>
         ///   Write ints to the file from the given int array.
@@ -363,24 +301,6 @@
 		{
 			return THFile_writeIntRaw(this.handle, tensor.Data, tensor.NumElements);			
 		}
-        [DllImport("caffe2")] 
-        extern static long THFile_writeIntRaw(HType self, IntPtr data, long n);
-
-        /// <summary>
-        ///   Write ints to the file from the given int array.
-        /// </summary>
-        /// <param name="data">An array containing data to be written to the file.</param>
-        /// <returns>The number of ints written.</returns>
-        public long WriteInts(int[] data, int n = -1)
-        {
-            n = (n == -1) ? data.Length : Math.Min(n, data.Length);
-
-            var dest = Marshal.AllocHGlobal(n*sizeof(int));
-            Marshal.Copy(data, 0, dest, n);
-            var wroteItems = THFile_writeIntRaw(this.handle, dest, n);            
-            Marshal.FreeHGlobal(dest);
-            return wroteItems;
-        }
         [DllImport("caffe2")] 
         extern static long THFile_readLongScalar(HType self);
 
@@ -438,8 +358,6 @@
             Marshal.FreeHGlobal(dest);
             return readItems;
         }
-<<<<<<< HEAD
-=======
 
 		/// <summary>
 		///   Read longs from the file into the given long tensor.
@@ -453,7 +371,6 @@
 
 		[DllImport("caffe2")] 
 		extern static long THFile_writeLongRaw(HType self, IntPtr data, long n);
->>>>>>> ef00394a
 
         /// <summary>
         ///   Write longs to the file from the given long array.
@@ -482,37 +399,11 @@
 			return THFile_writeLongRaw(this.handle, tensor.Data, tensor.NumElements);			
 		}
         [DllImport("caffe2")] 
-<<<<<<< HEAD
-        extern static long THFile_writeLongRaw(HType self, IntPtr data, long n);
-
-        /// <summary>
-        ///   Write longs to the file from the given long array.
-        /// </summary>
-        /// <param name="data">An array containing data to be written to the file.</param>
-        /// <returns>The number of longs written.</returns>
-        public long WriteLongs(long[] data, int n = -1)
-        {
-            n = (n == -1) ? data.Length : Math.Min(n, data.Length);
-
-            var dest = Marshal.AllocHGlobal(n*sizeof(long));
-            Marshal.Copy(data, 0, dest, n);
-            var wroteItems = THFile_writeLongRaw(this.handle, dest, n);            
-            Marshal.FreeHGlobal(dest);
-            return wroteItems;
-        }
-        [DllImport("caffe2")] 
         extern static float THFile_readFloatScalar(HType self);
 
         /// <summary>
         ///   Read one float from the file.
         /// </summary>
-=======
-        extern static float THFile_readFloatScalar(HType self);
-
-        /// <summary>
-        ///   Read one float from the file.
-        /// </summary>
->>>>>>> ef00394a
         /// <returns>A float read from the current file position.</returns>
         public float ReadFloat() { return THFile_readFloatScalar(this.handle); }
 
@@ -544,7 +435,6 @@
         /// <param name="storage">A storage object fetch data from.</param>
         /// <returns>The number of floats written.</returns>
         public long WriteFloats(FloatTensor.FloatStorage storage) { return THFile_writeFloat(this.handle, storage.handle); }
-<<<<<<< HEAD
 
         [DllImport("caffe2")] 
         extern static long THFile_readFloatRaw(HType self, IntPtr data, long n);
@@ -566,30 +456,6 @@
             return readItems;
         }
 
-        [DllImport("caffe2")] 
-        extern static long THFile_writeFloatRaw(HType self, IntPtr data, long n);
-=======
-
-        [DllImport("caffe2")] 
-        extern static long THFile_readFloatRaw(HType self, IntPtr data, long n);
-        
-        /// <summary>
-        ///   Read floats from the file into the given float array.
-        /// </summary>
-        /// <param name="data">An array to place the data in after reading it from the file.</param>
-        /// <param name="n">The maximum number of floats to read.</param>
-        /// <returns>The number of floats read.</returns>
-        public long ReadFloats(float[] data, int n)
-        {
-            if (n > data.Length)
-                throw new ArgumentOutOfRangeException("n cannot be greater than data.Length");
-            var dest = Marshal.AllocHGlobal(n*sizeof(float));
-            var readItems = THFile_readFloatRaw(this.handle, dest, n);            
-            Marshal.Copy(dest, data, 0, (int)readItems);
-            Marshal.FreeHGlobal(dest);
-            return readItems;
-        }
-
 		/// <summary>
 		///   Read floats from the file into the given float tensor.
 		/// </summary>
@@ -602,29 +468,17 @@
 
 		[DllImport("caffe2")] 
 		extern static long THFile_writeFloatRaw(HType self, IntPtr data, long n);
->>>>>>> ef00394a
 
         /// <summary>
         ///   Write floats to the file from the given float array.
         /// </summary>
         /// <param name="data">An array containing data to be written to the file.</param>
-<<<<<<< HEAD
-=======
 		/// <param name="n">The maximum number of floats to read.</param>
->>>>>>> ef00394a
         /// <returns>The number of floats written.</returns>
         public long WriteFloats(float[] data, int n = -1)
         {
             n = (n == -1) ? data.Length : Math.Min(n, data.Length);
 
-<<<<<<< HEAD
-            var dest = Marshal.AllocHGlobal(n*sizeof(float));
-            Marshal.Copy(data, 0, dest, n);
-            var wroteItems = THFile_writeFloatRaw(this.handle, dest, n);            
-            Marshal.FreeHGlobal(dest);
-            return wroteItems;
-        }
-=======
 			var dest = Marshal.AllocHGlobal(n*sizeof(float));
 			Marshal.Copy(data, 0, dest, n);
 			var wroteItems = THFile_writeFloatRaw(this.handle, dest, n);			
@@ -641,7 +495,6 @@
 		{
 			return THFile_writeFloatRaw(this.handle, tensor.Data, tensor.NumElements);			
 		}
->>>>>>> ef00394a
         [DllImport("caffe2")] 
         extern static double THFile_readDoubleScalar(HType self);
 
@@ -679,7 +532,6 @@
         /// <param name="storage">A storage object fetch data from.</param>
         /// <returns>The number of doubles written.</returns>
         public long WriteDoubles(DoubleTensor.DoubleStorage storage) { return THFile_writeDouble(this.handle, storage.handle); }
-<<<<<<< HEAD
 
         [DllImport("caffe2")] 
         extern static long THFile_readDoubleRaw(HType self, IntPtr data, long n);
@@ -701,30 +553,6 @@
             return readItems;
         }
 
-        [DllImport("caffe2")] 
-        extern static long THFile_writeDoubleRaw(HType self, IntPtr data, long n);
-=======
-
-        [DllImport("caffe2")] 
-        extern static long THFile_readDoubleRaw(HType self, IntPtr data, long n);
-        
-        /// <summary>
-        ///   Read doubles from the file into the given double array.
-        /// </summary>
-        /// <param name="data">An array to place the data in after reading it from the file.</param>
-        /// <param name="n">The maximum number of doubles to read.</param>
-        /// <returns>The number of doubles read.</returns>
-        public long ReadDoubles(double[] data, int n)
-        {
-            if (n > data.Length)
-                throw new ArgumentOutOfRangeException("n cannot be greater than data.Length");
-            var dest = Marshal.AllocHGlobal(n*sizeof(double));
-            var readItems = THFile_readDoubleRaw(this.handle, dest, n);            
-            Marshal.Copy(dest, data, 0, (int)readItems);
-            Marshal.FreeHGlobal(dest);
-            return readItems;
-        }
-
 		/// <summary>
 		///   Read doubles from the file into the given double tensor.
 		/// </summary>
@@ -737,29 +565,17 @@
 
 		[DllImport("caffe2")] 
 		extern static long THFile_writeDoubleRaw(HType self, IntPtr data, long n);
->>>>>>> ef00394a
 
         /// <summary>
         ///   Write doubles to the file from the given double array.
         /// </summary>
         /// <param name="data">An array containing data to be written to the file.</param>
-<<<<<<< HEAD
-=======
 		/// <param name="n">The maximum number of doubles to read.</param>
->>>>>>> ef00394a
         /// <returns>The number of doubles written.</returns>
         public long WriteDoubles(double[] data, int n = -1)
         {
             n = (n == -1) ? data.Length : Math.Min(n, data.Length);
 
-<<<<<<< HEAD
-            var dest = Marshal.AllocHGlobal(n*sizeof(double));
-            Marshal.Copy(data, 0, dest, n);
-            var wroteItems = THFile_writeDoubleRaw(this.handle, dest, n);            
-            Marshal.FreeHGlobal(dest);
-            return wroteItems;
-        }
-=======
 			var dest = Marshal.AllocHGlobal(n*sizeof(double));
 			Marshal.Copy(data, 0, dest, n);
 			var wroteItems = THFile_writeDoubleRaw(this.handle, dest, n);			
@@ -776,6 +592,5 @@
 		{
 			return THFile_writeDoubleRaw(this.handle, tensor.Data, tensor.NumElements);			
 		}
->>>>>>> ef00394a
     }
 }